--- conflicted
+++ resolved
@@ -206,13 +206,8 @@
 }
 
 impl<T: Field + ArkFieldExtensions> Backend<T, marlin::Marlin> for Ark {
-<<<<<<< HEAD
-    fn generate_proof<I: IntoIterator<Item = Statement<T>>, R: RngCore + CryptoRng>(
-        program: ProgIterator<T, I>,
-=======
-    fn generate_proof<'a, I: IntoIterator<Item = Statement<'a, T>>>(
+    fn generate_proof<'a, I: IntoIterator<Item = Statement<'a, T>>, R: RngCore + CryptoRng>(
         program: ProgIterator<'a, T, I>,
->>>>>>> a9d6e974
         witness: Witness<T>,
         proving_key: Vec<u8>,
         rng: &mut R,
