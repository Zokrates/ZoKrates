--- conflicted
+++ resolved
@@ -8,13 +8,8 @@
     SynthesisError, Variable as ArkVariable,
 };
 use std::collections::BTreeMap;
-<<<<<<< HEAD
 use zokrates_ast::common::flat::Variable;
-use zokrates_ast::ir::{CanonicalLinComb, ProgIterator, Statement, Witness};
-=======
-use zokrates_ast::common::Variable;
 use zokrates_ast::ir::{LinComb, ProgIterator, Statement, Witness};
->>>>>>> 10ebd604
 use zokrates_field::{ArkFieldExtensions, Field};
 
 pub use self::parse::*;
@@ -118,32 +113,10 @@
                 }));
 
                 for statement in self.program.statements {
-<<<<<<< HEAD
                     if let Statement::Constraint(s) = statement {
-                        let a = ark_combination(
-                            s.quad.left.clone().into_canonical(),
-                            &mut cs,
-                            &mut symbols,
-                            &mut witness,
-                        );
-                        let b = ark_combination(
-                            s.quad.right.clone().into_canonical(),
-                            &mut cs,
-                            &mut symbols,
-                            &mut witness,
-                        );
-                        let c = ark_combination(
-                            s.lin.into_canonical(),
-                            &mut cs,
-                            &mut symbols,
-                            &mut witness,
-                        );
-=======
-                    if let Statement::Constraint(quad, lin, _) = statement {
-                        let a = ark_combination(quad.left, &mut cs, &mut symbols, &mut witness);
-                        let b = ark_combination(quad.right, &mut cs, &mut symbols, &mut witness);
-                        let c = ark_combination(lin, &mut cs, &mut symbols, &mut witness);
->>>>>>> 10ebd604
+                        let a = ark_combination(s.quad.left, &mut cs, &mut symbols, &mut witness);
+                        let b = ark_combination(s.quad.right, &mut cs, &mut symbols, &mut witness);
+                        let c = ark_combination(s.lin, &mut cs, &mut symbols, &mut witness);
 
                         cs.enforce_constraint(a, b, c)?;
                     }
