pub mod groth16;

use bellman::groth16::Proof;
use bellman::groth16::{
    create_random_proof, generate_random_parameters, prepare_verifying_key, verify_proof,
    Parameters,
};
use bellman::pairing::ff::ScalarEngine;
use bellman::{
    Circuit, ConstraintSystem, LinearCombination, SynthesisError, Variable as BellmanVariable,
};
use std::collections::BTreeMap;
use zokrates_ast::common::Variable;
use zokrates_ast::ir::{CanonicalLinComb, ProgIterator, Statement, Witness};
use zokrates_field::BellmanFieldExtensions;
use zokrates_field::Field;

use rand_0_4::ChaChaRng;
use rand_0_8::{CryptoRng, RngCore};

pub use self::parse::*;

pub struct Bellman;

#[derive(Clone)]
pub struct Computation<'a, T, I: IntoIterator<Item = Statement<'a, T>>> {
    program: ProgIterator<'a, T, I>,
    witness: Option<Witness<T>>,
}

impl<'a, T: Field, I: IntoIterator<Item = Statement<'a, T>>> Computation<'a, T, I> {
    pub fn with_witness(program: ProgIterator<'a, T, I>, witness: Witness<T>) -> Self {
        Computation {
            program,
            witness: Some(witness),
        }
    }

    pub fn without_witness(program: ProgIterator<'a, T, I>) -> Self {
        Computation {
            program,
            witness: None,
        }
    }
}

fn bellman_combination<T: BellmanFieldExtensions, CS: ConstraintSystem<T::BellmanEngine>>(
    l: CanonicalLinComb<T>,
    cs: &mut CS,
    symbols: &mut BTreeMap<Variable, BellmanVariable>,
    witness: &mut Witness<T>,
) -> LinearCombination<T::BellmanEngine> {
    l.0.into_iter()
        .map(|(k, v)| {
            (
                v.into_bellman(),
                *symbols.entry(k).or_insert_with(|| {
                    match k.is_output() {
                        true => cs.alloc_input(
                            || format!("{}", k),
                            || {
                                Ok(witness
                                    .0
                                    .remove(&k)
                                    .ok_or(SynthesisError::AssignmentMissing)?
                                    .into_bellman())
                            },
                        ),
                        false => cs.alloc(
                            || format!("{}", k),
                            || {
                                Ok(witness
                                    .0
                                    .remove(&k)
                                    .ok_or(SynthesisError::AssignmentMissing)?
                                    .into_bellman())
                            },
                        ),
                    }
                    .unwrap()
                }),
            )
        })
        .fold(LinearCombination::zero(), |acc, e| acc + e)
}

impl<'a, T: BellmanFieldExtensions + Field, I: IntoIterator<Item = Statement<'a, T>>>
    Circuit<T::BellmanEngine> for Computation<'a, T, I>
{
    fn synthesize<CS: ConstraintSystem<T::BellmanEngine>>(
        self,
        cs: &mut CS,
    ) -> Result<(), SynthesisError> {
        // mapping from IR variables
        let mut symbols = BTreeMap::new();

        let mut witness = self.witness.unwrap_or_else(Witness::empty);

        assert!(symbols.insert(Variable::one(), CS::one()).is_none());

        symbols.extend(self.program.arguments.iter().enumerate().map(|(index, p)| {
            let wire = match p.private {
                true => cs.alloc(
                    || format!("PRIVATE_INPUT_{}", index),
                    || {
                        Ok(witness
                            .0
                            .remove(&p.id)
                            .ok_or(SynthesisError::AssignmentMissing)?
                            .into_bellman())
                    },
                ),
                false => cs.alloc_input(
                    || format!("PUBLIC_INPUT_{}", index),
                    || {
                        Ok(witness
                            .0
                            .remove(&p.id)
                            .ok_or(SynthesisError::AssignmentMissing)?
                            .into_bellman())
                    },
                ),
            }
            .unwrap();
            (p.id, wire)
        }));

        for statement in self.program.statements {
            if let Statement::Constraint(quad, lin, _) = statement {
                let a = &bellman_combination(
                    quad.left.into_canonical(),
                    cs,
                    &mut symbols,
                    &mut witness,
                );
                let b = &bellman_combination(
                    quad.right.into_canonical(),
                    cs,
                    &mut symbols,
                    &mut witness,
                );
                let c = &bellman_combination(lin.into_canonical(), cs, &mut symbols, &mut witness);

                cs.enforce(|| "Constraint", |lc| lc + a, |lc| lc + b, |lc| lc + c);
            }
        }

        Ok(())
    }
}

<<<<<<< HEAD
pub fn get_random_seed<R: RngCore + CryptoRng>(rng: &mut R) -> [u32; 8] {
    let mut seed = [0u8; 32];
    rng.fill_bytes(&mut seed);

    use std::mem::transmute;
    // This is safe because we are just reinterpreting the bytes (u8[32] -> u32[8]),
    // byte order or the actual content does not matter here as this is used
    // as a random seed for the rng (rand 0.4)
    let seed: [u32; 8] = unsafe { transmute(seed) };
    seed
}
=======
impl<'a, T: BellmanFieldExtensions + Field, I: IntoIterator<Item = Statement<'a, T>>>
    Computation<'a, T, I>
{
    fn get_random_seed(&self) -> Result<[u32; 8], getrandom::Error> {
        let mut seed = [0u8; 32];
        getrandom::getrandom(&mut seed)?;

        use std::mem::transmute;
        // This is safe because we are just reinterpreting the bytes (u8[32] -> u32[8]),
        // byte order or the actual content does not matter here as this is used
        // as a random seed for the rng.
        let seed: [u32; 8] = unsafe { transmute(seed) };
        Ok(seed)
    }
>>>>>>> a9d6e974

impl<T: BellmanFieldExtensions + Field, I: IntoIterator<Item = Statement<T>>> Computation<T, I> {
    pub fn prove<R: RngCore + CryptoRng>(
        self,
        params: &Parameters<T::BellmanEngine>,
        rng: &mut R,
    ) -> Proof<T::BellmanEngine> {
        use rand_0_4::SeedableRng;
        let seed = get_random_seed(rng);
        let rng = &mut ChaChaRng::from_seed(seed.as_ref());

        // extract public inputs
        let public_inputs = self.public_inputs_values();

        let proof = create_random_proof(self, params, rng).unwrap();

        let pvk = prepare_verifying_key(&params.vk);

        assert!(verify_proof(&pvk, &proof, &public_inputs).unwrap());

        proof
    }

    pub fn public_inputs_values(&self) -> Vec<<T::BellmanEngine as ScalarEngine>::Fr> {
        self.program
            .public_inputs_values(self.witness.as_ref().unwrap())
            .iter()
            .map(|v| v.clone().into_bellman())
            .collect()
    }

    pub fn setup<R: RngCore + CryptoRng>(self, rng: &mut R) -> Parameters<T::BellmanEngine> {
        use rand_0_4::SeedableRng;
        let seed = get_random_seed(rng);
        let rng = &mut ChaChaRng::from_seed(seed.as_ref());
        // run setup phase
        generate_random_parameters(self, rng).unwrap()
    }
}

mod parse {
    use super::*;
    use pairing::CurveAffine;
    use zokrates_proof_systems::{G1Affine, G2Affine, G2AffineFq2};

    fn to_hex(bytes: &[u8]) -> String {
        let mut hex = hex::encode(bytes);
        hex.insert_str(0, "0x");
        hex
    }

    pub fn parse_g1<T: BellmanFieldExtensions>(
        e: &<T::BellmanEngine as bellman::pairing::Engine>::G1Affine,
    ) -> G1Affine {
        let uncompressed = e.into_uncompressed();
        let bytes: &[u8] = uncompressed.as_ref();

        let mut iter = bytes.chunks(bytes.len() / 2);
        let x = to_hex(iter.next().unwrap());
        let y = to_hex(iter.next().unwrap());

        G1Affine(x, y)
    }

    pub fn parse_g2<T: BellmanFieldExtensions>(
        e: &<T::BellmanEngine as bellman::pairing::Engine>::G2Affine,
    ) -> G2Affine {
        let uncompressed = e.into_uncompressed();
        let bytes: &[u8] = uncompressed.as_ref();

        let mut iter = bytes.chunks(bytes.len() / 4);
        let x1 = to_hex(iter.next().unwrap());
        let x0 = to_hex(iter.next().unwrap());
        let y1 = to_hex(iter.next().unwrap());
        let y0 = to_hex(iter.next().unwrap());

        G2Affine::Fq2(G2AffineFq2((x0, x1), (y0, y1)))
    }
}

#[cfg(test)]
mod tests {
    use super::*;
    use zokrates_ast::ir::LinComb;
    use zokrates_field::Bn128Field;
    use zokrates_interpreter::Interpreter;

    mod prove {
        use super::*;
        use rand_0_8::rngs::StdRng;
        use rand_0_8::SeedableRng;
        use zokrates_ast::flat::Parameter;
        use zokrates_ast::ir::Prog;

        #[test]
        fn empty() {
            let program: Prog<Bn128Field> = Prog::default();

            let interpreter = Interpreter::default();

            let witness = interpreter.execute(program.clone(), &[]).unwrap();
            let computation = Computation::with_witness(program, witness);

            let rng = &mut StdRng::from_entropy();
            let params = computation.clone().setup(rng);
            let _proof = computation.prove(&params, rng);
        }

        #[test]
        fn identity() {
            let program: Prog<Bn128Field> = Prog {
                arguments: vec![Parameter::private(Variable::new(0))],
                return_count: 1,
                statements: vec![Statement::constraint(Variable::new(0), Variable::public(0))],
            };

            let interpreter = Interpreter::default();

            let witness = interpreter
                .execute(program.clone(), &[Bn128Field::from(0)])
                .unwrap();

            let computation = Computation::with_witness(program, witness);

            let rng = &mut StdRng::from_entropy();
            let params = computation.clone().setup(rng);
            let _proof = computation.prove(&params, rng);
        }

        #[test]
        fn public_identity() {
            let program: Prog<Bn128Field> = Prog {
                arguments: vec![Parameter::public(Variable::new(0))],
                return_count: 1,
                statements: vec![Statement::constraint(Variable::new(0), Variable::public(0))],
            };

            let interpreter = Interpreter::default();

            let witness = interpreter
                .execute(program.clone(), &[Bn128Field::from(0)])
                .unwrap();

            let computation = Computation::with_witness(program, witness);

            let rng = &mut StdRng::from_entropy();
            let params = computation.clone().setup(rng);
            let _proof = computation.prove(&params, rng);
        }

        #[test]
        fn no_arguments() {
            let program: Prog<Bn128Field> = Prog {
                arguments: vec![],
                return_count: 1,
                statements: vec![Statement::constraint(Variable::one(), Variable::public(0))],
            };

            let interpreter = Interpreter::default();

            let witness = interpreter.execute(program.clone(), &[]).unwrap();
            let computation = Computation::with_witness(program, witness);

            let rng = &mut StdRng::from_entropy();
            let params = computation.clone().setup(rng);
            let _proof = computation.prove(&params, rng);
        }

        #[test]
        fn unordered_variables() {
            // public variables must be ordered from 0
            // private variables can be unordered
            let program: Prog<Bn128Field> = Prog {
                arguments: vec![
                    Parameter::private(Variable::new(42)),
                    Parameter::public(Variable::new(51)),
                ],
                return_count: 2,
                statements: vec![
                    Statement::constraint(
                        LinComb::from(Variable::new(42)) + LinComb::from(Variable::new(51)),
                        Variable::public(0),
                    ),
                    Statement::constraint(
                        LinComb::from(Variable::one()) + LinComb::from(Variable::new(42)),
                        Variable::public(1),
                    ),
                ],
            };

            let interpreter = Interpreter::default();

            let witness = interpreter
                .execute(program.clone(), &[Bn128Field::from(3), Bn128Field::from(4)])
                .unwrap();
            let computation = Computation::with_witness(program, witness);

            let rng = &mut StdRng::from_entropy();
            let params = computation.clone().setup(rng);
            let _proof = computation.prove(&params, rng);
        }

        #[test]
        fn one() {
            let program: Prog<Bn128Field> = Prog {
                arguments: vec![Parameter::public(Variable::new(42))],
                return_count: 1,
                statements: vec![Statement::constraint(
                    LinComb::from(Variable::new(42)) + LinComb::one(),
                    Variable::public(0),
                )],
            };

            let interpreter = Interpreter::default();

            let witness = interpreter
                .execute(program.clone(), &[Bn128Field::from(3)])
                .unwrap();

            let computation = Computation::with_witness(program, witness);

            let rng = &mut StdRng::from_entropy();
            let params = computation.clone().setup(rng);
            let _proof = computation.prove(&params, rng);
        }

        #[test]
        fn with_directives() {
            let program: Prog<Bn128Field> = Prog {
                arguments: vec![
                    Parameter::private(Variable::new(42)),
                    Parameter::public(Variable::new(51)),
                ],
                return_count: 1,
                statements: vec![Statement::constraint(
                    LinComb::from(Variable::new(42)) + LinComb::from(Variable::new(51)),
                    Variable::public(0),
                )],
            };

            let interpreter = Interpreter::default();

            let witness = interpreter
                .execute(program.clone(), &[Bn128Field::from(3), Bn128Field::from(4)])
                .unwrap();
            let computation = Computation::with_witness(program, witness);

            let rng = &mut StdRng::from_entropy();
            let params = computation.clone().setup(rng);
            let _proof = computation.prove(&params, rng);
        }
    }
}<|MERGE_RESOLUTION|>--- conflicted
+++ resolved
@@ -149,7 +149,6 @@
     }
 }
 
-<<<<<<< HEAD
 pub fn get_random_seed<R: RngCore + CryptoRng>(rng: &mut R) -> [u32; 8] {
     let mut seed = [0u8; 32];
     rng.fill_bytes(&mut seed);
@@ -161,24 +160,10 @@
     let seed: [u32; 8] = unsafe { transmute(seed) };
     seed
 }
-=======
+
 impl<'a, T: BellmanFieldExtensions + Field, I: IntoIterator<Item = Statement<'a, T>>>
     Computation<'a, T, I>
 {
-    fn get_random_seed(&self) -> Result<[u32; 8], getrandom::Error> {
-        let mut seed = [0u8; 32];
-        getrandom::getrandom(&mut seed)?;
-
-        use std::mem::transmute;
-        // This is safe because we are just reinterpreting the bytes (u8[32] -> u32[8]),
-        // byte order or the actual content does not matter here as this is used
-        // as a random seed for the rng.
-        let seed: [u32; 8] = unsafe { transmute(seed) };
-        Ok(seed)
-    }
->>>>>>> a9d6e974
-
-impl<T: BellmanFieldExtensions + Field, I: IntoIterator<Item = Statement<T>>> Computation<T, I> {
     pub fn prove<R: RngCore + CryptoRng>(
         self,
         params: &Parameters<T::BellmanEngine>,
