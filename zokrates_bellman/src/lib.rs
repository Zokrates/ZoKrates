--- conflicted
+++ resolved
@@ -278,16 +278,12 @@
                 module_map: Default::default(),
                 arguments: vec![Parameter::private(Variable::new(0))],
                 return_count: 1,
-<<<<<<< HEAD
                 statements: vec![Statement::constraint(
                     Variable::new(0),
                     Variable::public(0),
                     None,
                 )],
-=======
-                statements: vec![Statement::constraint(Variable::new(0), Variable::public(0))],
-                solvers: vec![],
->>>>>>> 13d41b08
+                solvers: vec![],
             };
 
             let interpreter = Interpreter::default();
@@ -309,16 +305,12 @@
                 module_map: Default::default(),
                 arguments: vec![Parameter::public(Variable::new(0))],
                 return_count: 1,
-<<<<<<< HEAD
                 statements: vec![Statement::constraint(
                     Variable::new(0),
                     Variable::public(0),
                     None,
                 )],
-=======
-                statements: vec![Statement::constraint(Variable::new(0), Variable::public(0))],
-                solvers: vec![],
->>>>>>> 13d41b08
+                solvers: vec![],
             };
 
             let interpreter = Interpreter::default();
@@ -340,16 +332,12 @@
                 module_map: Default::default(),
                 arguments: vec![],
                 return_count: 1,
-<<<<<<< HEAD
                 statements: vec![Statement::constraint(
                     Variable::one(),
                     Variable::public(0),
                     None,
                 )],
-=======
-                statements: vec![Statement::constraint(Variable::one(), Variable::public(0))],
-                solvers: vec![],
->>>>>>> 13d41b08
+                solvers: vec![],
             };
 
             let interpreter = Interpreter::default();
