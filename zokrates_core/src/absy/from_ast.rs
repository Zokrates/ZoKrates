--- conflicted
+++ resolved
@@ -620,13 +620,9 @@
                     }
                 };
 
-<<<<<<< HEAD
                 let span = t.span;
 
-                t.size
-=======
                 t.dimensions
->>>>>>> c8080e96
                     .into_iter()
                     .map(|s| match s {
                         pest::Expression::Constant(c) => match c {
@@ -785,14 +781,14 @@
         use super::*;
 
         /// Helper method to generate the ast for `def main(private {ty} a) -> (): return` which we use to check ty
-        fn wrap(ty: types::Type) -> absy::Module<'static, FieldPrime> {
+        fn wrap(ty: absy::UnresolvedType) -> absy::Module<'static, FieldPrime> {
             absy::Module {
-                functions: vec![absy::FunctionDeclaration {
+                symbols: vec![absy::SymbolDeclaration {
                     id: "main",
-                    symbol: absy::FunctionSymbol::Here(
+                    symbol: absy::Symbol::HereFunction(
                         absy::Function {
                             arguments: vec![absy::Parameter::private(
-                                absy::Variable::new("a", ty.clone()).into(),
+                                absy::Variable::new("a", ty.clone().mock()).into(),
                             )
                             .into()],
                             statements: vec![absy::Statement::Return(
@@ -802,7 +798,7 @@
                                 .into(),
                             )
                             .into()],
-                            signature: absy::Signature::new().inputs(vec![ty]),
+                            signature: absy::UnresolvedSignature::new().inputs(vec![ty.mock()]),
                         }
                         .into(),
                     ),
@@ -815,19 +811,33 @@
         #[test]
         fn array() {
             let vectors = vec![
-                ("field", types::Type::FieldElement),
-                ("bool", types::Type::Boolean),
+                ("field", absy::UnresolvedType::FieldElement),
+                ("bool", absy::UnresolvedType::Boolean),
                 (
                     "field[2]",
-                    types::Type::Array(box types::Type::FieldElement, 2),
+                    absy::UnresolvedType::Array(box absy::UnresolvedType::FieldElement.mock(), 2),
                 ),
                 (
                     "field[2][3]",
-                    types::Type::Array(box Type::Array(box types::Type::FieldElement, 2), 3),
+                    absy::UnresolvedType::Array(
+                        box absy::UnresolvedType::Array(
+                            box absy::UnresolvedType::FieldElement.mock(),
+                            2,
+                        )
+                        .mock(),
+                        3,
+                    ),
                 ),
                 (
                     "bool[2][3]",
-                    types::Type::Array(box Type::Array(box types::Type::Boolean, 2), 3),
+                    absy::UnresolvedType::Array(
+                        box absy::UnresolvedType::Array(
+                            box absy::UnresolvedType::Boolean.mock(),
+                            2,
+                        )
+                        .mock(),
+                        3,
+                    ),
                 ),
             ];
 
@@ -844,9 +854,9 @@
         use super::*;
         fn wrap(expression: absy::Expression<'static, FieldPrime>) -> absy::Module<FieldPrime> {
             absy::Module {
-                functions: vec![absy::FunctionDeclaration {
+                symbols: vec![absy::SymbolDeclaration {
                     id: "main",
-                    symbol: absy::FunctionSymbol::Here(
+                    symbol: absy::Symbol::HereFunction(
                         absy::Function {
                             arguments: vec![],
                             statements: vec![absy::Statement::Return(
@@ -856,7 +866,7 @@
                                 .into(),
                             )
                             .into()],
-                            signature: absy::Signature::new(),
+                            signature: absy::UnresolvedSignature::new(),
                         }
                         .into(),
                     ),
