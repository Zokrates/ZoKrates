--- conflicted
+++ resolved
@@ -36,7 +36,6 @@
             .alias(import.alias.map(|a| a.span.as_str()))
             .span(import.span),
         }
-<<<<<<< HEAD
     }
 }
 
@@ -55,7 +54,7 @@
                 .map(|f| absy::StructFieldNode::from(f))
                 .collect(),
         }
-        .span(span.clone()); // TODO check
+        .span(span.clone());
 
         absy::SymbolDeclaration {
             id,
@@ -79,50 +78,6 @@
     }
 }
 
-=======
-    }
-}
-
-impl<'ast, T: Field> From<pest::StructDefinition<'ast>> for absy::SymbolDeclarationNode<'ast, T> {
-    fn from(definition: pest::StructDefinition<'ast>) -> absy::SymbolDeclarationNode<'ast, T> {
-        use absy::NodeValue;
-
-        let span = definition.span;
-
-        let id = definition.id.span.as_str();
-
-        let ty = absy::StructType {
-            fields: definition
-                .fields
-                .into_iter()
-                .map(|f| absy::StructFieldNode::from(f))
-                .collect(),
-        }
-        .span(span.clone());
-
-        absy::SymbolDeclaration {
-            id,
-            symbol: absy::Symbol::HereType(ty),
-        }
-        .span(span)
-    }
-}
-
-impl<'ast> From<pest::StructField<'ast>> for absy::StructFieldNode<'ast> {
-    fn from(field: pest::StructField<'ast>) -> absy::StructFieldNode {
-        use absy::NodeValue;
-
-        let span = field.span;
-
-        let id = field.id.span.as_str();
-
-        let ty = absy::UnresolvedTypeNode::from(field.ty);
-
-        absy::StructField { id, ty }.span(span)
-    }
-}
-
->>>>>>> ef30270d
 impl<'ast, T: Field> From<pest::Function<'ast>> for absy::SymbolDeclarationNode<'ast, T> {
     fn from(function: pest::Function<'ast>) -> absy::SymbolDeclarationNode<T> {
         use absy::NodeValue;
