--- conflicted
+++ resolved
@@ -529,13 +529,10 @@
         let id_str = expression.id.span.as_str();
         let id = absy::ExpressionNode::from(expression.id);
 
-<<<<<<< HEAD
-=======
         // pest::PostFixExpression contains an array of "accesses": `a(34)[42]` is represented as `[a, [Call(34), Select(42)]]`, but absy::ExpressionNode
         // is recursive, so it is `Select(Call(a, 34), 42)`. We apply this transformation here
 
         // we start with the id, and we fold the array of accesses by wrapping the current value
->>>>>>> 04fe7ef1
         expression.accesses.into_iter().fold(id, |acc, a| match a {
             pest::Access::Call(a) => match acc.value {
                 absy::Expression::Identifier(_) => absy::Expression::FunctionCall(
@@ -552,12 +549,9 @@
                 absy::Expression::Select(box acc, box absy::RangeOrExpression::from(a.expression))
                     .span(a.span)
             }
-<<<<<<< HEAD
             pest::Access::Member(m) => {
                 absy::Expression::Member(box acc, box m.id.span.as_str()).span(m.span)
             }
-=======
->>>>>>> 04fe7ef1
         })
     }
 }
@@ -598,7 +592,6 @@
         let a = absy::AssigneeNode::from(assignee.id);
         let span = assignee.span;
 
-<<<<<<< HEAD
         assignee.accesses.into_iter().fold(a, |acc, s| {
             match s {
                 pest::AssigneeAccess::Select(s) => {
@@ -610,15 +603,6 @@
             }
             .span(span.clone())
         })
-=======
-        assignee
-            .indices
-            .into_iter()
-            .map(|i| absy::RangeOrExpression::from(i))
-            .fold(a, |acc, s| {
-                absy::Assignee::Select(box acc, box s).span(span.clone())
-            })
->>>>>>> 04fe7ef1
     }
 }
 
@@ -633,7 +617,6 @@
             },
             pest::Type::Array(t) => {
                 let inner_type = match t.ty {
-<<<<<<< HEAD
                     pest::BasicOrStructType::Basic(t) => match t {
                         pest::BasicType::Field(t) => {
                             absy::UnresolvedType::FieldElement.span(t.span)
@@ -647,12 +630,6 @@
 
                 let span = t.span;
 
-=======
-                    pest::BasicType::Field(_) => Type::FieldElement,
-                    pest::BasicType::Boolean(_) => Type::Boolean,
-                };
-
->>>>>>> 04fe7ef1
                 t.dimensions
                     .into_iter()
                     .map(|s| match s {
@@ -670,7 +647,7 @@
                             e.span().as_str()
                         ),
                     })
-<<<<<<< HEAD
+                    .rev()
                     .fold(None, |acc, s| match acc {
                         None => Some(absy::UnresolvedType::array(inner_type.clone(), s)),
                         Some(acc) => Some(absy::UnresolvedType::array(acc.span(span.clone()), s)),
@@ -680,14 +657,6 @@
             }
             pest::Type::Struct(s) => {
                 absy::UnresolvedType::User(s.id.span.as_str().to_string()).span(s.span)
-=======
-                    .rev()
-                    .fold(None, |acc, s| match acc {
-                        None => Some(Type::array(inner_type.clone(), s)),
-                        Some(acc) => Some(Type::array(acc, s)),
-                    })
-                    .unwrap()
->>>>>>> 04fe7ef1
             }
         }
     }
@@ -821,7 +790,6 @@
         use super::*;
 
         /// Helper method to generate the ast for `def main(private {ty} a) -> (): return` which we use to check ty
-<<<<<<< HEAD
         fn wrap(ty: absy::UnresolvedType) -> absy::Module<'static, FieldPrime> {
             absy::Module {
                 symbols: vec![absy::SymbolDeclaration {
@@ -830,16 +798,6 @@
                         absy::Function {
                             arguments: vec![absy::Parameter::private(
                                 absy::Variable::new("a", ty.clone().mock()).into(),
-=======
-        fn wrap(ty: types::Type) -> absy::Module<'static, FieldPrime> {
-            absy::Module {
-                functions: vec![absy::FunctionDeclaration {
-                    id: "main",
-                    symbol: absy::FunctionSymbol::Here(
-                        absy::Function {
-                            arguments: vec![absy::Parameter::private(
-                                absy::Variable::new("a", ty.clone()).into(),
->>>>>>> 04fe7ef1
                             )
                             .into()],
                             statements: vec![absy::Statement::Return(
@@ -849,11 +807,7 @@
                                 .into(),
                             )
                             .into()],
-<<<<<<< HEAD
                             signature: absy::UnresolvedSignature::new().inputs(vec![ty.mock()]),
-=======
-                            signature: absy::Signature::new().inputs(vec![ty]),
->>>>>>> 04fe7ef1
                         }
                         .into(),
                     ),
@@ -866,7 +820,6 @@
         #[test]
         fn array() {
             let vectors = vec![
-<<<<<<< HEAD
                 ("field", absy::UnresolvedType::FieldElement),
                 ("bool", absy::UnresolvedType::Boolean),
                 (
@@ -878,10 +831,10 @@
                     absy::UnresolvedType::Array(
                         box absy::UnresolvedType::Array(
                             box absy::UnresolvedType::FieldElement.mock(),
-                            2,
+                            3,
                         )
                         .mock(),
-                        3,
+                        2,
                     ),
                 ),
                 (
@@ -889,26 +842,11 @@
                     absy::UnresolvedType::Array(
                         box absy::UnresolvedType::Array(
                             box absy::UnresolvedType::Boolean.mock(),
-                            2,
+                            3,
                         )
                         .mock(),
-                        3,
+                        2,
                     ),
-=======
-                ("field", types::Type::FieldElement),
-                ("bool", types::Type::Boolean),
-                (
-                    "field[2]",
-                    types::Type::Array(box types::Type::FieldElement, 2),
-                ),
-                (
-                    "field[2][3]",
-                    types::Type::Array(box Type::Array(box types::Type::FieldElement, 3), 2),
-                ),
-                (
-                    "bool[2][3]",
-                    types::Type::Array(box Type::Array(box types::Type::Boolean, 3), 2),
->>>>>>> 04fe7ef1
                 ),
             ];
 
@@ -925,15 +863,9 @@
         use super::*;
         fn wrap(expression: absy::Expression<'static, FieldPrime>) -> absy::Module<FieldPrime> {
             absy::Module {
-<<<<<<< HEAD
                 symbols: vec![absy::SymbolDeclaration {
                     id: "main",
                     symbol: absy::Symbol::HereFunction(
-=======
-                functions: vec![absy::FunctionDeclaration {
-                    id: "main",
-                    symbol: absy::FunctionSymbol::Here(
->>>>>>> 04fe7ef1
                         absy::Function {
                             arguments: vec![],
                             statements: vec![absy::Statement::Return(
@@ -943,11 +875,7 @@
                                 .into(),
                             )
                             .into()],
-<<<<<<< HEAD
                             signature: absy::UnresolvedSignature::new(),
-=======
-                            signature: absy::Signature::new(),
->>>>>>> 04fe7ef1
                         }
                         .into(),
                     ),
