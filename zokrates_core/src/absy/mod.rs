//! Module containing structs and enums to represent a program.
//!
//! @file absy.rs
//! @author Dennis Kuhnert <dennis.kuhnert@campus.tu-berlin.de>
//! @author Jacob Eberhardt <jacob.eberhardt@tu-berlin.de>
//! @date 2017

mod from_ast;
mod node;
pub mod parameter;
pub mod variable;

pub use crate::absy::node::{Node, NodeValue};
pub use crate::absy::parameter::{Parameter, ParameterNode};
pub use crate::absy::variable::{Variable, VariableNode};
use crate::types::{FunctionIdentifier, Signature};
use embed::FlatEmbed;

use crate::imports::ImportNode;
use std::fmt;
use zokrates_field::field::Field;

<<<<<<< HEAD
use std::collections::HashMap;

pub type Identifier<'ast> = &'ast str;

pub type ModuleId = String;

pub type Modules<'ast, T> = HashMap<ModuleId, Module<'ast, T>>;

pub type FunctionDeclarations<'ast, T> = Vec<FunctionDeclarationNode<'ast, T>>;

pub struct Program<'ast, T: Field> {
    pub modules: HashMap<ModuleId, Module<'ast, T>>,
    pub main: ModuleId,
}

#[derive(PartialEq, Debug, Clone)]
pub struct FunctionDeclaration<'ast, T: Field> {
    pub id: Identifier<'ast>,
    pub symbol: FunctionSymbol<'ast, T>,
}

impl<'ast, T: Field> fmt::Display for FunctionDeclaration<'ast, T> {
    fn fmt(&self, f: &mut fmt::Formatter) -> fmt::Result {
        match self.symbol {
            FunctionSymbol::Here(ref fun) => write!(f, "def {}{}", self.id, fun),
            FunctionSymbol::There(ref import) => write!(f, "import {} as {}", import, self.id),
            FunctionSymbol::Flat(ref flat_fun) => write!(
                f,
                "def {}{}:\n\t// hidden",
                self.id,
                flat_fun.signature::<T>()
            ),
        }
    }
}

type FunctionDeclarationNode<'ast, T> = Node<FunctionDeclaration<'ast, T>>;

#[derive(Clone, PartialEq)]
pub struct Module<'ast, T: Field> {
    /// Functions of the module
    pub functions: FunctionDeclarations<'ast, T>,
    pub imports: Vec<ImportNode<'ast>>,
}

#[derive(Debug, Clone, PartialEq)]
pub enum FunctionSymbol<'ast, T: Field> {
    Here(FunctionNode<'ast, T>),
    There(FunctionImportNode<'ast>),
    Flat(FlatEmbed),
}

#[derive(Debug, Clone, PartialEq)]
pub struct FunctionImport<'ast> {
    pub function_id: Identifier<'ast>,
    pub module_id: ModuleId,
}

type FunctionImportNode<'ast> = Node<FunctionImport<'ast>>;

impl<'ast> FunctionImport<'ast> {
    pub fn with_id_in_module<S: Into<Identifier<'ast>>, U: Into<ModuleId>>(
        function_id: S,
        module_id: U,
    ) -> Self {
        FunctionImport {
            function_id: function_id.into(),
            module_id: module_id.into(),
        }
    }
}

impl<'ast> fmt::Display for FunctionImport<'ast> {
    fn fmt(&self, f: &mut fmt::Formatter) -> fmt::Result {
        write!(f, "{} from {}", self.function_id, self.module_id)
    }
}

impl<'ast, T: Field> fmt::Display for Module<'ast, T> {
=======
pub type Identifier<'ast> = &'ast str;

#[derive(Clone, PartialEq)]
pub struct Prog<'ast, T: Field> {
    /// Functions of the program
    pub functions: Vec<FunctionNode<'ast, T>>,
    pub imports: Vec<ImportNode>,
    pub imported_functions: Vec<FlatFunction<T>>,
}

impl<'ast, T: Field> fmt::Display for Prog<'ast, T> {
>>>>>>> 89d74f08
    fn fmt(&self, f: &mut fmt::Formatter) -> fmt::Result {
        let mut res = vec![];
        res.extend(
            self.imports
                .iter()
                .map(|x| format!("{}", x))
                .collect::<Vec<_>>(),
        );
        res.extend(
            self.functions
                .iter()
                .map(|x| format!("{}", x))
                .collect::<Vec<_>>(),
        );
        write!(f, "{}", res.join("\n"))
    }
}

<<<<<<< HEAD
impl<'ast, T: Field> fmt::Debug for Module<'ast, T> {
=======
impl<'ast, T: Field> fmt::Debug for Prog<'ast, T> {
>>>>>>> 89d74f08
    fn fmt(&self, f: &mut fmt::Formatter) -> fmt::Result {
        write!(
            f,
            "module(\n\timports:\n\t\t{}\n\tfunctions:\n\t\t{}\n)",
            self.imports
                .iter()
                .map(|x| format!("{:?}", x))
                .collect::<Vec<_>>()
                .join("\n\t\t"),
            self.functions
                .iter()
                .map(|x| format!("{:?}", x))
                .collect::<Vec<_>>()
                .join("\n\t\t")
        )
    }
}

#[derive(Clone, PartialEq)]
pub struct Function<'ast, T: Field> {
<<<<<<< HEAD
=======
    /// Name of the program
    pub id: Identifier<'ast>,
>>>>>>> 89d74f08
    /// Arguments of the function
    pub arguments: Vec<ParameterNode<'ast>>,
    /// Vector of statements that are executed when running the function
    pub statements: Vec<StatementNode<'ast, T>>,
    /// function signature
    pub signature: Signature,
}

pub type FunctionNode<'ast, T> = Node<Function<'ast, T>>;

impl<'ast, T: Field> fmt::Display for Function<'ast, T> {
    fn fmt(&self, f: &mut fmt::Formatter) -> fmt::Result {
        write!(
            f,
            "({}):\n{}",
            self.arguments
                .iter()
                .map(|x| format!("{}", x))
                .collect::<Vec<_>>()
                .join(","),
            self.statements
                .iter()
                .map(|x| format!("\t{}", x))
                .collect::<Vec<_>>()
                .join("\n")
        )
    }
}

impl<'ast, T: Field> fmt::Debug for Function<'ast, T> {
    fn fmt(&self, f: &mut fmt::Formatter) -> fmt::Result {
        write!(
            f,
            "Function(arguments: {:?}, ...):\n{}",
            self.arguments,
            self.statements
                .iter()
                .map(|x| format!("\t{:?}", x))
                .collect::<Vec<_>>()
                .join("\n")
        )
    }
}

#[derive(Clone, PartialEq)]
pub enum Assignee<'ast, T: Field> {
    Identifier(Identifier<'ast>),
<<<<<<< HEAD
    ArrayElement(Box<AssigneeNode<'ast, T>>, Box<ExpressionNode<'ast, T>>),
=======
    ArrayElement(Box<AssigneeNode<'ast, T>>, Box<RangeOrExpression<'ast, T>>),
>>>>>>> 89d74f08
}

pub type AssigneeNode<'ast, T> = Node<Assignee<'ast, T>>;

impl<'ast, T: Field> fmt::Debug for Assignee<'ast, T> {
    fn fmt(&self, f: &mut fmt::Formatter) -> fmt::Result {
        match *self {
            Assignee::Identifier(ref s) => write!(f, "{}", s),
            Assignee::ArrayElement(ref a, ref e) => write!(f, "{}[{}]", a, e),
        }
    }
}

impl<'ast, T: Field> fmt::Display for Assignee<'ast, T> {
    fn fmt(&self, f: &mut fmt::Formatter) -> fmt::Result {
        write!(f, "{:?}", self)
    }
}

#[derive(Clone, PartialEq)]
pub enum Statement<'ast, T: Field> {
    Return(ExpressionListNode<'ast, T>),
    Declaration(VariableNode<'ast>),
    Definition(AssigneeNode<'ast, T>, ExpressionNode<'ast, T>),
    Condition(ExpressionNode<'ast, T>, ExpressionNode<'ast, T>),
    For(VariableNode<'ast>, T, T, Vec<StatementNode<'ast, T>>),
    MultipleDefinition(Vec<AssigneeNode<'ast, T>>, ExpressionNode<'ast, T>),
}

pub type StatementNode<'ast, T> = Node<Statement<'ast, T>>;

impl<'ast, T: Field> fmt::Display for Statement<'ast, T> {
    fn fmt(&self, f: &mut fmt::Formatter) -> fmt::Result {
        match *self {
            Statement::Return(ref expr) => write!(f, "return {}", expr),
            Statement::Declaration(ref var) => write!(f, "{}", var),
            Statement::Definition(ref lhs, ref rhs) => write!(f, "{} = {}", lhs, rhs),
            Statement::Condition(ref lhs, ref rhs) => write!(f, "{} == {}", lhs, rhs),
            Statement::For(ref var, ref start, ref stop, ref list) => {
                r#try!(write!(f, "for {} in {}..{} do\n", var, start, stop));
                for l in list {
                    r#try!(write!(f, "\t\t{}\n", l));
                }
                write!(f, "\tendfor")
            }
            Statement::MultipleDefinition(ref ids, ref rhs) => {
                for (i, id) in ids.iter().enumerate() {
                    r#try!(write!(f, "{}", id));
                    if i < ids.len() - 1 {
                        r#try!(write!(f, ", "));
                    }
                }
                write!(f, " = {}", rhs)
            }
        }
    }
}

impl<'ast, T: Field> fmt::Debug for Statement<'ast, T> {
    fn fmt(&self, f: &mut fmt::Formatter) -> fmt::Result {
        match *self {
            Statement::Return(ref expr) => write!(f, "Return({:?})", expr),
            Statement::Declaration(ref var) => write!(f, "Declaration({:?})", var),
            Statement::Definition(ref lhs, ref rhs) => {
                write!(f, "Definition({:?}, {:?})", lhs, rhs)
            }
            Statement::Condition(ref lhs, ref rhs) => write!(f, "Condition({:?}, {:?})", lhs, rhs),
            Statement::For(ref var, ref start, ref stop, ref list) => {
                r#try!(write!(f, "for {:?} in {:?}..{:?} do\n", var, start, stop));
                for l in list {
                    r#try!(write!(f, "\t\t{:?}\n", l));
                }
                write!(f, "\tendfor")
            }
            Statement::MultipleDefinition(ref lhs, ref rhs) => {
                write!(f, "MultipleDefinition({:?}, {:?})", lhs, rhs)
            }
        }
    }
}

#[derive(Clone, PartialEq)]
<<<<<<< HEAD
=======
pub enum SpreadOrExpression<'ast, T: Field> {
    Spread(SpreadNode<'ast, T>),
    Expression(ExpressionNode<'ast, T>),
}

impl<'ast, T: Field> fmt::Display for SpreadOrExpression<'ast, T> {
    fn fmt(&self, f: &mut fmt::Formatter) -> fmt::Result {
        match *self {
            SpreadOrExpression::Spread(ref s) => write!(f, "{}", s),
            SpreadOrExpression::Expression(ref e) => write!(f, "{}", e),
        }
    }
}

impl<'ast, T: Field> fmt::Debug for SpreadOrExpression<'ast, T> {
    fn fmt(&self, f: &mut fmt::Formatter) -> fmt::Result {
        match *self {
            SpreadOrExpression::Spread(ref s) => write!(f, "{:?}", s),
            SpreadOrExpression::Expression(ref e) => write!(f, "{:?}", e),
        }
    }
}

#[derive(Clone, PartialEq)]
pub enum RangeOrExpression<'ast, T: Field> {
    Range(RangeNode<T>),
    Expression(ExpressionNode<'ast, T>),
}

impl<'ast, T: Field> fmt::Display for RangeOrExpression<'ast, T> {
    fn fmt(&self, f: &mut fmt::Formatter) -> fmt::Result {
        match *self {
            RangeOrExpression::Range(ref s) => write!(f, "{}", s),
            RangeOrExpression::Expression(ref e) => write!(f, "{}", e),
        }
    }
}

impl<'ast, T: Field> fmt::Debug for RangeOrExpression<'ast, T> {
    fn fmt(&self, f: &mut fmt::Formatter) -> fmt::Result {
        match *self {
            RangeOrExpression::Range(ref s) => write!(f, "{:?}", s),
            RangeOrExpression::Expression(ref e) => write!(f, "{:?}", e),
        }
    }
}

pub type SpreadNode<'ast, T> = Node<Spread<'ast, T>>;

impl<'ast, T: Field> fmt::Display for Spread<'ast, T> {
    fn fmt(&self, f: &mut fmt::Formatter) -> fmt::Result {
        write!(f, "...{}", self.expression)
    }
}

impl<'ast, T: Field> fmt::Debug for Spread<'ast, T> {
    fn fmt(&self, f: &mut fmt::Formatter) -> fmt::Result {
        write!(f, "Spread({:?})", self.expression)
    }
}

#[derive(Clone, PartialEq)]
pub struct Spread<'ast, T: Field> {
    pub expression: ExpressionNode<'ast, T>,
}

#[derive(Clone, PartialEq)]
pub struct Range<T: Field> {
    pub from: Option<T>,
    pub to: Option<T>,
}

pub type RangeNode<T> = Node<Range<T>>;

impl<'ast, T: Field> fmt::Display for Range<T> {
    fn fmt(&self, f: &mut fmt::Formatter) -> fmt::Result {
        write!(
            f,
            "{}..{}",
            self.from
                .as_ref()
                .map(|e| e.to_string())
                .unwrap_or("".to_string()),
            self.to
                .as_ref()
                .map(|e| e.to_string())
                .unwrap_or("".to_string())
        )
    }
}

impl<'ast, T: Field> fmt::Debug for Range<T> {
    fn fmt(&self, f: &mut fmt::Formatter) -> fmt::Result {
        write!(f, "Range({:?}, {:?})", self.from, self.to)
    }
}

#[derive(Clone, PartialEq)]
>>>>>>> 89d74f08
pub enum Expression<'ast, T: Field> {
    Number(T),
    Identifier(Identifier<'ast>),
    Add(Box<ExpressionNode<'ast, T>>, Box<ExpressionNode<'ast, T>>),
    Sub(Box<ExpressionNode<'ast, T>>, Box<ExpressionNode<'ast, T>>),
    Mult(Box<ExpressionNode<'ast, T>>, Box<ExpressionNode<'ast, T>>),
    Div(Box<ExpressionNode<'ast, T>>, Box<ExpressionNode<'ast, T>>),
    Pow(Box<ExpressionNode<'ast, T>>, Box<ExpressionNode<'ast, T>>),
    IfElse(
        Box<ExpressionNode<'ast, T>>,
        Box<ExpressionNode<'ast, T>>,
        Box<ExpressionNode<'ast, T>>,
    ),
<<<<<<< HEAD
    FunctionCall(FunctionIdentifier<'ast>, Vec<ExpressionNode<'ast, T>>),
=======
    FunctionCall(String, Vec<ExpressionNode<'ast, T>>),
>>>>>>> 89d74f08
    Lt(Box<ExpressionNode<'ast, T>>, Box<ExpressionNode<'ast, T>>),
    Le(Box<ExpressionNode<'ast, T>>, Box<ExpressionNode<'ast, T>>),
    Eq(Box<ExpressionNode<'ast, T>>, Box<ExpressionNode<'ast, T>>),
    Ge(Box<ExpressionNode<'ast, T>>, Box<ExpressionNode<'ast, T>>),
    Gt(Box<ExpressionNode<'ast, T>>, Box<ExpressionNode<'ast, T>>),
    And(Box<ExpressionNode<'ast, T>>, Box<ExpressionNode<'ast, T>>),
    Not(Box<ExpressionNode<'ast, T>>),
<<<<<<< HEAD
    InlineArray(Vec<ExpressionNode<'ast, T>>),
    Select(Box<ExpressionNode<'ast, T>>, Box<ExpressionNode<'ast, T>>),
=======
    InlineArray(Vec<SpreadOrExpression<'ast, T>>),
    Select(
        Box<ExpressionNode<'ast, T>>,
        Box<RangeOrExpression<'ast, T>>,
    ),
>>>>>>> 89d74f08
    Or(Box<ExpressionNode<'ast, T>>, Box<ExpressionNode<'ast, T>>),
}

pub type ExpressionNode<'ast, T> = Node<Expression<'ast, T>>;

impl<'ast, T: Field> fmt::Display for Expression<'ast, T> {
    fn fmt(&self, f: &mut fmt::Formatter) -> fmt::Result {
        match *self {
            Expression::Number(ref i) => write!(f, "{}", i),
            Expression::Identifier(ref var) => write!(f, "{}", var),
            Expression::Add(ref lhs, ref rhs) => write!(f, "({} + {})", lhs, rhs),
            Expression::Sub(ref lhs, ref rhs) => write!(f, "({} - {})", lhs, rhs),
            Expression::Mult(ref lhs, ref rhs) => write!(f, "({} * {})", lhs, rhs),
            Expression::Div(ref lhs, ref rhs) => write!(f, "({} / {})", lhs, rhs),
            Expression::Pow(ref lhs, ref rhs) => write!(f, "{}**{}", lhs, rhs),
            Expression::IfElse(ref condition, ref consequent, ref alternative) => write!(
                f,
                "if {} then {} else {} fi",
                condition, consequent, alternative
            ),
            Expression::FunctionCall(ref i, ref p) => {
                r#try!(write!(f, "{}(", i,));
                for (i, param) in p.iter().enumerate() {
                    r#try!(write!(f, "{}", param));
                    if i < p.len() - 1 {
                        r#try!(write!(f, ", "));
                    }
                }
                write!(f, ")")
            }
            Expression::Lt(ref lhs, ref rhs) => write!(f, "{} < {}", lhs, rhs),
            Expression::Le(ref lhs, ref rhs) => write!(f, "{} <= {}", lhs, rhs),
            Expression::Eq(ref lhs, ref rhs) => write!(f, "{} == {}", lhs, rhs),
            Expression::Ge(ref lhs, ref rhs) => write!(f, "{} >= {}", lhs, rhs),
            Expression::Gt(ref lhs, ref rhs) => write!(f, "{} > {}", lhs, rhs),
            Expression::And(ref lhs, ref rhs) => write!(f, "{} && {}", lhs, rhs),
            Expression::Not(ref exp) => write!(f, "!{}", exp),
            Expression::InlineArray(ref exprs) => {
                r#try!(write!(f, "["));
                for (i, e) in exprs.iter().enumerate() {
                    r#try!(write!(f, "{}", e));
                    if i < exprs.len() - 1 {
                        r#try!(write!(f, ", "));
                    }
                }
                write!(f, "]")
            }
            Expression::Select(ref array, ref index) => write!(f, "{}[{}]", array, index),
            Expression::Or(ref lhs, ref rhs) => write!(f, "{} || {}", lhs, rhs),
        }
    }
}

impl<'ast, T: Field> fmt::Debug for Expression<'ast, T> {
    fn fmt(&self, f: &mut fmt::Formatter) -> fmt::Result {
        match *self {
            Expression::Number(ref i) => write!(f, "Num({})", i),
            Expression::Identifier(ref var) => write!(f, "Ide({})", var),
            Expression::Add(ref lhs, ref rhs) => write!(f, "Add({:?}, {:?})", lhs, rhs),
            Expression::Sub(ref lhs, ref rhs) => write!(f, "Sub({:?}, {:?})", lhs, rhs),
            Expression::Mult(ref lhs, ref rhs) => write!(f, "Mult({:?}, {:?})", lhs, rhs),
            Expression::Div(ref lhs, ref rhs) => write!(f, "Div({:?}, {:?})", lhs, rhs),
            Expression::Pow(ref lhs, ref rhs) => write!(f, "Pow({:?}, {:?})", lhs, rhs),
            Expression::IfElse(ref condition, ref consequent, ref alternative) => write!(
                f,
                "IfElse({:?}, {:?}, {:?})",
                condition, consequent, alternative
            ),
            Expression::FunctionCall(ref i, ref p) => {
                r#try!(write!(f, "FunctionCall({:?}, (", i));
                r#try!(f.debug_list().entries(p.iter()).finish());
                write!(f, ")")
            }
            Expression::Lt(ref lhs, ref rhs) => write!(f, "{} < {}", lhs, rhs),
            Expression::Le(ref lhs, ref rhs) => write!(f, "{} <= {}", lhs, rhs),
            Expression::Eq(ref lhs, ref rhs) => write!(f, "{} == {}", lhs, rhs),
            Expression::Ge(ref lhs, ref rhs) => write!(f, "{} >= {}", lhs, rhs),
            Expression::Gt(ref lhs, ref rhs) => write!(f, "{} > {}", lhs, rhs),
            Expression::And(ref lhs, ref rhs) => write!(f, "{} && {}", lhs, rhs),
            Expression::Not(ref exp) => write!(f, "!{}", exp),
            Expression::InlineArray(ref exprs) => {
                r#try!(write!(f, "InlineArray(["));
                r#try!(f.debug_list().entries(exprs.iter()).finish());
                write!(f, "]")
            }
            Expression::Select(ref array, ref index) => write!(f, "{}[{}]", array, index),
            Expression::Or(ref lhs, ref rhs) => write!(f, "{} || {}", lhs, rhs),
        }
    }
}

#[derive(Clone, PartialEq)]
pub struct ExpressionList<'ast, T: Field> {
    pub expressions: Vec<ExpressionNode<'ast, T>>,
}

pub type ExpressionListNode<'ast, T> = Node<ExpressionList<'ast, T>>;

impl<'ast, T: Field> ExpressionList<'ast, T> {
    pub fn new() -> ExpressionList<'ast, T> {
        ExpressionList {
            expressions: vec![],
        }
    }
}

impl<'ast, T: Field> fmt::Display for ExpressionList<'ast, T> {
    fn fmt(&self, f: &mut fmt::Formatter) -> fmt::Result {
        for (i, param) in self.expressions.iter().enumerate() {
            r#try!(write!(f, "{}", param));
            if i < self.expressions.len() - 1 {
                r#try!(write!(f, ", "));
            }
        }
        write!(f, "")
    }
}

impl<'ast, T: Field> fmt::Debug for ExpressionList<'ast, T> {
    fn fmt(&self, f: &mut fmt::Formatter) -> fmt::Result {
        write!(f, "ExpressionList({:?})", self.expressions)
    }
}<|MERGE_RESOLUTION|>--- conflicted
+++ resolved
@@ -20,7 +20,6 @@
 use std::fmt;
 use zokrates_field::field::Field;
 
-<<<<<<< HEAD
 use std::collections::HashMap;
 
 pub type Identifier<'ast> = &'ast str;
@@ -100,19 +99,6 @@
 }
 
 impl<'ast, T: Field> fmt::Display for Module<'ast, T> {
-=======
-pub type Identifier<'ast> = &'ast str;
-
-#[derive(Clone, PartialEq)]
-pub struct Prog<'ast, T: Field> {
-    /// Functions of the program
-    pub functions: Vec<FunctionNode<'ast, T>>,
-    pub imports: Vec<ImportNode>,
-    pub imported_functions: Vec<FlatFunction<T>>,
-}
-
-impl<'ast, T: Field> fmt::Display for Prog<'ast, T> {
->>>>>>> 89d74f08
     fn fmt(&self, f: &mut fmt::Formatter) -> fmt::Result {
         let mut res = vec![];
         res.extend(
@@ -131,11 +117,7 @@
     }
 }
 
-<<<<<<< HEAD
 impl<'ast, T: Field> fmt::Debug for Module<'ast, T> {
-=======
-impl<'ast, T: Field> fmt::Debug for Prog<'ast, T> {
->>>>>>> 89d74f08
     fn fmt(&self, f: &mut fmt::Formatter) -> fmt::Result {
         write!(
             f,
@@ -156,11 +138,6 @@
 
 #[derive(Clone, PartialEq)]
 pub struct Function<'ast, T: Field> {
-<<<<<<< HEAD
-=======
-    /// Name of the program
-    pub id: Identifier<'ast>,
->>>>>>> 89d74f08
     /// Arguments of the function
     pub arguments: Vec<ParameterNode<'ast>>,
     /// Vector of statements that are executed when running the function
@@ -208,11 +185,7 @@
 #[derive(Clone, PartialEq)]
 pub enum Assignee<'ast, T: Field> {
     Identifier(Identifier<'ast>),
-<<<<<<< HEAD
-    ArrayElement(Box<AssigneeNode<'ast, T>>, Box<ExpressionNode<'ast, T>>),
-=======
     ArrayElement(Box<AssigneeNode<'ast, T>>, Box<RangeOrExpression<'ast, T>>),
->>>>>>> 89d74f08
 }
 
 pub type AssigneeNode<'ast, T> = Node<Assignee<'ast, T>>;
@@ -295,8 +268,6 @@
 }
 
 #[derive(Clone, PartialEq)]
-<<<<<<< HEAD
-=======
 pub enum SpreadOrExpression<'ast, T: Field> {
     Spread(SpreadNode<'ast, T>),
     Expression(ExpressionNode<'ast, T>),
@@ -395,7 +366,6 @@
 }
 
 #[derive(Clone, PartialEq)]
->>>>>>> 89d74f08
 pub enum Expression<'ast, T: Field> {
     Number(T),
     Identifier(Identifier<'ast>),
@@ -409,11 +379,7 @@
         Box<ExpressionNode<'ast, T>>,
         Box<ExpressionNode<'ast, T>>,
     ),
-<<<<<<< HEAD
     FunctionCall(FunctionIdentifier<'ast>, Vec<ExpressionNode<'ast, T>>),
-=======
-    FunctionCall(String, Vec<ExpressionNode<'ast, T>>),
->>>>>>> 89d74f08
     Lt(Box<ExpressionNode<'ast, T>>, Box<ExpressionNode<'ast, T>>),
     Le(Box<ExpressionNode<'ast, T>>, Box<ExpressionNode<'ast, T>>),
     Eq(Box<ExpressionNode<'ast, T>>, Box<ExpressionNode<'ast, T>>),
@@ -421,16 +387,11 @@
     Gt(Box<ExpressionNode<'ast, T>>, Box<ExpressionNode<'ast, T>>),
     And(Box<ExpressionNode<'ast, T>>, Box<ExpressionNode<'ast, T>>),
     Not(Box<ExpressionNode<'ast, T>>),
-<<<<<<< HEAD
-    InlineArray(Vec<ExpressionNode<'ast, T>>),
-    Select(Box<ExpressionNode<'ast, T>>, Box<ExpressionNode<'ast, T>>),
-=======
     InlineArray(Vec<SpreadOrExpression<'ast, T>>),
     Select(
         Box<ExpressionNode<'ast, T>>,
         Box<RangeOrExpression<'ast, T>>,
     ),
->>>>>>> 89d74f08
     Or(Box<ExpressionNode<'ast, T>>, Box<ExpressionNode<'ast, T>>),
 }
 
