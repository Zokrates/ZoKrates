//! Module containing structs and enums to represent a program.
//!
//! @file absy.rs
//! @author Dennis Kuhnert <dennis.kuhnert@campus.tu-berlin.de>
//! @author Jacob Eberhardt <jacob.eberhardt@tu-berlin.de>
//! @date 2017

mod from_ast;
mod node;
pub mod parameter;
pub mod types;
pub mod variable;

pub use crate::absy::node::{Node, NodeValue};
pub use crate::absy::parameter::{Parameter, ParameterNode};
use crate::absy::types::{UnresolvedSignature, UnresolvedType, UserTypeId};
pub use crate::absy::variable::{Variable, VariableNode};
use crate::embed::FlatEmbed;
use std::path::{Path, PathBuf};

use std::fmt;

use num_bigint::BigUint;
use std::collections::HashMap;

/// An identifier of a function or a variable
pub type Identifier<'ast> = &'ast str;

/// The identifier of a `Module`, typically a path or uri
pub type OwnedModuleId = PathBuf;
pub type ModuleId = Path;

/// A collection of `Module`s
pub type Modules<'ast> = HashMap<OwnedModuleId, Module<'ast>>;

/// A collection of `SymbolDeclaration`. Duplicates are allowed here as they are fine syntactically.
pub type Declarations<'ast> = Vec<SymbolDeclarationNode<'ast>>;

/// A `Program` is a collection of `Module`s and an id of the main `Module`
pub struct Program<'ast> {
    pub modules: HashMap<OwnedModuleId, Module<'ast>>,
    pub main: OwnedModuleId,
}

#[derive(Debug, PartialEq, Clone)]
pub struct SymbolIdentifier<'ast> {
    pub id: Identifier<'ast>,
    pub alias: Option<Identifier<'ast>>,
}

impl<'ast> From<Identifier<'ast>> for SymbolIdentifier<'ast> {
    fn from(id: &'ast str) -> Self {
        SymbolIdentifier { id, alias: None }
    }
}

impl<'ast> SymbolIdentifier<'ast> {
    pub fn alias(mut self, alias: Option<Identifier<'ast>>) -> Self {
        self.alias = alias;
        self
    }
    pub fn get_alias(&self) -> Identifier<'ast> {
        self.alias.unwrap_or(self.id)
    }
}

impl<'ast> fmt::Display for SymbolIdentifier<'ast> {
    fn fmt(&self, f: &mut fmt::Formatter) -> fmt::Result {
        write!(
            f,
            "{}{}",
            self.id,
            self.alias.map(|a| format!(" as {}", a)).unwrap_or_default()
        )
    }
}

#[derive(Debug, Clone, PartialEq)]
pub struct CanonicalImport<'ast> {
    pub source: &'ast Path,
    pub id: SymbolIdentifier<'ast>,
}

pub type CanonicalImportNode<'ast> = Node<CanonicalImport<'ast>>;

impl<'ast> fmt::Display for CanonicalImport<'ast> {
    fn fmt(&self, f: &mut fmt::Formatter) -> fmt::Result {
        write!(f, "from \"{}\" import {}", self.source.display(), self.id)
    }
}

#[derive(Debug, Clone, PartialEq)]
pub struct SymbolImport<'ast> {
    pub module_id: OwnedModuleId,
    pub symbol_id: Identifier<'ast>,
}

pub type SymbolImportNode<'ast> = Node<SymbolImport<'ast>>;

impl<'ast> SymbolImport<'ast> {
    pub fn with_id_in_module<S: Into<Identifier<'ast>>, U: Into<OwnedModuleId>>(
        symbol_id: S,
        module_id: U,
    ) -> Self {
        SymbolImport {
            symbol_id: symbol_id.into(),
            module_id: module_id.into(),
        }
    }
}

impl<'ast> fmt::Display for SymbolImport<'ast> {
    fn fmt(&self, f: &mut fmt::Formatter) -> fmt::Result {
        write!(
            f,
            "from \"{}\" import {}",
            self.module_id.display(),
            self.symbol_id
        )
    }
}

/// A declaration of a symbol
#[derive(Debug, PartialEq, Clone)]
pub struct SymbolDeclaration<'ast> {
    pub id: Identifier<'ast>,
    pub symbol: Symbol<'ast>,
}

#[allow(clippy::large_enum_variant)]
#[derive(Debug, PartialEq, Clone)]
pub enum SymbolDefinition<'ast> {
    Import(CanonicalImportNode<'ast>),
    Struct(StructDefinitionNode<'ast>),
    Constant(ConstantDefinitionNode<'ast>),
    Type(TypeDefinitionNode<'ast>),
    Function(FunctionNode<'ast>),
}

#[allow(clippy::large_enum_variant)]
#[derive(Debug, PartialEq, Clone)]
pub enum Symbol<'ast> {
    Here(SymbolDefinition<'ast>),
    There(SymbolImportNode<'ast>),
    Flat(FlatEmbed),
}

impl<'ast> fmt::Display for SymbolDeclaration<'ast> {
    fn fmt(&self, f: &mut fmt::Formatter) -> fmt::Result {
        match &self.symbol {
            Symbol::Here(ref symbol) => match symbol {
                SymbolDefinition::Import(ref i) => write!(
                    f,
                    "from \"{}\" import {}",
                    i.value.source.display(),
                    i.value.id
                ),
                SymbolDefinition::Struct(ref s) => write!(f, "struct {}{}", self.id, s),
                SymbolDefinition::Constant(ref c) => write!(
                    f,
                    "const {} {} = {}",
                    c.value.ty, self.id, c.value.expression
                ),
                SymbolDefinition::Type(ref t) => {
                    write!(f, "type {}", self.id)?;
                    if !t.value.generics.is_empty() {
                        write!(
                            f,
                            "<{}>",
                            t.value
                                .generics
                                .iter()
                                .map(|g| g.to_string())
                                .collect::<Vec<_>>()
                                .join(", ")
                        )?;
                    }
                    write!(f, " = {}", t.value.ty)
                }
                SymbolDefinition::Function(ref func) => {
                    write!(f, "def {}{}", self.id, func)
                }
            },
            Symbol::There(ref i) => write!(
                f,
                "from \"{}\" import {} as {}",
                i.value.module_id.display(),
                i.value.symbol_id,
                self.id
            ),
            Symbol::Flat(ref flat_fun) => {
                write!(f, "def {}{}:\n\t// hidden", self.id, flat_fun.signature())
            }
        }
    }
}

pub type SymbolDeclarationNode<'ast> = Node<SymbolDeclaration<'ast>>;

/// A module as a collection of `FunctionDeclaration`s
#[derive(Debug, Clone, PartialEq)]
pub struct Module<'ast> {
    /// Symbols of the module
    pub symbols: Declarations<'ast>,
}

impl<'ast> Module<'ast> {
    pub fn with_symbols<I: IntoIterator<Item = SymbolDeclarationNode<'ast>>>(i: I) -> Self {
        Module {
            symbols: i.into_iter().collect(),
        }
    }
}

pub type UnresolvedTypeNode<'ast> = Node<UnresolvedType<'ast>>;

/// A struct type definition
#[derive(Debug, Clone, PartialEq)]
pub struct StructDefinition<'ast> {
    pub generics: Vec<ConstantGenericNode<'ast>>,
    pub fields: Vec<StructDefinitionFieldNode<'ast>>,
}

impl<'ast> fmt::Display for StructDefinition<'ast> {
    fn fmt(&self, f: &mut fmt::Formatter) -> fmt::Result {
        if !self.generics.is_empty() {
            write!(
                f,
                "<{}> ",
                self.generics
                    .iter()
                    .map(|g| g.to_string())
                    .collect::<Vec<_>>()
                    .join(", ")
            )?;
        }
        writeln!(f, "{{")?;
        for field in &self.fields {
            writeln!(f, "  {}", field)?;
        }
        write!(f, "}}",)
    }
}

pub type StructDefinitionNode<'ast> = Node<StructDefinition<'ast>>;

/// A struct type definition
#[derive(Debug, Clone, PartialEq)]
pub struct StructDefinitionField<'ast> {
    pub id: Identifier<'ast>,
    pub ty: UnresolvedTypeNode<'ast>,
}

impl<'ast> fmt::Display for StructDefinitionField<'ast> {
    fn fmt(&self, f: &mut fmt::Formatter) -> fmt::Result {
        write!(f, "{} {}", self.ty, self.id)
    }
}

type StructDefinitionFieldNode<'ast> = Node<StructDefinitionField<'ast>>;

#[derive(Debug, Clone, PartialEq)]
pub struct ConstantDefinition<'ast> {
    pub ty: UnresolvedTypeNode<'ast>,
    pub expression: ExpressionNode<'ast>,
}

pub type ConstantDefinitionNode<'ast> = Node<ConstantDefinition<'ast>>;

impl<'ast> fmt::Display for ConstantDefinition<'ast> {
    fn fmt(&self, f: &mut fmt::Formatter) -> fmt::Result {
        write!(f, "const {} _ = {}", self.ty, self.expression)
    }
}

/// A type definition
#[derive(Debug, Clone, PartialEq)]
pub struct TypeDefinition<'ast> {
    pub generics: Vec<ConstantGenericNode<'ast>>,
    pub ty: UnresolvedTypeNode<'ast>,
}

pub type TypeDefinitionNode<'ast> = Node<TypeDefinition<'ast>>;

impl<'ast> fmt::Display for TypeDefinition<'ast> {
    fn fmt(&self, f: &mut fmt::Formatter) -> fmt::Result {
        write!(f, "type _")?;
        if !self.generics.is_empty() {
            write!(
                f,
                "<{}>",
                self.generics
                    .iter()
                    .map(|g| g.to_string())
                    .collect::<Vec<_>>()
                    .join(", ")
            )?;
        }
        write!(f, " = {}", self.ty)
    }
}

impl<'ast> fmt::Display for Module<'ast> {
    fn fmt(&self, f: &mut fmt::Formatter) -> fmt::Result {
        let res = self
            .symbols
            .iter()
            .map(|x| format!("{}", x))
            .collect::<Vec<_>>();
        write!(f, "{}", res.join("\n"))
    }
}

pub type ConstantGenericNode<'ast> = Node<Identifier<'ast>>;

/// A function defined locally
#[derive(Debug, Clone, PartialEq)]
pub struct Function<'ast> {
    /// Arguments of the function
    pub arguments: Vec<ParameterNode<'ast>>,
    /// Vector of statements that are executed when running the function
    pub statements: Vec<StatementNode<'ast>>,
    /// function signature
    pub signature: UnresolvedSignature<'ast>,
}

pub type FunctionNode<'ast> = Node<Function<'ast>>;

impl<'ast> fmt::Display for Function<'ast> {
    fn fmt(&self, f: &mut fmt::Formatter) -> fmt::Result {
        if !self.signature.generics.is_empty() {
            write!(
                f,
                "<{}>",
                self.signature
                    .generics
                    .iter()
                    .map(|g| g.to_string())
                    .collect::<Vec<_>>()
                    .join(", ")
            )?;
        }

        write!(
            f,
            "({}) {{\n{}\n}}",
            self.arguments
                .iter()
                .map(|x| format!("{}", x))
                .collect::<Vec<_>>()
                .join(","),
            self.statements
                .iter()
                .map(|x| format!("\t{}", x))
                .collect::<Vec<_>>()
                .join("\n")
        )
    }
}

/// Something that we can assign to
#[derive(Debug, Clone, PartialEq)]
pub enum Assignee<'ast> {
    Identifier(Identifier<'ast>),
    Select(Box<AssigneeNode<'ast>>, Box<RangeOrExpression<'ast>>),
    Member(Box<AssigneeNode<'ast>>, Box<Identifier<'ast>>),
    Element(Box<AssigneeNode<'ast>>, u32),
}

pub type AssigneeNode<'ast> = Node<Assignee<'ast>>;

impl<'ast> fmt::Display for Assignee<'ast> {
    fn fmt(&self, f: &mut fmt::Formatter) -> fmt::Result {
        match *self {
            Assignee::Identifier(ref s) => write!(f, "{}", s),
            Assignee::Select(ref a, ref e) => write!(f, "{}[{}]", a, e),
            Assignee::Member(ref s, ref m) => write!(f, "{}.{}", s, m),
            Assignee::Element(ref s, i) => write!(f, "{}.{}", s, i),
        }
    }
}

#[derive(Debug, Clone, PartialEq)]
pub enum VariableOrAssignee<'ast> {
    Variable(VariableNode<'ast>),
    Assignee(AssigneeNode<'ast>),
}

impl<'ast> From<AssigneeNode<'ast>> for VariableOrAssignee<'ast> {
    fn from(a: AssigneeNode<'ast>) -> Self {
        VariableOrAssignee::Assignee(a)
    }
}

impl<'ast> From<VariableNode<'ast>> for VariableOrAssignee<'ast> {
    fn from(v: VariableNode<'ast>) -> Self {
        VariableOrAssignee::Variable(v)
    }
}

impl<'ast> fmt::Display for VariableOrAssignee<'ast> {
    fn fmt(&self, f: &mut fmt::Formatter) -> fmt::Result {
        match self {
            VariableOrAssignee::Variable(v) => write!(f, "{}", v),
            VariableOrAssignee::Assignee(a) => write!(f, "{}", a),
        }
    }
}

/// A statement in a `Function`
#[allow(clippy::large_enum_variant)]
#[derive(Debug, Clone, PartialEq)]
pub enum Statement<'ast> {
<<<<<<< HEAD
    Return(ExpressionListNode<'ast>),
    Definition(VariableNode<'ast>, ExpressionNode<'ast>),
    Assignment(AssigneeNode<'ast>, ExpressionNode<'ast>),
=======
    Return(Option<ExpressionNode<'ast>>),
    Declaration(VariableNode<'ast>),
    Definition(AssigneeNode<'ast>, ExpressionNode<'ast>),
>>>>>>> 70f4291b
    Assertion(ExpressionNode<'ast>, Option<String>),
    For(
        VariableNode<'ast>,
        ExpressionNode<'ast>,
        ExpressionNode<'ast>,
        Vec<StatementNode<'ast>>,
    ),
<<<<<<< HEAD
    MultipleDefinition(Vec<VariableOrAssignee<'ast>>, ExpressionNode<'ast>),
=======
>>>>>>> 70f4291b
}

pub type StatementNode<'ast> = Node<Statement<'ast>>;

impl<'ast> fmt::Display for Statement<'ast> {
    fn fmt(&self, f: &mut fmt::Formatter) -> fmt::Result {
        match *self {
<<<<<<< HEAD
            Statement::Return(ref expr) => write!(f, "return {}", expr),
            Statement::Definition(ref var, ref rhs) => {
                write!(f, "{} = {}", var, rhs)
            }
            Statement::Assignment(ref lhs, ref rhs) => write!(f, "{} = {}", lhs, rhs),
=======
            Statement::Return(ref expr) => {
                write!(f, "return")?;
                match expr {
                    Some(e) => write!(f, " {};", e),
                    None => write!(f, ";"),
                }
            }
            Statement::Declaration(ref var) => write!(f, "{};", var),
            Statement::Definition(ref lhs, ref rhs) => write!(f, "{} = {};", lhs, rhs),
>>>>>>> 70f4291b
            Statement::Assertion(ref e, ref message) => {
                write!(f, "assert({}", e)?;
                match message {
                    Some(m) => write!(f, ", \"{}\");", m),
                    None => write!(f, ");"),
                }
            }
            Statement::For(ref var, ref start, ref stop, ref list) => {
                writeln!(f, "for {} in {}..{} {{", var, start, stop)?;
                for l in list {
                    writeln!(f, "\t\t{}", l)?;
                }
                write!(f, "\t}}")
            }
        }
    }
}

/// An element of an inline array, can be a spread `...a` or an expression `a`
#[derive(Debug, Clone, PartialEq)]
pub enum SpreadOrExpression<'ast> {
    Spread(SpreadNode<'ast>),
    Expression(ExpressionNode<'ast>),
}

impl<'ast> From<ExpressionNode<'ast>> for SpreadOrExpression<'ast> {
    fn from(e: ExpressionNode<'ast>) -> SpreadOrExpression<'ast> {
        SpreadOrExpression::Expression(e)
    }
}

impl<'ast> fmt::Display for SpreadOrExpression<'ast> {
    fn fmt(&self, f: &mut fmt::Formatter) -> fmt::Result {
        match *self {
            SpreadOrExpression::Spread(ref s) => write!(f, "{}", s),
            SpreadOrExpression::Expression(ref e) => write!(f, "{}", e),
        }
    }
}

/// The index in an array selector. Can be a range or an expression.
#[derive(Debug, Clone, PartialEq)]
pub enum RangeOrExpression<'ast> {
    Range(RangeNode<'ast>),
    Expression(ExpressionNode<'ast>),
}

impl<'ast> fmt::Display for RangeOrExpression<'ast> {
    fn fmt(&self, f: &mut fmt::Formatter) -> fmt::Result {
        match *self {
            RangeOrExpression::Range(ref s) => write!(f, "{}", s),
            RangeOrExpression::Expression(ref e) => write!(f, "{}", e),
        }
    }
}

/// A spread
#[derive(Debug, Clone, PartialEq)]
pub struct Spread<'ast> {
    pub expression: ExpressionNode<'ast>,
}

pub type SpreadNode<'ast> = Node<Spread<'ast>>;

impl<'ast> fmt::Display for Spread<'ast> {
    fn fmt(&self, f: &mut fmt::Formatter) -> fmt::Result {
        write!(f, "...{}", self.expression)
    }
}

/// A range
#[derive(Debug, Clone, PartialEq)]
pub struct Range<'ast> {
    pub from: Option<ExpressionNode<'ast>>,
    pub to: Option<ExpressionNode<'ast>>,
}

pub type RangeNode<'ast> = Node<Range<'ast>>;

impl<'ast> fmt::Display for Range<'ast> {
    fn fmt(&self, f: &mut fmt::Formatter) -> fmt::Result {
        write!(
            f,
            "{}..{}",
            self.from
                .as_ref()
                .map(|e| e.to_string())
                .unwrap_or_else(|| "".to_string()),
            self.to
                .as_ref()
                .map(|e| e.to_string())
                .unwrap_or_else(|| "".to_string())
        )
    }
}

#[derive(Debug, Clone, PartialEq)]
pub enum ConditionalKind {
    IfElse,
    Ternary,
}

#[derive(Debug, Clone, PartialEq)]
pub struct ConditionalExpression<'ast> {
    pub condition: Box<ExpressionNode<'ast>>,
    pub consequence_statements: Vec<StatementNode<'ast>>,
    pub consequence: Box<ExpressionNode<'ast>>,
    pub alternative_statements: Vec<StatementNode<'ast>>,
    pub alternative: Box<ExpressionNode<'ast>>,
    pub kind: ConditionalKind,
}

impl<'ast> fmt::Display for ConditionalExpression<'ast> {
    fn fmt(&self, f: &mut fmt::Formatter) -> fmt::Result {
        match self.kind {
            ConditionalKind::IfElse => {
                writeln!(f, "if {} {{", self.condition)?;
                for cs in self.consequence_statements.iter() {
                    writeln!(f, "\t{}", cs)?;
                }
                writeln!(f, "\t{}", self.consequence)?;
                write!(f, "}} else {{")?;
                for als in self.alternative_statements.iter() {
                    writeln!(f, "\t{}", als)?;
                }
                writeln!(f, "\t{}", self.alternative)?;
                write!(f, "}}")
            }
            ConditionalKind::Ternary => {
                write!(
                    f,
                    "{} ? {} : {}",
                    self.condition, self.consequence, self.alternative
                )
            }
        }
    }
}

/// An expression
#[derive(Debug, Clone, PartialEq)]
pub enum Expression<'ast> {
    IntConstant(BigUint),
    FieldConstant(BigUint),
    BooleanConstant(bool),
    U8Constant(u8),
    U16Constant(u16),
    U32Constant(u32),
    U64Constant(u64),
    Identifier(Identifier<'ast>),
    Add(Box<ExpressionNode<'ast>>, Box<ExpressionNode<'ast>>),
    Sub(Box<ExpressionNode<'ast>>, Box<ExpressionNode<'ast>>),
    Mult(Box<ExpressionNode<'ast>>, Box<ExpressionNode<'ast>>),
    Div(Box<ExpressionNode<'ast>>, Box<ExpressionNode<'ast>>),
    Rem(Box<ExpressionNode<'ast>>, Box<ExpressionNode<'ast>>),
    Pow(Box<ExpressionNode<'ast>>, Box<ExpressionNode<'ast>>),
    Neg(Box<ExpressionNode<'ast>>),
    Pos(Box<ExpressionNode<'ast>>),
    Conditional(Box<ConditionalExpression<'ast>>),
    FunctionCall(
        Box<ExpressionNode<'ast>>,
        Option<Vec<Option<ExpressionNode<'ast>>>>,
        Vec<ExpressionNode<'ast>>,
    ),
    Lt(Box<ExpressionNode<'ast>>, Box<ExpressionNode<'ast>>),
    Le(Box<ExpressionNode<'ast>>, Box<ExpressionNode<'ast>>),
    Eq(Box<ExpressionNode<'ast>>, Box<ExpressionNode<'ast>>),
    Ge(Box<ExpressionNode<'ast>>, Box<ExpressionNode<'ast>>),
    Gt(Box<ExpressionNode<'ast>>, Box<ExpressionNode<'ast>>),
    And(Box<ExpressionNode<'ast>>, Box<ExpressionNode<'ast>>),
    Not(Box<ExpressionNode<'ast>>),
    InlineArray(Vec<SpreadOrExpression<'ast>>),
    ArrayInitializer(Box<ExpressionNode<'ast>>, Box<ExpressionNode<'ast>>),
    InlineStruct(UserTypeId, Vec<(Identifier<'ast>, ExpressionNode<'ast>)>),
    InlineTuple(Vec<ExpressionNode<'ast>>),
    Select(Box<ExpressionNode<'ast>>, Box<RangeOrExpression<'ast>>),
    Member(Box<ExpressionNode<'ast>>, Box<Identifier<'ast>>),
    Element(Box<ExpressionNode<'ast>>, u32),
    Or(Box<ExpressionNode<'ast>>, Box<ExpressionNode<'ast>>),
    BitXor(Box<ExpressionNode<'ast>>, Box<ExpressionNode<'ast>>),
    BitAnd(Box<ExpressionNode<'ast>>, Box<ExpressionNode<'ast>>),
    BitOr(Box<ExpressionNode<'ast>>, Box<ExpressionNode<'ast>>),
    LeftShift(Box<ExpressionNode<'ast>>, Box<ExpressionNode<'ast>>),
    RightShift(Box<ExpressionNode<'ast>>, Box<ExpressionNode<'ast>>),
}

pub type ExpressionNode<'ast> = Node<Expression<'ast>>;

impl<'ast> fmt::Display for Expression<'ast> {
    fn fmt(&self, f: &mut fmt::Formatter) -> fmt::Result {
        match *self {
            Expression::FieldConstant(ref i) => write!(f, "{}", i.to_str_radix(10)),
            Expression::U8Constant(ref i) => write!(f, "{}", i),
            Expression::U16Constant(ref i) => write!(f, "{}", i),
            Expression::U32Constant(ref i) => write!(f, "{}", i),
            Expression::U64Constant(ref i) => write!(f, "{}", i),
            Expression::IntConstant(ref i) => write!(f, "{}", i),
            Expression::Identifier(ref var) => write!(f, "{}", var),
            Expression::Add(ref lhs, ref rhs) => write!(f, "({} + {})", lhs, rhs),
            Expression::Sub(ref lhs, ref rhs) => write!(f, "({} - {})", lhs, rhs),
            Expression::Mult(ref lhs, ref rhs) => write!(f, "({} * {})", lhs, rhs),
            Expression::Div(ref lhs, ref rhs) => write!(f, "({} / {})", lhs, rhs),
            Expression::Rem(ref lhs, ref rhs) => write!(f, "({} % {})", lhs, rhs),
            Expression::Pow(ref lhs, ref rhs) => write!(f, "({}**{})", lhs, rhs),
            Expression::Neg(ref e) => write!(f, "(-{})", e),
            Expression::Pos(ref e) => write!(f, "(+{})", e),
            Expression::BooleanConstant(b) => write!(f, "{}", b),
            Expression::Conditional(ref c) => write!(f, "{}", c),
            Expression::FunctionCall(ref i, ref g, ref p) => {
                if let Some(g) = g {
                    write!(
                        f,
                        "::<{}>",
                        g.iter()
                            .map(|g| g
                                .as_ref()
                                .map(|g| g.to_string())
                                .unwrap_or_else(|| "_".into()))
                            .collect::<Vec<_>>()
                            .join(", "),
                    )?;
                }
                write!(f, "{}(", i)?;
                for (i, param) in p.iter().enumerate() {
                    write!(f, "{}", param)?;
                    if i < p.len() - 1 {
                        write!(f, ", ")?;
                    }
                }
                write!(f, ")")
            }
            Expression::Lt(ref lhs, ref rhs) => write!(f, "({} < {})", lhs, rhs),
            Expression::Le(ref lhs, ref rhs) => write!(f, "({} <= {})", lhs, rhs),
            Expression::Eq(ref lhs, ref rhs) => write!(f, "({} == {})", lhs, rhs),
            Expression::Ge(ref lhs, ref rhs) => write!(f, "({} >= {})", lhs, rhs),
            Expression::Gt(ref lhs, ref rhs) => write!(f, "({} > {})", lhs, rhs),
            Expression::And(ref lhs, ref rhs) => write!(f, "({} && {})", lhs, rhs),
            Expression::Not(ref exp) => write!(f, "!{}", exp),
            Expression::InlineArray(ref exprs) => {
                write!(f, "[")?;
                for (i, e) in exprs.iter().enumerate() {
                    write!(f, "{}", e)?;
                    if i < exprs.len() - 1 {
                        write!(f, ", ")?;
                    }
                }
                write!(f, "]")
            }
            Expression::InlineTuple(ref exprs) => {
                write!(f, "(")?;
                match exprs.len() {
                    1 => write!(f, "{},", exprs[0]),
                    _ => write!(
                        f,
                        "{}",
                        exprs
                            .iter()
                            .map(|e| e.to_string())
                            .collect::<Vec<_>>()
                            .join(", ")
                    ),
                }?;
                write!(f, ")")
            }
            Expression::ArrayInitializer(ref e, ref count) => write!(f, "[{}; {}]", e, count),
            Expression::InlineStruct(ref id, ref members) => {
                write!(f, "{} {{", id)?;
                for (i, (member_id, e)) in members.iter().enumerate() {
                    write!(f, "{}: {}", member_id, e)?;
                    if i < members.len() - 1 {
                        write!(f, ", ")?;
                    }
                }
                write!(f, "}}")
            }
            Expression::Select(ref array, ref index) => write!(f, "{}[{}]", array, index),
            Expression::Member(ref struc, ref id) => write!(f, "{}.{}", struc, id),
            Expression::Element(ref tuple, ref id) => write!(f, "{}.{}", tuple, id),
            Expression::Or(ref lhs, ref rhs) => write!(f, "({} || {})", lhs, rhs),
            Expression::BitXor(ref lhs, ref rhs) => write!(f, "({} ^ {})", lhs, rhs),
            Expression::BitAnd(ref lhs, ref rhs) => write!(f, "({} & {})", lhs, rhs),
            Expression::BitOr(ref lhs, ref rhs) => write!(f, "({} | {})", lhs, rhs),
            Expression::LeftShift(ref lhs, ref rhs) => write!(f, "({} << {})", lhs, rhs),
            Expression::RightShift(ref lhs, ref rhs) => write!(f, "({} >> {})", lhs, rhs),
        }
    }
}<|MERGE_RESOLUTION|>--- conflicted
+++ resolved
@@ -380,46 +380,13 @@
     }
 }
 
-#[derive(Debug, Clone, PartialEq)]
-pub enum VariableOrAssignee<'ast> {
-    Variable(VariableNode<'ast>),
-    Assignee(AssigneeNode<'ast>),
-}
-
-impl<'ast> From<AssigneeNode<'ast>> for VariableOrAssignee<'ast> {
-    fn from(a: AssigneeNode<'ast>) -> Self {
-        VariableOrAssignee::Assignee(a)
-    }
-}
-
-impl<'ast> From<VariableNode<'ast>> for VariableOrAssignee<'ast> {
-    fn from(v: VariableNode<'ast>) -> Self {
-        VariableOrAssignee::Variable(v)
-    }
-}
-
-impl<'ast> fmt::Display for VariableOrAssignee<'ast> {
-    fn fmt(&self, f: &mut fmt::Formatter) -> fmt::Result {
-        match self {
-            VariableOrAssignee::Variable(v) => write!(f, "{}", v),
-            VariableOrAssignee::Assignee(a) => write!(f, "{}", a),
-        }
-    }
-}
-
 /// A statement in a `Function`
 #[allow(clippy::large_enum_variant)]
 #[derive(Debug, Clone, PartialEq)]
 pub enum Statement<'ast> {
-<<<<<<< HEAD
-    Return(ExpressionListNode<'ast>),
+    Return(Option<ExpressionNode<'ast>>),
     Definition(VariableNode<'ast>, ExpressionNode<'ast>),
     Assignment(AssigneeNode<'ast>, ExpressionNode<'ast>),
-=======
-    Return(Option<ExpressionNode<'ast>>),
-    Declaration(VariableNode<'ast>),
-    Definition(AssigneeNode<'ast>, ExpressionNode<'ast>),
->>>>>>> 70f4291b
     Assertion(ExpressionNode<'ast>, Option<String>),
     For(
         VariableNode<'ast>,
@@ -427,10 +394,6 @@
         ExpressionNode<'ast>,
         Vec<StatementNode<'ast>>,
     ),
-<<<<<<< HEAD
-    MultipleDefinition(Vec<VariableOrAssignee<'ast>>, ExpressionNode<'ast>),
-=======
->>>>>>> 70f4291b
 }
 
 pub type StatementNode<'ast> = Node<Statement<'ast>>;
@@ -438,13 +401,6 @@
 impl<'ast> fmt::Display for Statement<'ast> {
     fn fmt(&self, f: &mut fmt::Formatter) -> fmt::Result {
         match *self {
-<<<<<<< HEAD
-            Statement::Return(ref expr) => write!(f, "return {}", expr),
-            Statement::Definition(ref var, ref rhs) => {
-                write!(f, "{} = {}", var, rhs)
-            }
-            Statement::Assignment(ref lhs, ref rhs) => write!(f, "{} = {}", lhs, rhs),
-=======
             Statement::Return(ref expr) => {
                 write!(f, "return")?;
                 match expr {
@@ -452,9 +408,10 @@
                     None => write!(f, ";"),
                 }
             }
-            Statement::Declaration(ref var) => write!(f, "{};", var),
-            Statement::Definition(ref lhs, ref rhs) => write!(f, "{} = {};", lhs, rhs),
->>>>>>> 70f4291b
+            Statement::Definition(ref var, ref rhs) => {
+                write!(f, "{} = {};", var, rhs)
+            }
+            Statement::Assignment(ref lhs, ref rhs) => write!(f, "{} = {};", lhs, rhs),
             Statement::Assertion(ref e, ref message) => {
                 write!(f, "assert({}", e)?;
                 match message {
