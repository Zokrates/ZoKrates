--- conflicted
+++ resolved
@@ -8,13 +8,9 @@
 mod utils;
 
 use self::utils::flat_expression_from_bits;
-<<<<<<< HEAD
-use zokrates_ast::zir::{ConditionalExpression, ShouldReduce, UMetadata, ZirExpressionList};
-=======
 use zokrates_ast::zir::{
     ConditionalExpression, SelectExpression, ShouldReduce, UMetadata, ZirExpressionList,
 };
->>>>>>> 267474c3
 use zokrates_interpreter::Interpreter;
 
 use crate::compile::CompileConfig;
@@ -586,19 +582,11 @@
     fn flatten_conditional_expression<U: Flatten<'ast, T>>(
         &mut self,
         statements_flattened: &mut FlatStatements<T>,
-<<<<<<< HEAD
-        conditional: ConditionalExpression<'ast, T, U>,
-    ) -> FlatUExpression<T> {
-        let condition = *conditional.condition;
-        let consequence = *conditional.consequence;
-        let alternative = *conditional.alternative;
-=======
         e: ConditionalExpression<'ast, T, U>,
     ) -> FlatUExpression<T> {
         let condition = *e.condition;
         let consequence = *e.consequence;
         let alternative = *e.alternative;
->>>>>>> 267474c3
 
         let condition_flat =
             self.flatten_boolean_expression(statements_flattened, condition.clone());
@@ -1006,13 +994,8 @@
                 true => T::from(1),
                 false => T::from(0),
             }),
-<<<<<<< HEAD
-            BooleanExpression::Conditional(c) => self
-                .flatten_conditional_expression(statements_flattened, c)
-=======
             BooleanExpression::Conditional(e) => self
                 .flatten_conditional_expression(statements_flattened, e)
->>>>>>> 267474c3
                 .get_field_unchecked(),
         }
     }
@@ -1584,13 +1567,8 @@
 
                 FlatUExpression::with_field(r)
             }
-<<<<<<< HEAD
-            UExpressionInner::Conditional(c) => {
-                self.flatten_conditional_expression(statements_flattened, c)
-=======
             UExpressionInner::Conditional(e) => {
                 self.flatten_conditional_expression(statements_flattened, e)
->>>>>>> 267474c3
             }
             UExpressionInner::Xor(box left, box right) => {
                 let left_metadata = left.metadata.clone().unwrap();
@@ -2236,13 +2214,8 @@
                     _ => panic!("Expected number as pow exponent"),
                 }
             }
-<<<<<<< HEAD
-            FieldElementExpression::Conditional(c) => self
-                .flatten_conditional_expression(statements_flattened, c)
-=======
             FieldElementExpression::Conditional(e) => self
                 .flatten_conditional_expression(statements_flattened, e)
->>>>>>> 267474c3
                 .get_field_unchecked(),
         }
     }
@@ -3590,8 +3563,6 @@
     }
 
     #[test]
-<<<<<<< HEAD
-=======
     fn geq_leq() {
         let config = CompileConfig::default();
         let mut flattener = Flattener::new(config);
@@ -3603,7 +3574,6 @@
     }
 
     #[test]
->>>>>>> 267474c3
     fn bool_and() {
         let config = CompileConfig::default();
         let mut flattener = Flattener::new(config);
