//! Module containing the `RedefinitionOptimizer` to remove code of the form
// ```
// b := a
// c := b
// ```
// and replace by
// ```
// c := a
// ```

// # Redefinition rules

// ## Defined variables

// We say that a variable `v` is defined in constraint `c_n` or an ir program if there exists a constraint `c_i` with `i < n` of the form:
// ```
// q == k * v
// where:
// - q is quadratic and does not contain `v`
// - k is a scalar
// ```

// ## Optimization rules

// We maintain `s`, a set of substitutions as a mapping of `(variable => linear_combination)`. It starts empty.
// We also maintain `i`, a set of variables that should be ignored when trying to substitute. It starts empty.

// - input variables are inserted into `i`
// - the `~one` variable is inserted into `i`
// - For each directive
//      - if all directive inputs are of the form as `coeff * ~one`, execute the solver with all `coeff` as inputs, introducing `res`
//        as the output, and insert `(v, o)` into `s` for `(v, o)` in `(d.outputs, res)`
//      - else, for each variable `v` introduced, insert `v` into `i`
// - For each constraint `c`, we replace all variables by their value in `s` if any, otherwise leave them unchanged. Let's call `c_0` the resulting constraint. We either return `c_0` or nothing based on the form of `c_0`:
//     - `~one * lin == k * v if v isn't in i`: insert `(v, lin / k)` into `s` and return nothing
//     - `q == k * v if v isn't in i`: insert `v` into `i` and return `c_0`
//     - otherwise return `c_0`

use crate::flat_absy::flat_variable::FlatVariable;
use crate::ir::folder::{fold_function, Folder};
use crate::ir::LinComb;
use crate::ir::*;
use std::collections::{HashMap, HashSet};
use zokrates_field::Field;

#[derive(Debug)]
pub struct RedefinitionOptimizer<T: Field> {
    /// Map of renamings for reassigned variables while processing the program.
    substitution: HashMap<FlatVariable, LinComb<T>>,
    /// Set of variables that should not be substituted
    ignore: HashSet<FlatVariable>,
}

impl<T: Field> RedefinitionOptimizer<T> {
    fn new() -> RedefinitionOptimizer<T> {
        RedefinitionOptimizer {
            substitution: HashMap::new(),
            ignore: HashSet::new(),
        }
    }

    pub fn optimize(p: Prog<T>) -> Prog<T> {
        RedefinitionOptimizer::new().fold_module(p)
    }
}

impl<T: Field> Folder<T> for RedefinitionOptimizer<T> {
    fn fold_statement(&mut self, s: Statement<T>) -> Vec<Statement<T>> {
        match s {
            Statement::Constraint(quad, lin) => {
                let quad = self.fold_quadratic_combination(quad);
                let lin = self.fold_linear_combination(lin);

                let (keep_constraint, to_insert, to_ignore) = match lin.try_summand() {
                    // if the right side is a single variable
                    Some((variable, coefficient)) => {
                        match self.ignore.contains(&variable) {
                            // if the variable isn't tagged as ignored
                            false => match self.substitution.get(&variable) {
                                // if the variable is already defined
                                Some(_) => (true, None, None),
                                // if the variable is not defined yet
                                None => match quad.try_linear() {
                                    // if the left side is linear
                                    Some(l) => (false, Some((variable, l / &coefficient)), None),
                                    // if the left side isn't linear
                                    None => (true, None, Some(variable)),
                                },
                            },
                            true => (true, None, None),
                        }
                    }
                    None => (true, None, None),
                };

                // insert into the ignored set
                match to_ignore {
                    Some(v) => {
                        self.ignore.insert(v);
                    }
                    None => {}
                }

                // insert into the substitution map
                match to_insert {
                    Some((k, v)) => {
                        self.substitution.insert(k, v);
                    }
                    None => {}
                };

                // decide whether the constraint should be kept
                match keep_constraint {
                    false => vec![],
                    true => vec![Statement::Constraint(quad, lin)],
                }
            }
            Statement::Directive(d) => {
                let d = self.fold_directive(d);

<<<<<<< HEAD
                let inputs = d
                    .inputs
                    .iter()
                    .map(|i| QuadComb::from(i.as_canonical()))
                    .map(|i| match i.try_linear() {
                        Some(l) => match l.0.len() {
                            0 => Ok(T::from(0)),
                            _ => l
                                .try_summand()
                                .map(|(variable, coefficient)| match variable {
=======
                // check if the inputs are constants, ie reduce to the form `coeff * ~one`
                let inputs = d
                    .inputs
                    .iter()
                    // we need to reduce to the canonical form to interpret `a + 1 - a` as `1`
                    .map(|i| QuadComb::from(i.as_canonical()))
                    .map(|q| match q.try_linear() {
                        Some(l) => match l.0.len() {
                            // 0 is constant and can be represented by an empty lincomb
                            0 => Ok(T::from(0)),
                            _ => l
                                // try to match to a single summand `coeff * v`
                                .try_summand()
                                .map(|(variable, coefficient)| match variable {
                                    // v must be ~one
>>>>>>> aede64fa
                                    v if v == FlatVariable::one() => Ok(coefficient),
                                    _ => Err(LinComb::summand(coefficient, variable).into()),
                                })
                                .unwrap_or(Err(l.into())),
                        },
<<<<<<< HEAD
                        None => Err(i),
=======
                        None => Err(q),
>>>>>>> aede64fa
                    })
                    .collect::<Vec<Result<T, QuadComb<T>>>>();

                match inputs.iter().all(|r| r.is_ok()) {
                    true => {
<<<<<<< HEAD
                        let inputs = inputs.into_iter().map(|i| i.unwrap()).collect();
=======
                        // unwrap inputs to their constant value
                        let inputs = inputs.into_iter().map(|i| i.unwrap()).collect();
                        // run the interpereter
>>>>>>> aede64fa
                        let outputs = Interpreter::default()
                            .execute_solver(&d.solver, &inputs)
                            .unwrap();

                        assert_eq!(outputs.len(), d.outputs.len());

<<<<<<< HEAD
=======
                        // insert the results in the substitution
>>>>>>> aede64fa
                        for (output, value) in d.outputs.into_iter().zip(outputs.into_iter()) {
                            self.substitution.insert(output, value.into());
                        }
                        vec![]
                    }
                    false => {
<<<<<<< HEAD
=======
                        // reconstruct the input expressions
>>>>>>> aede64fa
                        let inputs = inputs
                            .into_iter()
                            .map(|i| {
                                i.map(|v| LinComb::summand(v, FlatVariable::one()).into())
                                    .unwrap_or_else(|q| q)
                            })
                            .collect();
                        // to prevent the optimiser from replacing variables introduced by directives, add them to the ignored set
                        for o in d.outputs.iter().cloned() {
                            self.ignore.insert(o);
                        }
                        vec![Statement::Directive(Directive { inputs, ..d })]
                    }
                }
            }
        }
    }

    fn fold_linear_combination(&mut self, lc: LinComb<T>) -> LinComb<T> {
        match lc
            .0
            .iter()
            .find(|(variable, _)| self.substitution.get(&variable).is_some())
            .is_some()
        {
            true =>
            // for each summand, check if it is equal to a linear term in our substitution, otherwise keep it as is
            {
                lc.0.into_iter()
                    .map(|(variable, coefficient)| {
                        self.substitution
                            .get(&variable)
                            .map(|l| l.clone() * &coefficient)
                            .unwrap_or(LinComb::summand(coefficient, variable))
                    })
                    .fold(LinComb::zero(), |acc, x| acc + x)
            }
            false => lc,
        }
    }

    fn fold_argument(&mut self, a: FlatVariable) -> FlatVariable {
        // to prevent the optimiser from replacing user input, add it to the ignored set
        self.ignore.insert(a);
        a
    }

    fn fold_function(&mut self, fun: Function<T>) -> Function<T> {
        self.substitution.drain();
        self.ignore.drain();

        // to prevent the optimiser from replacing outputs, add them to the ignored set
        self.ignore.extend(fun.returns.iter().cloned());

        // to prevent the optimiser from replacing ~one, add it to the ignored set
        self.ignore.insert(FlatVariable::one());

        fold_function(self, fun)
    }
}

#[cfg(test)]
mod tests {
    use super::*;
    use zokrates_field::Bn128Field;

    #[test]
    fn remove_synonyms() {
        // def main(x):
        //    y = x
        //    z = y
        //    return z

        let x = FlatVariable::new(0);
        let y = FlatVariable::new(1);
        let z = FlatVariable::new(2);

        let f: Function<Bn128Field> = Function {
            id: "foo".to_string(),
            arguments: vec![x],
            statements: vec![Statement::definition(y, x), Statement::definition(z, y)],
            returns: vec![z.into()],
        };

        let optimized: Function<Bn128Field> = Function {
            id: "foo".to_string(),
            arguments: vec![x],
            statements: vec![Statement::definition(z, x)],
            returns: vec![z],
        };

        let mut optimizer = RedefinitionOptimizer::new();
        assert_eq!(optimizer.fold_function(f), optimized);
    }

    #[test]
    fn keep_one() {
        // def main(x):
        //    one = x
        //    return one

        let one = FlatVariable::one();
        let x = FlatVariable::new(1);

        let f: Function<Bn128Field> = Function {
            id: "foo".to_string(),
            arguments: vec![x],
            statements: vec![Statement::definition(one, x)],
            returns: vec![x.into()],
        };

        let optimized = f.clone();

        let mut optimizer = RedefinitionOptimizer::new();
        assert_eq!(optimizer.fold_function(f), optimized);
    }

    #[test]
    fn remove_synonyms_in_condition() {
        // def main(x) -> (1):
        //    y = x
        //    z = y
        //    z == y
        //    return z

        // ->

        // def main(x) -> (1)
        //    x == x // will be eliminated as a tautology
        //    return x

        let x = FlatVariable::new(0);
        let y = FlatVariable::new(1);
        let z = FlatVariable::new(2);

        let f: Function<Bn128Field> = Function {
            id: "foo".to_string(),
            arguments: vec![x],
            statements: vec![
                Statement::definition(y, x),
                Statement::definition(z, y),
                Statement::constraint(z, y),
            ],
            returns: vec![z.into()],
        };

        let optimized: Function<Bn128Field> = Function {
            id: "foo".to_string(),
            arguments: vec![x],
            statements: vec![Statement::definition(z, x), Statement::constraint(z, x)],
            returns: vec![z.into()],
        };

        let mut optimizer = RedefinitionOptimizer::new();
        assert_eq!(optimizer.fold_function(f), optimized);
    }

    #[test]
    fn remove_multiple_synonyms() {
        // def main(x) -> (2):
        //    y = x
        //    t = 1
        //    z = y
        //    w = t
        //    return z, w

        // ->

        // def main(x):
        //  return x, 1

        let x = FlatVariable::new(0);
        let y = FlatVariable::new(1);
        let z = FlatVariable::new(2);
        let t = FlatVariable::new(3);
        let w = FlatVariable::new(4);

        let f: Function<Bn128Field> = Function {
            id: "foo".to_string(),
            arguments: vec![x],
            statements: vec![
                Statement::definition(y, x),
                Statement::definition(t, Bn128Field::from(1)),
                Statement::definition(z, y),
                Statement::definition(w, t),
            ],
            returns: vec![z, w],
        };

        let optimized: Function<Bn128Field> = Function {
            id: "foo".to_string(),
            arguments: vec![x],
            statements: vec![
                Statement::definition(z, x),
                Statement::definition(w, Bn128Field::from(1)),
            ],
            returns: vec![z, w],
        };

        let mut optimizer = RedefinitionOptimizer::new();

        assert_eq!(optimizer.fold_function(f), optimized);
    }

    #[test]
    fn substitute_lincomb() {
        // def main(x, y) -> (1):
        //     a = x + y
        //     b = a + x + y
        //     c = b + x + y
        //     2*c == 6*x + 6*y
        //     r = a + b + c
        //     return r

        // ->

        // def main(x, y) -> (1):
        //    6*x + 6*y == 6*x + 6*y // will be eliminated as a tautology
        //    return 6*x + 6*y

        let x = FlatVariable::new(0);
        let y = FlatVariable::new(1);
        let a = FlatVariable::new(2);
        let b = FlatVariable::new(3);
        let c = FlatVariable::new(4);
        let r = FlatVariable::new(5);

        let f: Function<Bn128Field> = Function {
            id: "foo".to_string(),
            arguments: vec![x, y],
            statements: vec![
                Statement::definition(a, LinComb::from(x) + LinComb::from(y)),
                Statement::definition(b, LinComb::from(a) + LinComb::from(x) + LinComb::from(y)),
                Statement::definition(c, LinComb::from(b) + LinComb::from(x) + LinComb::from(y)),
                Statement::constraint(
                    LinComb::summand(2, c),
                    LinComb::summand(6, x) + LinComb::summand(6, y),
                ),
                Statement::definition(r, LinComb::from(a) + LinComb::from(b) + LinComb::from(c)),
            ],
            returns: vec![r],
        };

        let expected: Function<Bn128Field> = Function {
            id: "foo".to_string(),
            arguments: vec![x, y],
            statements: vec![
                Statement::constraint(
                    LinComb::summand(6, x) + LinComb::summand(6, y),
                    LinComb::summand(6, x) + LinComb::summand(6, y),
                ),
                Statement::definition(r, LinComb::summand(6, x) + LinComb::summand(6, y)),
            ],
            returns: vec![r],
        };

        let mut optimizer = RedefinitionOptimizer::new();

        let optimized = optimizer.fold_function(f);

        assert_eq!(optimized, expected);
    }

    #[test]
    fn keep_existing_quadratic_variable() {
        // def main(x, y) -> ():
        //     z = x * y
        //     z = x
        //     return

        // ->

        // def main(x, y) -> ():
        //     z = x * y
        //     z = x
        //     return

        let x = FlatVariable::new(0);
        let y = FlatVariable::new(1);
        let z = FlatVariable::new(2);

        let f: Function<Bn128Field> = Function {
            id: "main".to_string(),
            arguments: vec![x, y],
            statements: vec![
                Statement::definition(
                    z,
                    QuadComb::from_linear_combinations(LinComb::from(x), LinComb::from(y)),
                ),
                Statement::definition(z, LinComb::from(x)),
            ],
            returns: vec![],
        };

        let optimized = f.clone();

        let mut optimizer = RedefinitionOptimizer::new();
        assert_eq!(optimizer.fold_function(f), optimized);
    }

    #[test]
    fn keep_existing_variable() {
        // def main(x) -> (1):
        //     x == 1
        //     x == 2
        //     return x

        // ->

        // unchanged

        let x = FlatVariable::new(0);

        let f: Function<Bn128Field> = Function {
            id: "foo".to_string(),
            arguments: vec![x],
            statements: vec![
                Statement::constraint(x, Bn128Field::from(1)),
                Statement::constraint(x, Bn128Field::from(2)),
            ],
            returns: vec![x.into()],
        };

        let optimized = f.clone();

        let mut optimizer = RedefinitionOptimizer::new();
        assert_eq!(optimizer.fold_function(f), optimized);
    }
}<|MERGE_RESOLUTION|>--- conflicted
+++ resolved
@@ -118,18 +118,6 @@
             Statement::Directive(d) => {
                 let d = self.fold_directive(d);
 
-<<<<<<< HEAD
-                let inputs = d
-                    .inputs
-                    .iter()
-                    .map(|i| QuadComb::from(i.as_canonical()))
-                    .map(|i| match i.try_linear() {
-                        Some(l) => match l.0.len() {
-                            0 => Ok(T::from(0)),
-                            _ => l
-                                .try_summand()
-                                .map(|(variable, coefficient)| match variable {
-=======
                 // check if the inputs are constants, ie reduce to the form `coeff * ~one`
                 let inputs = d
                     .inputs
@@ -145,49 +133,34 @@
                                 .try_summand()
                                 .map(|(variable, coefficient)| match variable {
                                     // v must be ~one
->>>>>>> aede64fa
                                     v if v == FlatVariable::one() => Ok(coefficient),
                                     _ => Err(LinComb::summand(coefficient, variable).into()),
                                 })
                                 .unwrap_or(Err(l.into())),
                         },
-<<<<<<< HEAD
-                        None => Err(i),
-=======
                         None => Err(q),
->>>>>>> aede64fa
                     })
                     .collect::<Vec<Result<T, QuadComb<T>>>>();
 
                 match inputs.iter().all(|r| r.is_ok()) {
                     true => {
-<<<<<<< HEAD
-                        let inputs = inputs.into_iter().map(|i| i.unwrap()).collect();
-=======
                         // unwrap inputs to their constant value
                         let inputs = inputs.into_iter().map(|i| i.unwrap()).collect();
                         // run the interpereter
->>>>>>> aede64fa
                         let outputs = Interpreter::default()
                             .execute_solver(&d.solver, &inputs)
                             .unwrap();
 
                         assert_eq!(outputs.len(), d.outputs.len());
 
-<<<<<<< HEAD
-=======
                         // insert the results in the substitution
->>>>>>> aede64fa
                         for (output, value) in d.outputs.into_iter().zip(outputs.into_iter()) {
                             self.substitution.insert(output, value.into());
                         }
                         vec![]
                     }
                     false => {
-<<<<<<< HEAD
-=======
                         // reconstruct the input expressions
->>>>>>> aede64fa
                         let inputs = inputs
                             .into_iter()
                             .map(|i| {
