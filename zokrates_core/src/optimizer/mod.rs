//! Module containing flat program optimization
//!
//! @file mod.rs
//! @author Thibaut Schaeffer <thibaut@schaeff.fr>
//! @date 2018

mod canonicalizer;
mod directive;
mod duplicate;
mod redefinition;
mod tautology;

use self::canonicalizer::Canonicalizer;
use self::directive::DirectiveOptimizer;
use self::duplicate::DuplicateOptimizer;
use self::redefinition::RedefinitionOptimizer;
use self::tautology::TautologyOptimizer;

use zokrates_ast::ir::{ProgIterator, Statement};
use zokrates_field::Field;

pub fn optimize<'ast, T: Field, I: IntoIterator<Item = Statement<'ast, T>>>(
    p: ProgIterator<'ast, T, I>,
) -> ProgIterator<'ast, T, impl IntoIterator<Item = Statement<'ast, T>>> {
    // remove redefinitions
    log::debug!("Optimizer: Remove redefinitions and tautologies and directives and duplicates");

    // define all optimizer steps
    let mut redefinition_optimizer = RedefinitionOptimizer::init(&p);
    let mut tautologies_optimizer = TautologyOptimizer::default();
    let mut directive_optimizer = DirectiveOptimizer::default();
    let mut canonicalizer = Canonicalizer::default();
    let mut duplicate_optimizer = DuplicateOptimizer::default();

    use zokrates_ast::ir::folder::Folder;

    let r = ProgIterator {
        arguments: p
            .arguments
            .into_iter()
            .map(|a| redefinition_optimizer.fold_argument(a))
            .map(|a| {
                <TautologyOptimizer as Folder<T>>::fold_argument(&mut tautologies_optimizer, a)
            })
            .map(|a| directive_optimizer.fold_argument(a))
            .map(|a| <DuplicateOptimizer as Folder<T>>::fold_argument(&mut duplicate_optimizer, a))
            .collect(),
        statements: p
            .statements
            .into_iter()
            .flat_map(move |s| redefinition_optimizer.fold_statement(s))
            .flat_map(move |s| tautologies_optimizer.fold_statement(s))
            .flat_map(move |s| canonicalizer.fold_statement(s))
            .flat_map(move |s| directive_optimizer.fold_statement(s))
            .flat_map(move |s| duplicate_optimizer.fold_statement(s)),
        return_count: p.return_count,
<<<<<<< HEAD
        module_map: p.module_map,
=======
        solvers: p.solvers,
>>>>>>> 13d41b08
    };

    log::debug!("Done");
    r
}<|MERGE_RESOLUTION|>--- conflicted
+++ resolved
@@ -54,11 +54,8 @@
             .flat_map(move |s| directive_optimizer.fold_statement(s))
             .flat_map(move |s| duplicate_optimizer.fold_statement(s)),
         return_count: p.return_count,
-<<<<<<< HEAD
         module_map: p.module_map,
-=======
         solvers: p.solvers,
->>>>>>> 13d41b08
     };
 
     log::debug!("Done");
