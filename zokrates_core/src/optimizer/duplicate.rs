//! Module containing the `DuplicateOptimizer` to remove duplicate constraints

use crate::ir::folder::Folder;
use crate::ir::*;
use std::collections::{hash_map::DefaultHasher, HashSet};
use zokrates_field::Field;

type Hash = u64;

fn hash<T: Field>(s: &Statement<T>) -> Hash {
    use std::hash::Hash;
    use std::hash::Hasher;
    let mut hasher = DefaultHasher::new();
    s.hash(&mut hasher);
    hasher.finish()
}

#[derive(Debug)]
pub struct DuplicateOptimizer {
    seen: HashSet<Hash>,
}

impl DuplicateOptimizer {
    fn new() -> Self {
        DuplicateOptimizer {
            seen: HashSet::new(),
        }
    }

    pub fn optimize<T: Field>(p: Prog<T>) -> Prog<T> {
        Self::new().fold_module(p)
    }
}

impl<T: Field> Folder<T> for DuplicateOptimizer {
    fn fold_statement(&mut self, s: Statement<T>) -> Vec<Statement<T>> {
        let hashed = hash(&s);
        let result = match self.seen.get(&hashed) {
            Some(_) => vec![],
            None => vec![s],
        };

        self.seen.insert(hashed);
        result
    }
}

#[cfg(test)]
mod tests {
    use super::*;
    use flat_absy::FlatVariable;
<<<<<<< HEAD
    use typed_absy::types::Signature;
    use zokrates_field::Bn128Field;
=======
    use zokrates_field::field::FieldPrime;
>>>>>>> e2599ee2

    #[test]
    fn identity() {
        let p: Prog<Bn128Field> = Prog {
            private: vec![],
            main: Function {
                id: "main".to_string(),
                statements: vec![
                    Statement::Constraint(
                        QuadComb::from_linear_combinations(
                            LinComb::summand(3, FlatVariable::new(3)),
                            LinComb::summand(3, FlatVariable::new(3)),
                        ),
                        LinComb::one(),
                    ),
                    Statement::Constraint(
                        QuadComb::from_linear_combinations(
                            LinComb::summand(3, FlatVariable::new(42)),
                            LinComb::summand(3, FlatVariable::new(3)),
                        ),
                        LinComb::zero(),
                    ),
                ],
                returns: vec![],
                arguments: vec![],
            },
        };

        let expected = p.clone();

        assert_eq!(DuplicateOptimizer::optimize(p), expected);
    }

    #[test]
    fn remove_duplicates() {
        let constraint = Statement::Constraint(
            QuadComb::from_linear_combinations(
                LinComb::summand(3, FlatVariable::new(3)),
                LinComb::summand(3, FlatVariable::new(3)),
            ),
            LinComb::one(),
        );

        let p: Prog<Bn128Field> = Prog {
            private: vec![],
            main: Function {
                id: "main".to_string(),
                statements: vec![
                    constraint.clone(),
                    constraint.clone(),
                    Statement::Constraint(
                        QuadComb::from_linear_combinations(
                            LinComb::summand(3, FlatVariable::new(42)),
                            LinComb::summand(3, FlatVariable::new(3)),
                        ),
                        LinComb::zero(),
                    ),
                    constraint.clone(),
                    constraint.clone(),
                ],
                returns: vec![],
                arguments: vec![],
            },
        };

        let expected = Prog {
            private: vec![],
            main: Function {
                id: "main".to_string(),
                statements: vec![
                    constraint.clone(),
                    Statement::Constraint(
                        QuadComb::from_linear_combinations(
                            LinComb::summand(3, FlatVariable::new(42)),
                            LinComb::summand(3, FlatVariable::new(3)),
                        ),
                        LinComb::zero(),
                    ),
                ],
                returns: vec![],
                arguments: vec![],
            },
        };

        assert_eq!(DuplicateOptimizer::optimize(p), expected);
    }
}<|MERGE_RESOLUTION|>--- conflicted
+++ resolved
@@ -49,12 +49,7 @@
 mod tests {
     use super::*;
     use flat_absy::FlatVariable;
-<<<<<<< HEAD
-    use typed_absy::types::Signature;
     use zokrates_field::Bn128Field;
-=======
-    use zokrates_field::field::FieldPrime;
->>>>>>> e2599ee2
 
     #[test]
     fn identity() {
