//! Module containing structs and enums to represent a program.
//!
//! @file absy.rs
//! @author Dennis Kuhnert <dennis.kuhnert@campus.tu-berlin.de>
//! @author Jacob Eberhardt <jacob.eberhardt@tu-berlin.de>
//! @date 2017

pub mod flat_parameter;

const BINARY_SEPARATOR: &str = "_b";

use self::flat_parameter::FlatParameter;
use field::Field;
use helpers::{DirectiveStatement, Executable};
#[cfg(feature = "libsnark")]
use standard;
use std::collections::BTreeMap;
use std::fmt;
use substitution::Substitution;

#[derive(Serialize, Deserialize, Clone)]
pub struct FlatProg<T: Field> {
    /// FlatFunctions of the program
    pub functions: Vec<FlatFunction<T>>,
}

impl<T: Field> FlatProg<T> {
    // only main flattened function is relevant here, as all other functions are unrolled into it
    #[allow(dead_code)] // I don't want to remove this
    pub fn get_witness(&self, inputs: Vec<T>) -> Result<BTreeMap<String, T>, Error> {
        let main = self.functions.iter().find(|x| x.id == "main").unwrap();
        main.get_witness(inputs)
    }
}

impl<T: Field> fmt::Display for FlatProg<T> {
    fn fmt(&self, f: &mut fmt::Formatter) -> fmt::Result {
        write!(
            f,
            "{}",
            self.functions
                .iter()
                .map(|x| format!("{}", x))
                .collect::<Vec<_>>()
                .join("\n")
        )
    }
}

impl<T: Field> fmt::Debug for FlatProg<T> {
    fn fmt(&self, f: &mut fmt::Formatter) -> fmt::Result {
        write!(
            f,
            "flat_program(functions: {}\t)",
            self.functions
                .iter()
                .map(|x| format!("\t{:?}", x))
                .collect::<Vec<_>>()
                .join("\n")
        )
    }
}

#[cfg(feature = "libsnark")]
impl<T: Field> From<standard::R1CS> for FlatProg<T> {
    fn from(r1cs: standard::R1CS) -> Self {
        FlatProg {
            functions: vec![r1cs.into()],
        }
    }
}

#[derive(Serialize, Deserialize, Clone, PartialEq)]
pub struct FlatFunction<T: Field> {
    /// Name of the program
    pub id: String,
    /// Arguments of the function
    pub arguments: Vec<FlatParameter>,
    /// Vector of statements that are executed when running the function
    pub statements: Vec<FlatStatement<T>>,
    /// number of returns
    pub return_count: usize,
}

impl<T: Field> FlatFunction<T> {
    pub fn get_witness(&self, inputs: Vec<T>) -> Result<BTreeMap<String, T>, Error> {
        assert!(self.arguments.len() == inputs.len());
        let mut witness = BTreeMap::new();
        witness.insert("~one".to_string(), T::one());
        for (i, arg) in self.arguments.iter().enumerate() {
            witness.insert(arg.id.to_string(), inputs[i].clone());
        }
        for statement in &self.statements {
            println!("{}", statement);
            match *statement {
                FlatStatement::Return(ref list) => {
                    for (i, val) in list.expressions.iter().enumerate() {
                        let s = val.solve(&mut witness);
                        witness.insert(format!("~out_{}", i).to_string(), s);
                    }
                }
                FlatStatement::Definition(ref id, ref expr) => {
                    let s = expr.solve(&mut witness);
                    witness.insert(id.to_string(), s);
                }
                FlatStatement::Condition(ref lhs, ref rhs) => {
                    if lhs.solve(&mut witness) != rhs.solve(&mut witness) {
                        return Err(Error {
                            message: format!(
                                "Condition not satisfied: {} should equal {}",
                                lhs, rhs
                            ),
                        });
                    }
                }
                FlatStatement::Directive(ref d) => {
                    let input_values: Vec<T> = d
                        .inputs
                        .iter()
                        .map(|i| witness.get(i).unwrap().clone())
                        .collect();
                    match d.helper.execute(&input_values) {
                        Ok(res) => {
                            for (i, o) in d.outputs.iter().enumerate() {
                                witness.insert(o.to_string(), res[i].clone());
                            }
                            continue;
                        }
                        Err(message) => return Err(Error { message: message }),
                    };
                }
            }
        }
        Ok(witness)
    }
}

impl<T: Field> fmt::Display for FlatFunction<T> {
    fn fmt(&self, f: &mut fmt::Formatter) -> fmt::Result {
        write!(
            f,
            "def {}({}):\n{}",
            self.id,
            self.arguments
                .iter()
                .map(|x| format!("{}", x))
                .collect::<Vec<_>>()
                .join(","),
            self.statements
                .iter()
                .map(|x| format!("\t{}", x))
                .collect::<Vec<_>>()
                .join("\n")
        )
    }
}

impl<T: Field> fmt::Debug for FlatFunction<T> {
    fn fmt(&self, f: &mut fmt::Formatter) -> fmt::Result {
        write!(
            f,
            "FlatFunction(id: {:?}, arguments: {:?}, ...):\n{}",
            self.id,
            self.arguments,
            self.statements
                .iter()
                .map(|x| format!("\t{:?}", x))
                .collect::<Vec<_>>()
                .join("\n")
        )
    }
}

/// Calculates a flattened function based on a R1CS (A, B, C) and returns that flattened function:
/// * The Rank 1 Constraint System (R1CS) is defined as:
/// * `<A,x>*<B,x> = <C,x>` for a witness `x`
/// * Since the matrices in R1CS are usually sparse, the following encoding is used:
/// * For each constraint (i.e., row in the R1CS), only non-zero values are supplied and encoded as a tuple (index, value).
///
/// # Arguments
///
/// * r1cs - R1CS in standard JSON data format

#[derive(Clone, Serialize, Deserialize, PartialEq)]
pub enum FlatStatement<T: Field> {
    Return(FlatExpressionList<T>),
    Condition(FlatExpression<T>, FlatExpression<T>),
    Definition(String, FlatExpression<T>),
    Directive(DirectiveStatement),
}

impl<T: Field> fmt::Display for FlatStatement<T> {
    fn fmt(&self, f: &mut fmt::Formatter) -> fmt::Result {
        match *self {
            FlatStatement::Definition(ref lhs, ref rhs) => write!(f, "{} = {}", lhs, rhs),
            FlatStatement::Return(ref expr) => write!(f, "return {}", expr),
            FlatStatement::Condition(ref lhs, ref rhs) => write!(f, "{} == {}", lhs, rhs),
            FlatStatement::Directive(ref d) => write!(f, "{}", d),
        }
    }
}

impl<T: Field> fmt::Debug for FlatStatement<T> {
    fn fmt(&self, f: &mut fmt::Formatter) -> fmt::Result {
        match *self {
            FlatStatement::Definition(ref lhs, ref rhs) => write!(f, "{} = {}", lhs, rhs),
            FlatStatement::Return(ref expr) => write!(f, "FlatReturn({:?})", expr),
            FlatStatement::Condition(ref lhs, ref rhs) => {
                write!(f, "FlatCondition({:?}, {:?})", lhs, rhs)
            }
            FlatStatement::Directive(ref d) => write!(f, "{:?}", d),
        }
    }
}

impl<T: Field> FlatStatement<T> {
<<<<<<< HEAD
    pub fn apply_substitution(&self, substitution: &Substitution) -> FlatStatement<T> {
        match *self {
            FlatStatement::Definition(ref id, ref x) => FlatStatement::Definition(
                match substitution.get(id) {
=======
    pub fn apply_substitution(self, substitution: &Substitution) -> FlatStatement<T> {
        match self {
            FlatStatement::Definition(id, x) => FlatStatement::Definition(
                match substitution.get(&id) {
>>>>>>> 444d3344
                    Some(z) => z.clone(),
                    None => id.clone(),
                },
                x.apply_substitution(substitution),
            ),
<<<<<<< HEAD
            FlatStatement::Return(ref x) => {
                FlatStatement::Return(x.apply_substitution(substitution))
            }
            FlatStatement::Condition(ref x, ref y) => FlatStatement::Condition(
                x.apply_substitution(substitution),
                y.apply_substitution(substitution),
            ),
            FlatStatement::Directive(ref d) => {
=======
            FlatStatement::Return(x) => FlatStatement::Return(x.apply_substitution(substitution)),
            FlatStatement::Condition(x, y) => FlatStatement::Condition(
                x.apply_substitution(substitution),
                y.apply_substitution(substitution),
            ),
            FlatStatement::Directive(d) => {
>>>>>>> 444d3344
                let new_outputs = d
                    .outputs
                    .iter()
                    .map(|o| match substitution.get(o) {
                        Some(z) => z.clone(),
                        None => o.clone(),
                    }).collect();
                let new_inputs = d
                    .inputs
                    .iter()
                    .map(|i| substitution.get(i).unwrap())
                    .collect();
                FlatStatement::Directive(DirectiveStatement {
                    outputs: new_outputs,
                    inputs: new_inputs,
<<<<<<< HEAD
                    helper: d.helper.clone(),
=======
                    helper: d.helper,
>>>>>>> 444d3344
                })
            }
        }
    }
}

#[derive(Clone, PartialEq, Serialize, Deserialize)]
pub enum FlatExpression<T: Field> {
    Number(T),
    Identifier(String),
    Add(Box<FlatExpression<T>>, Box<FlatExpression<T>>),
    Sub(Box<FlatExpression<T>>, Box<FlatExpression<T>>),
    Div(Box<FlatExpression<T>>, Box<FlatExpression<T>>),
    Mult(Box<FlatExpression<T>>, Box<FlatExpression<T>>),
}

impl<T: Field> FlatExpression<T> {
    pub fn apply_substitution(self, substitution: &Substitution) -> FlatExpression<T> {
        match self {
            e @ FlatExpression::Number(_) => e,
            FlatExpression::Identifier(v) => {
                let mut new_name = v.to_string();
                loop {
                    match substitution.get(&new_name) {
                        Some(x) => new_name = x.to_string(),
                        None => return FlatExpression::Identifier(new_name),
                    }
                }
            }
            FlatExpression::Add(e1, e2) => FlatExpression::Add(
                box e1.apply_substitution(substitution),
                box e2.apply_substitution(substitution),
            ),
            FlatExpression::Sub(e1, e2) => FlatExpression::Sub(
                box e1.apply_substitution(substitution),
                box e2.apply_substitution(substitution),
            ),
            FlatExpression::Mult(e1, e2) => FlatExpression::Mult(
                box e1.apply_substitution(substitution),
                box e2.apply_substitution(substitution),
            ),
            FlatExpression::Div(e1, e2) => FlatExpression::Div(
                box e1.apply_substitution(substitution),
                box e2.apply_substitution(substitution),
            ),
        }
    }

    fn solve(&self, inputs: &mut BTreeMap<String, T>) -> T {
        match *self {
            FlatExpression::Number(ref x) => x.clone(),
            FlatExpression::Identifier(ref var) => {
                if let None = inputs.get(var) {
                    if var.contains(BINARY_SEPARATOR) {
                        let var_name = var.split(BINARY_SEPARATOR).collect::<Vec<_>>()[0];
                        let mut num = inputs[var_name].clone();
                        let bits = T::get_required_bits();
                        for i in (0..bits).rev() {
                            if T::from(2).pow(i) <= num {
                                num = num - T::from(2).pow(i);
                                inputs.insert(
                                    format!("{}{}{}", &var_name, BINARY_SEPARATOR, i),
                                    T::one(),
                                );
                            } else {
                                inputs.insert(
                                    format!("{}{}{}", &var_name, BINARY_SEPARATOR, i),
                                    T::zero(),
                                );
                            }
                        }
                        assert_eq!(num, T::zero());
                    } else {
                        panic!("Variable {:?} is undeclared in inputs: {:?}", var, inputs);
                    }
                }
                inputs[var].clone()
            }
            FlatExpression::Add(ref x, ref y) => x.solve(inputs) + y.solve(inputs),
            FlatExpression::Sub(ref x, ref y) => x.solve(inputs) - y.solve(inputs),
            FlatExpression::Mult(ref x, ref y) => x.solve(inputs) * y.solve(inputs),
            FlatExpression::Div(ref x, ref y) => x.solve(inputs) / y.solve(inputs),
        }
    }

    pub fn is_linear(&self) -> bool {
        match *self {
            FlatExpression::Number(_) | FlatExpression::Identifier(_) => true,
            FlatExpression::Add(ref x, ref y) | FlatExpression::Sub(ref x, ref y) => {
                x.is_linear() && y.is_linear()
            }
            FlatExpression::Mult(ref x, ref y) | FlatExpression::Div(ref x, ref y) => {
                match (x.clone(), y.clone()) {
                    (box FlatExpression::Number(_), box FlatExpression::Number(_))
                    | (box FlatExpression::Number(_), box FlatExpression::Identifier(_))
                    | (box FlatExpression::Identifier(_), box FlatExpression::Number(_)) => true,
                    _ => false,
                }
            }
        }
    }
}

impl<T: Field> fmt::Display for FlatExpression<T> {
    fn fmt(&self, f: &mut fmt::Formatter) -> fmt::Result {
        match *self {
            FlatExpression::Number(ref i) => write!(f, "{}", i),
            FlatExpression::Identifier(ref var) => write!(f, "{}", var),
            FlatExpression::Add(ref lhs, ref rhs) => write!(f, "({} + {})", lhs, rhs),
            FlatExpression::Sub(ref lhs, ref rhs) => write!(f, "({} - {})", lhs, rhs),
            FlatExpression::Mult(ref lhs, ref rhs) => write!(f, "({} * {})", lhs, rhs),
            FlatExpression::Div(ref lhs, ref rhs) => write!(f, "({} / {})", lhs, rhs),
        }
    }
}

impl<T: Field> fmt::Debug for FlatExpression<T> {
    fn fmt(&self, f: &mut fmt::Formatter) -> fmt::Result {
        match *self {
            FlatExpression::Number(ref i) => write!(f, "Num({})", i),
            FlatExpression::Identifier(ref var) => write!(f, "Ide({})", var),
            FlatExpression::Add(ref lhs, ref rhs) => write!(f, "Add({:?}, {:?})", lhs, rhs),
            FlatExpression::Sub(ref lhs, ref rhs) => write!(f, "Sub({:?}, {:?})", lhs, rhs),
            FlatExpression::Mult(ref lhs, ref rhs) => write!(f, "Mult({:?}, {:?})", lhs, rhs),
            FlatExpression::Div(ref lhs, ref rhs) => write!(f, "Div({:?}, {:?})", lhs, rhs),
        }
    }
}

#[derive(Clone, PartialEq, Serialize, Deserialize)]
pub struct FlatExpressionList<T: Field> {
    pub expressions: Vec<FlatExpression<T>>,
}

impl<T: Field> fmt::Display for FlatExpressionList<T> {
    fn fmt(&self, f: &mut fmt::Formatter) -> fmt::Result {
        for (i, param) in self.expressions.iter().enumerate() {
            try!(write!(f, "{}", param));
            if i < self.expressions.len() - 1 {
                try!(write!(f, ", "));
            }
        }
        write!(f, "")
    }
}

impl<T: Field> FlatExpressionList<T> {
<<<<<<< HEAD
    pub fn apply_substitution(&self, substitution: &Substitution) -> FlatExpressionList<T> {
        let expressions: Vec<FlatExpression<T>> = self
            .expressions
            .iter()
            .map(|e| e.apply_substitution(substitution))
            .collect();
        FlatExpressionList {
            expressions: expressions,
=======
    pub fn apply_substitution(self, substitution: &Substitution) -> FlatExpressionList<T> {
        FlatExpressionList {
            expressions: self
                .expressions
                .into_iter()
                .map(|e| e.apply_substitution(substitution))
                .collect(),
>>>>>>> 444d3344
        }
    }
}

impl<T: Field> fmt::Debug for FlatExpressionList<T> {
    fn fmt(&self, f: &mut fmt::Formatter) -> fmt::Result {
        write!(f, "ExpressionList({:?})", self.expressions)
    }
}

#[derive(PartialEq, Debug)]
pub struct Error {
    message: String,
}

impl fmt::Display for Error {
    fn fmt(&self, f: &mut fmt::Formatter) -> fmt::Result {
        write!(f, "{}", self.message)
    }
}<|MERGE_RESOLUTION|>--- conflicted
+++ resolved
@@ -214,39 +214,21 @@
 }
 
 impl<T: Field> FlatStatement<T> {
-<<<<<<< HEAD
-    pub fn apply_substitution(&self, substitution: &Substitution) -> FlatStatement<T> {
-        match *self {
-            FlatStatement::Definition(ref id, ref x) => FlatStatement::Definition(
-                match substitution.get(id) {
-=======
     pub fn apply_substitution(self, substitution: &Substitution) -> FlatStatement<T> {
         match self {
             FlatStatement::Definition(id, x) => FlatStatement::Definition(
                 match substitution.get(&id) {
->>>>>>> 444d3344
                     Some(z) => z.clone(),
                     None => id.clone(),
                 },
                 x.apply_substitution(substitution),
             ),
-<<<<<<< HEAD
-            FlatStatement::Return(ref x) => {
-                FlatStatement::Return(x.apply_substitution(substitution))
-            }
-            FlatStatement::Condition(ref x, ref y) => FlatStatement::Condition(
-                x.apply_substitution(substitution),
-                y.apply_substitution(substitution),
-            ),
-            FlatStatement::Directive(ref d) => {
-=======
             FlatStatement::Return(x) => FlatStatement::Return(x.apply_substitution(substitution)),
             FlatStatement::Condition(x, y) => FlatStatement::Condition(
                 x.apply_substitution(substitution),
                 y.apply_substitution(substitution),
             ),
             FlatStatement::Directive(d) => {
->>>>>>> 444d3344
                 let new_outputs = d
                     .outputs
                     .iter()
@@ -262,11 +244,7 @@
                 FlatStatement::Directive(DirectiveStatement {
                     outputs: new_outputs,
                     inputs: new_inputs,
-<<<<<<< HEAD
-                    helper: d.helper.clone(),
-=======
                     helper: d.helper,
->>>>>>> 444d3344
                 })
             }
         }
@@ -414,16 +392,6 @@
 }
 
 impl<T: Field> FlatExpressionList<T> {
-<<<<<<< HEAD
-    pub fn apply_substitution(&self, substitution: &Substitution) -> FlatExpressionList<T> {
-        let expressions: Vec<FlatExpression<T>> = self
-            .expressions
-            .iter()
-            .map(|e| e.apply_substitution(substitution))
-            .collect();
-        FlatExpressionList {
-            expressions: expressions,
-=======
     pub fn apply_substitution(self, substitution: &Substitution) -> FlatExpressionList<T> {
         FlatExpressionList {
             expressions: self
@@ -431,7 +399,6 @@
                 .into_iter()
                 .map(|e| e.apply_substitution(substitution))
                 .collect(),
->>>>>>> 444d3344
         }
     }
 }
