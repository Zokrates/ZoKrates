--- conflicted
+++ resolved
@@ -14,7 +14,7 @@
 #[derive(Debug, Clone, PartialEq, Hash)]
 pub enum FlatEmbed {
     Sha256Round,
-    Unpack,
+    Unpack(usize),
     CheckU8,
     CheckU16,
     CheckU32,
@@ -25,7 +25,7 @@
 }
 
 impl FlatEmbed {
-    pub fn signature<T: Field>(&self) -> Signature {
+    pub fn signature(&self) -> Signature {
         match self {
             FlatEmbed::Sha256Round => Signature::new()
                 .inputs(vec![
@@ -33,12 +33,9 @@
                     Type::array(Type::FieldElement, 256),
                 ])
                 .outputs(vec![Type::array(Type::FieldElement, 256)]),
-            FlatEmbed::Unpack => Signature::new()
+            FlatEmbed::Unpack(bitwidth) => Signature::new()
                 .inputs(vec![Type::FieldElement])
-                .outputs(vec![Type::array(
-                    Type::FieldElement,
-                    T::get_required_bits(),
-                )]),
+                .outputs(vec![Type::array(Type::FieldElement, *bitwidth)]),
             FlatEmbed::CheckU8 => Signature::new()
                 .inputs(vec![Type::Uint(8)])
                 .outputs(vec![Type::array(Type::FieldElement, 8)]),
@@ -64,13 +61,13 @@
     }
 
     pub fn key<T: Field>(&self) -> FunctionKey<'static> {
-        FunctionKey::with_id(self.id()).signature(self.signature::<T>())
+        FunctionKey::with_id(self.id()).signature(self.signature())
     }
 
     pub fn id(&self) -> &'static str {
         match self {
             FlatEmbed::Sha256Round => "_SHA256_ROUND",
-            FlatEmbed::Unpack => "_UNPACK",
+            FlatEmbed::Unpack(bitwidth) => "_UNPACK",
             FlatEmbed::CheckU8 => "_CHECK_U8",
             FlatEmbed::CheckU16 => "_CHECK_U16",
             FlatEmbed::CheckU32 => "_CHECK_U32",
@@ -85,7 +82,7 @@
     pub fn synthetize<T: Field>(&self) -> FlatFunction<T> {
         match self {
             FlatEmbed::Sha256Round => sha256_round(),
-            FlatEmbed::Unpack => unpack_to_host_bitwidth(),
+            FlatEmbed::Unpack(_) => unpack_to_host_bitwidth(),
             FlatEmbed::CheckU8 => unpack_to_bitwidth(8),
             FlatEmbed::CheckU16 => unpack_to_bitwidth(16),
             FlatEmbed::CheckU32 => unpack_to_bitwidth(32),
@@ -345,11 +342,7 @@
 
         #[test]
         fn split254() {
-<<<<<<< HEAD
-            let unpack: FlatFunction<FieldPrime> = unpack_to_host_bitwidth();
-=======
-            let unpack: FlatFunction<Bn128Field> = unpack();
->>>>>>> e1a0d27f
+            let unpack: FlatFunction<Bn128Field> = unpack_to_host_bitwidth();
 
             assert_eq!(
                 unpack.arguments,
