--- conflicted
+++ resolved
@@ -115,24 +115,11 @@
     }
 }
 impl<'ast> Eq for ScopedVariable<'ast> {}
-<<<<<<< HEAD
-=======
-
-#[derive(Clone, PartialEq, Eq, Hash, Debug)]
-pub struct FunctionDeclaration {
-    id: String, // we use strings here as flat functions are still using strings
-    signature: Signature,
-}
->>>>>>> 89d74f08
 
 // Checker, checks the semantics of a program.
 pub struct Checker<'ast> {
     scope: HashSet<ScopedVariable<'ast>>,
-<<<<<<< HEAD
     functions: HashSet<FunctionKey<'ast>>,
-=======
-    functions: HashSet<FunctionDeclaration>,
->>>>>>> 89d74f08
     level: usize,
 }
 
@@ -145,17 +132,12 @@
         }
     }
 
-<<<<<<< HEAD
     pub fn check<T: Field>(prog: Program<'ast, T>) -> Result<TypedProgram<'ast, T>, Vec<Error>> {
-=======
-    pub fn check<T: Field>(prog: Prog<'ast, T>) -> Result<TypedProg<'ast, T>, Vec<Error>> {
->>>>>>> 89d74f08
         Checker::new().check_program(prog)
     }
 
     fn check_program<T: Field>(
         &mut self,
-<<<<<<< HEAD
         program: Program<'ast, T>,
     ) -> Result<TypedProgram<'ast, T>, Vec<Error>> {
         let mut modules = program.modules;
@@ -165,16 +147,6 @@
         let main_module = self.check_module(main, &mut modules, &mut typed_modules)?;
 
         Checker::check_single_main(&main_module).map_err(|e| vec![e])?;
-=======
-        prog: Prog<'ast, T>,
-    ) -> Result<TypedProg<'ast, T>, Vec<Error>> {
-        for func in &prog.imported_functions {
-            self.functions.insert(FunctionDeclaration {
-                id: func.id.to_string(), // we use strings here as flat absy is still string based
-                signature: func.signature.clone(),
-            });
-        }
->>>>>>> 89d74f08
 
         typed_modules.insert(program.main.clone(), main_module);
 
@@ -196,7 +168,6 @@
         for declaration in module.functions {
             self.enter_scope();
 
-<<<<<<< HEAD
             let pos = declaration.pos();
             let declaration = declaration.value;
 
@@ -216,12 +187,6 @@
                         );
 
                         let candidates = self.find_candidates(&query);
-=======
-            let dec = FunctionDeclaration {
-                id: func.value.id.to_string(),
-                signature: func.value.signature.clone(),
-            };
->>>>>>> 89d74f08
 
                         match candidates.len() {
                             1 => {
@@ -304,50 +269,13 @@
 
         assert_eq!(funct.arguments.len(), funct.signature.inputs.len());
 
-<<<<<<< HEAD
         for arg in funct.arguments.clone() {
             self.insert_scope(arg.value.id.value);
-=======
-        let query = FunctionQuery::new(
-            funct.id,
-            &funct.signature.inputs,
-            &funct
-                .signature
-                .outputs
-                .clone()
-                .into_iter()
-                .map(|o| Some(o))
-                .collect(),
-        );
-
-        let candidates = self.find_candidates(&query);
-
-        match candidates.len() {
-            1 => {
-                errors.push(Error {
-                    pos: Some(pos),
-                    message: format!(
-                        "Duplicate definition for function {} with signature {}",
-                        funct.id, funct.signature
-                    ),
-                });
-            }
-            0 => {}
-            _ => panic!("duplicate function declaration should have been caught"),
-        }
-
-        for arg in &funct.arguments {
-            self.insert_scope(arg.value.id.value.clone());
->>>>>>> 89d74f08
         }
 
         let mut statements_checked = vec![];
 
-<<<<<<< HEAD
-        for stat in funct.statements {
-=======
         for stat in funct.statements.into_iter() {
->>>>>>> 89d74f08
             match self.check_statement(stat, &funct.signature.outputs) {
                 Ok(statement) => {
                     statements_checked.push(statement);
@@ -363,10 +291,6 @@
         }
 
         Ok(TypedFunction {
-<<<<<<< HEAD
-=======
-            id: funct.id,
->>>>>>> 89d74f08
             arguments: funct
                 .arguments
                 .into_iter()
@@ -622,11 +546,7 @@
 
                                 let assignees: Vec<_> = lhs.iter().map(|v| v.clone().into()).collect();
 
-<<<<<<< HEAD
                                 let call = TypedExpressionList::FunctionCall(f.clone(), arguments_checked, f.signature.outputs.clone());
-=======
-                                let call = TypedExpressionList::FunctionCall(f.id.to_string(), arguments_checked, f.signature.outputs.clone());
->>>>>>> 89d74f08
 
                                 for var in lhs {
                                     self.insert_scope(var);
@@ -670,9 +590,6 @@
             },
             Assignee::ArrayElement(box assignee, box index) => {
                 let checked_assignee = self.check_assignee(assignee)?;
-<<<<<<< HEAD
-                let checked_index = self.check_expression(index)?;
-=======
                 let checked_index = match index {
                     RangeOrExpression::Expression(e) => self.check_expression(e)?,
                     r => unimplemented!(
@@ -680,7 +597,6 @@
                         r
                     ),
                 };
->>>>>>> 89d74f08
 
                 let checked_typed_index = match checked_index {
                     TypedExpression::FieldElement(e) => Ok(e),
@@ -760,11 +676,7 @@
                     },
                     None => Err(Error {
                         pos: Some(pos),
-<<<<<<< HEAD
-                        message: format!("Identifier is undefined: {}", name),
-=======
                         message: format!("Identifier \"{}\" is undefined", name),
->>>>>>> 89d74f08
                     }),
                 }
             }
@@ -925,28 +837,20 @@
                         match f.signature.outputs.len() {
                             1 => match f.signature.outputs[0] {
                                 Type::FieldElement => Ok(FieldElementExpression::FunctionCall(
-<<<<<<< HEAD
                                     FunctionKey {
                                         id: f.id.clone(),
                                         signature: f.signature.clone(),
                                     },
-=======
-                                    f.id.to_string(),
->>>>>>> 89d74f08
                                     arguments_checked,
                                 )
                                 .into()),
                                 Type::FieldElementArray(size) => {
                                     Ok(FieldElementArrayExpression::FunctionCall(
                                         size,
-<<<<<<< HEAD
                                         FunctionKey {
                                             id: f.id.clone(),
                                             signature: f.signature.clone(),
                                         },
-=======
-                                        f.id.to_string(),
->>>>>>> 89d74f08
                                         arguments_checked,
                                     )
                                     .into())
@@ -1071,22 +975,6 @@
             }
             Expression::Select(box array, box index) => {
                 let array = self.check_expression(array)?;
-<<<<<<< HEAD
-                let index = self.check_expression(index)?;
-                match (array, index) {
-                    (TypedExpression::FieldElementArray(a), TypedExpression::FieldElement(i)) => {
-                        Ok(FieldElementExpression::Select(box a, box i).into())
-                    }
-                    (a, e) => Err(Error {
-                        pos: Some(pos),
-                        message: format!(
-                            "Cannot access element {} on expression of type {}",
-                            e,
-                            a.get_type()
-                        ),
-                    }),
-=======
-                //let index = self.check_range_or_expression(index)?;
 
                 match index {
                     RangeOrExpression::Range(r) => match array {
@@ -1157,7 +1045,6 @@
                             ),
                         }),
                     },
->>>>>>> 89d74f08
                 }
             }
             Expression::InlineArray(expressions) => {
@@ -1273,11 +1160,7 @@
         })
     }
 
-<<<<<<< HEAD
     fn find_candidates(&self, query: &FunctionQuery<'ast>) -> Vec<FunctionKey<'ast>> {
-=======
-    fn find_candidates(&self, query: &FunctionQuery<'ast>) -> Vec<FunctionDeclaration> {
->>>>>>> 89d74f08
         query.match_funcs(&self.functions)
     }
 
@@ -2363,7 +2246,7 @@
             // a[2] = 42
             let a = Assignee::ArrayElement(
                 box Assignee::Identifier("a").mock(),
-                box Expression::Number(FieldPrime::from(2)).mock(),
+                box RangeOrExpression::Expression(Expression::Number(FieldPrime::from(2)).mock()),
             )
             .mock();
 
