//! Module containing semantic analysis tools to run at compile time
//!
//! @file semantics.rs
//! @author Thibaut Schaeffer <thibaut@schaeff.fr>
//! @date 2017

use num_bigint::BigUint;
use std::collections::{btree_map::Entry, BTreeMap, BTreeSet, HashMap, HashSet};
use std::fmt;
use std::path::PathBuf;
use zokrates_ast::common::{FormatString, SourceMetadata};
use zokrates_ast::typed::types::{GGenericsAssignment, GTupleType, GenericsAssignment};
use zokrates_ast::typed::SourceIdentifier;
use zokrates_ast::typed::*;
use zokrates_ast::typed::{DeclarationParameter, DeclarationVariable, Variable};
use zokrates_ast::untyped::Identifier;
use zokrates_ast::untyped::*;
use zokrates_field::Field;

use zokrates_ast::untyped::types::{UnresolvedSignature, UnresolvedType, UserTypeId};

use std::hash::Hash;
use zokrates_ast::typed::types::{
    check_type, specialize_declaration_type, ArrayType, DeclarationArrayType, DeclarationConstant,
    DeclarationFunctionKey, DeclarationSignature, DeclarationStructMember, DeclarationStructType,
    DeclarationTupleType, DeclarationType, GenericIdentifier, StructLocation, StructMember,
    TupleType,
};

#[derive(PartialEq, Eq, Debug)]
pub struct ErrorInner {
    pos: Option<(Position, Position)>,
    message: String,
}

#[derive(PartialEq, Eq, Debug)]
pub struct Error {
    pub inner: ErrorInner,
    pub module_id: PathBuf,
}

impl ErrorInner {
    pub fn pos(&self) -> &Option<(Position, Position)> {
        &self.pos
    }

    pub fn message(&self) -> &str {
        &self.message
    }

    fn in_file(self, id: &ModuleId) -> Error {
        Error {
            inner: self,
            module_id: id.to_path_buf(),
        }
    }
}

// a single struct to cover all cases of user-defined types
#[derive(Debug, Clone)]
struct UserDeclarationType<'ast, T> {
    generics: Vec<DeclarationConstant<'ast, T>>,
    ty: DeclarationType<'ast, T>,
}

impl<'ast, T> UserDeclarationType<'ast, T> {
    // returns the declared generics for this user type
    // for alias of basic types this is empty
    // for structs this is the same as the used generics
    // for aliases of structs this is the names of the generics declared on the left side of the type declaration
    fn declaration_generics(&self) -> Vec<&'ast str> {
        self.generics
            .iter()
            .filter_map(|g| match g {
                DeclarationConstant::Generic(g) => Some(g),
                _ => None,
            })
            .collect::<BTreeSet<_>>() // we collect into a BTreeSet because draining it after yields the element in the right order defined by Ord
            .into_iter()
            .map(|g| g.name())
            .collect()
    }
}

type TypeMap<'ast, T> = BTreeMap<OwnedModuleId, BTreeMap<UserTypeId, UserDeclarationType<'ast, T>>>;
type ConstantMap<'ast, T> =
    BTreeMap<OwnedModuleId, BTreeMap<ConstantIdentifier<'ast>, DeclarationType<'ast, T>>>;

/// The global state of the program during semantic checks
#[derive(Debug)]
struct State<'ast, T> {
    main_id: OwnedModuleId,
    /// The modules yet to be checked, which we consume as we explore the dependency tree
    modules: Modules<'ast>,
    /// The already checked modules, which we're returning at the end
    typed_modules: TypedModules<'ast, T>,
    /// The user-defined types, which we keep track at this phase only. In later phases, we rely only on basic types and combinations thereof
    types: TypeMap<'ast, T>,
    // The user-defined constants
    constants: ConstantMap<'ast, T>,
}

/// A symbol for a given name: either a type or a group of functions. Not both!
#[derive(PartialEq, Hash, Eq, Debug)]
enum SymbolType<'ast, T> {
    Type,
    Constant,
    Functions(BTreeSet<DeclarationSignature<'ast, T>>),
}

/// A data structure to keep track of all symbols in a module
#[derive(Default)]
struct SymbolUnifier<'ast, T> {
    symbols: BTreeMap<String, SymbolType<'ast, T>>,
}

impl<'ast, T: std::cmp::Ord> SymbolUnifier<'ast, T> {
    fn insert_type<S: Into<String>>(&mut self, id: S) -> bool {
        let e = self.symbols.entry(id.into());
        match e {
            // if anything is already called `id`, we cannot introduce the symbol
            Entry::Occupied(..) => false,
            // otherwise, we can!
            Entry::Vacant(v) => {
                v.insert(SymbolType::Type);
                true
            }
        }
    }

    fn insert_constant<S: Into<String>>(&mut self, id: S) -> bool {
        let e = self.symbols.entry(id.into());
        match e {
            // if anything is already called `id`, we cannot introduce this constant
            Entry::Occupied(..) => false,
            // otherwise, we can!
            Entry::Vacant(v) => {
                v.insert(SymbolType::Constant);
                true
            }
        }
    }

    fn insert_function<S: Into<String>>(
        &mut self,
        id: S,
        signature: DeclarationSignature<'ast, T>,
    ) -> bool {
        let s_type = self.symbols.entry(id.into());
        match s_type {
            // if anything is already called `id`, it depends what it is
            Entry::Occupied(mut o) => {
                match o.get_mut() {
                    // if it's a Type or a Constant, then we can't introduce a function
                    SymbolType::Type | SymbolType::Constant => false,
                    // if it's a Function, we can introduce it only if it has a different signature
                    SymbolType::Functions(signatures) => signatures.insert(signature),
                }
            }
            // otherwise, we can!
            Entry::Vacant(v) => {
                v.insert(SymbolType::Functions(vec![signature].into_iter().collect()));
                true
            }
        }
    }
}

impl<'ast, T: Field> State<'ast, T> {
    fn new(modules: Modules<'ast>, main_id: OwnedModuleId) -> Self {
        State {
            main_id,
            modules,
            typed_modules: BTreeMap::new(),
            types: BTreeMap::new(),
            constants: BTreeMap::new(),
        }
    }
}

/// A function query in the current module.
#[derive(Debug)]
struct FunctionQuery<'ast, T> {
    id: Identifier<'ast>,
    generics_count: Option<usize>,
    inputs: Vec<Type<'ast, T>>,
    /// Output type is optional as we try to infer it
    output: Option<Type<'ast, T>>,
}

impl<'ast, T: fmt::Display> fmt::Display for FunctionQuery<'ast, T> {
    fn fmt(&self, f: &mut fmt::Formatter) -> fmt::Result {
        if let Some(count) = self.generics_count {
            write!(
                f,
                "<{}>",
                (0..count)
                    .map(|_| String::from("_"))
                    .collect::<Vec<_>>()
                    .join(", ")
            )?
        }

        write!(f, "(")?;
        for (i, t) in self.inputs.iter().enumerate() {
            write!(f, "{}", t)?;
            if i < self.inputs.len() - 1 {
                write!(f, ", ")?;
            }
        }
        write!(f, ")")?;

        write!(
            f,
            " -> {}",
            self.output
                .as_ref()
                .map(|o| o.to_string())
                .unwrap_or_else(|| "_".to_string())
        )
    }
}

impl<'ast, T: Field> FunctionQuery<'ast, T> {
    /// Create a new query.
    fn new(
        id: Identifier<'ast>,
        generics: &Option<Vec<Option<UExpression<'ast, T>>>>,
        inputs: &[Type<'ast, T>],
        output: Option<Type<'ast, T>>,
    ) -> Self {
        FunctionQuery {
            id,
            generics_count: generics.as_ref().map(|g| g.len()),
            inputs: inputs.to_owned(),
            output,
        }
    }

    /// match a `FunctionKey` against this `FunctionQuery`
    fn match_func(&self, func: &DeclarationFunctionKey<'ast, T>) -> bool {
        self.id == func.id
            && self.generics_count.map(|count| count == func.signature.generics.len()).unwrap_or(true) // we do not look at the values here, this will be checked when inlining anyway
            && self.inputs.len() == func.signature.inputs.len()
            && self
                .inputs
                .iter()
                .zip(func.signature.inputs.iter())
                .all(|(input_ty, sig_ty)| input_ty.can_be_specialized_to(sig_ty))
            && self.output
            .as_ref()
                    .map(|o| o.can_be_specialized_to(&func.signature.output))
                    .unwrap_or(true)
    }

    fn match_funcs(
        &self,
        funcs: &HashSet<DeclarationFunctionKey<'ast, T>>,
    ) -> Vec<DeclarationFunctionKey<'ast, T>> {
        funcs
            .iter()
            .filter(|func| self.match_func(func))
            .cloned()
            .collect()
    }
}

#[derive(Debug, Clone)]
pub struct IdentifierInfo<'ast, T, U> {
    id: U,
    ty: Type<'ast, T>,
    is_mutable: bool,
}

#[derive(Default, Debug)]
struct Scope<'ast, T> {
    level: usize,
    map: HashMap<
        SourceIdentifier<'ast>,
        BTreeMap<usize, IdentifierInfo<'ast, T, CoreIdentifier<'ast>>>,
    >,
}

impl<'ast, T: Field> Scope<'ast, T> {
    // insert into the scope and return whether we are shadowing an existing variable
    fn insert<I: Into<SourceIdentifier<'ast>>>(
        &mut self,
        id: I,
        info: IdentifierInfo<'ast, T, CoreIdentifier<'ast>>,
    ) -> bool {
        let id = id.into();
        let existed = self
            .map
            .get(&id)
            .map(|versions| !versions.is_empty())
            .unwrap_or(false);
        self.map.entry(id).or_default().insert(self.level, info);

        existed
    }

    /// get the current version of this variable
    fn get<I: Into<SourceIdentifier<'ast>>>(
        &self,
        id: I,
    ) -> Option<IdentifierInfo<'ast, T, CoreIdentifier<'ast>>> {
        self.map
            .get(&id.into())
            .and_then(|versions| versions.values().next_back().cloned())
    }

    fn enter(&mut self) {
        self.level += 1;
    }

    fn exit(&mut self) {
        for versions in self.map.values_mut() {
            versions.remove(&self.level);
        }
        self.level -= 1;
    }
}

/// Checker checks the semantics of a program, keeping track of functions and variables in scope
#[derive(Default)]
pub struct Checker<'ast, T> {
    return_type: Option<DeclarationType<'ast, T>>,
    scope: Scope<'ast, T>,
    functions: HashSet<DeclarationFunctionKey<'ast, T>>,
}

impl<'ast, T: Field> Checker<'ast, T> {
    /// Check a `Program`
    ///
    /// # Arguments
    ///
    /// * `prog` - The `Program` to be checked
    pub fn check(prog: Program<'ast>) -> Result<TypedProgram<'ast, T>, Vec<Error>> {
        Checker::default().check_program(prog)
    }

    fn check_program(
        &mut self,
        program: Program<'ast>,
    ) -> Result<TypedProgram<'ast, T>, Vec<Error>> {
        let main_id = program.main.clone();

        let mut state = State::new(program.modules, main_id.clone());
        let mut errors = vec![];

        // recursively type-check modules starting with `main`
        match self.check_module(&main_id, &mut state) {
            Ok(()) => {}
            Err(e) => errors.extend(e),
        };

        if !errors.is_empty() {
            return Err(errors);
        }

        Checker::check_single_main(state.typed_modules.get(&main_id).unwrap()).map_err(
            |inner| {
                vec![Error {
                    inner,
                    module_id: main_id,
                }]
            },
        )?;

        Ok(TypedProgram {
            main: program.main,
            modules: state.typed_modules,
        })
    }

    fn check_type_definition(
        &mut self,
        ty: TypeDefinitionNode<'ast>,
        module_id: &ModuleId,
        state: &State<'ast, T>,
    ) -> Result<UserDeclarationType<'ast, T>, Vec<ErrorInner>> {
        let pos = ty.pos();
        let ty = ty.value;

        let mut errors = vec![];

        let mut generics = vec![];
        let mut generics_map = BTreeMap::new();

        for (index, g) in ty.generics.iter().enumerate() {
            if state
                .constants
                .get(module_id)
                .and_then(|m| m.get(g.value))
                .is_some()
            {
                errors.push(ErrorInner {
                    pos: Some(g.pos()),
                    message: format!(
                        "Generic parameter {p} conflicts with constant symbol {p}",
                        p = g.value
                    ),
                });
            } else {
                match generics_map.insert(g.value, index).is_none() {
                    true => {
                        generics.push(DeclarationConstant::Generic(
                            GenericIdentifier::with_name(g.value).with_index(index),
                        ));
                    }
                    false => {
                        errors.push(ErrorInner {
                            pos: Some(g.pos()),
                            message: format!("Generic parameter {} is already declared", g.value),
                        });
                    }
                }
            }
        }

        let mut used_generics = HashSet::new();

        match self.check_declaration_type(
            ty.ty,
            module_id,
            state,
            &generics_map,
            &mut used_generics,
        ) {
            Ok(ty) => {
                // check that all declared generics were used
                for declared_generic in generics_map.keys() {
                    if !used_generics.contains(declared_generic) {
                        errors.push(ErrorInner {
                            pos: Some(pos),
                            message: format!("Generic parameter {} must be used", declared_generic),
                        });
                    }
                }

                if !errors.is_empty() {
                    return Err(errors);
                }

                Ok(UserDeclarationType { generics, ty })
            }
            Err(e) => {
                errors.push(e);
                Err(errors)
            }
        }
    }

    fn check_constant_definition(
        &mut self,
        id: ConstantIdentifier<'ast>,
        c: ConstantDefinitionNode<'ast>,
        module_id: &ModuleId,
        state: &State<'ast, T>,
    ) -> Result<TypedConstant<'ast, T>, ErrorInner> {
        let pos = c.pos();

        let ty = self.check_declaration_type(
            c.value.ty.clone(),
            module_id,
            state,
            &BTreeMap::default(),
            &mut HashSet::default(),
        )?;
        let checked_expr =
            self.check_expression(c.value.expression.clone(), module_id, &state.types)?;

        match ty {
            DeclarationType::FieldElement => {
                FieldElementExpression::try_from_typed(checked_expr).map(TypedExpression::from)
            }
            DeclarationType::Boolean => {
                BooleanExpression::try_from_typed(checked_expr).map(TypedExpression::from)
            }
            DeclarationType::Uint(bitwidth) => {
                UExpression::try_from_typed(checked_expr, &bitwidth).map(TypedExpression::from)
            }
            DeclarationType::Array(ref array_ty) => {
                ArrayExpression::try_from_typed(checked_expr, array_ty).map(TypedExpression::from)
            }
            DeclarationType::Struct(ref struct_ty) => {
                StructExpression::try_from_typed(checked_expr, struct_ty).map(TypedExpression::from)
            }
            DeclarationType::Tuple(ref tuple_ty) => {
                TupleExpression::try_from_typed(checked_expr, tuple_ty).map(TypedExpression::from)
            }
            DeclarationType::Int => Err(checked_expr), // Integers cannot be assigned
        }
        .map_err(|e| ErrorInner {
            pos: Some(pos),
            message: format!(
                "Expression `{}` of type `{}` cannot be assigned to constant `{}` of type `{}`",
                e,
                e.get_type(),
                id,
                ty
            ),
        })
        .map(|e| TypedConstant::new(e, ty))
    }

    fn check_struct_type_declaration(
        &mut self,
        id: String,
        s: StructDefinitionNode<'ast>,
        module_id: &ModuleId,
        state: &State<'ast, T>,
    ) -> Result<DeclarationStructType<'ast, T>, Vec<ErrorInner>> {
        let pos = s.pos();
        let s = s.value;

        let mut errors = vec![];
        let mut fields: Vec<(_, _)> = vec![];
        let mut fields_set = HashSet::new();

        let mut generics = vec![];
        let mut generics_map = BTreeMap::new();

        for (index, g) in s.generics.iter().enumerate() {
            if state
                .constants
                .get(module_id)
                .and_then(|m| m.get(g.value))
                .is_some()
            {
                errors.push(ErrorInner {
                    pos: Some(g.pos()),
                    message: format!(
                        "Generic parameter {p} conflicts with constant symbol {p}",
                        p = g.value
                    ),
                });
            } else {
                match generics_map.insert(g.value, index).is_none() {
                    true => {
                        generics.push(Some(DeclarationConstant::Generic(
                            GenericIdentifier::with_name(g.value).with_index(index),
                        )));
                    }
                    false => {
                        errors.push(ErrorInner {
                            pos: Some(g.pos()),
                            message: format!("Generic parameter {} is already declared", g.value),
                        });
                    }
                }
            }
        }

        let mut used_generics = HashSet::new();

        for field in s.fields {
            let member_id = field.value.id.to_string();
            match self
                .check_declaration_type(
                    field.value.ty,
                    module_id,
                    state,
                    &generics_map,
                    &mut used_generics,
                )
                .map(|t| (member_id, t))
            {
                Ok(f) => match fields_set.insert(f.0.clone()) {
                    true => fields.push(f),
                    false => errors.push(ErrorInner {
                        pos: Some(pos),
                        message: format!("Duplicate key {} in struct definition", f.0,),
                    }),
                },
                Err(e) => {
                    errors.push(e);
                }
            }
        }

        // check that all declared generics were used
        for declared_generic in generics_map.keys() {
            if !used_generics.contains(declared_generic) {
                errors.push(ErrorInner {
                    pos: Some(pos),
                    message: format!("Generic parameter {} must be used", declared_generic),
                });
            }
        }

        if !errors.is_empty() {
            return Err(errors);
        }

        Ok(DeclarationStructType::new(
            module_id.to_path_buf(),
            id,
            generics,
            fields
                .iter()
                .map(|f| DeclarationStructMember::new(f.0.clone(), f.1.clone()))
                .collect(),
        ))
    }

    fn check_symbol_declaration(
        &mut self,
        declaration: SymbolDeclarationNode<'ast>,
        module_id: &ModuleId,
        state: &mut State<'ast, T>,
        symbols: &mut TypedSymbolDeclarations<'ast, T>,
        symbol_unifier: &mut SymbolUnifier<'ast, T>,
    ) -> Result<(), Vec<Error>> {
        let mut errors: Vec<Error> = vec![];

        let pos = declaration.pos();
        let declaration = declaration.value;

        match declaration.symbol.clone() {
            Symbol::Here(SymbolDefinition::Struct(t)) => {
                match self.check_struct_type_declaration(
                    declaration.id.to_string(),
                    t.clone(),
                    module_id,
                    state,
                ) {
                    Ok(ty) => {
                        match symbol_unifier.insert_type(declaration.id) {
                            false => errors.push(
                                ErrorInner {
                                    pos: Some(pos),
                                    message: format!(
                                        "{} conflicts with another symbol",
                                        declaration.id
                                    ),
                                }
                                .in_file(module_id),
                            ),
                            true => {
                                // there should be no entry in the map for this type yet
                                assert!(state
                                    .types
                                    .entry(module_id.to_path_buf())
                                    .or_default()
                                    .insert(
                                        declaration.id.to_string(),
                                        UserDeclarationType {
                                            generics: ty
                                                .generics
                                                .clone()
                                                .into_iter()
                                                .map(|g| g.unwrap())
                                                .collect(),
                                            ty: DeclarationType::Struct(ty)
                                        }
                                    )
                                    .is_none());
                            }
                        };
                    }
                    Err(e) => errors.extend(e.into_iter().map(|inner| Error {
                        inner,
                        module_id: module_id.to_path_buf(),
                    })),
                }
            }
            Symbol::Here(SymbolDefinition::Constant(c)) => {
                match self.check_constant_definition(declaration.id, c, module_id, state) {
                    Ok(c) => {
                        match symbol_unifier.insert_constant(declaration.id) {
                            false => errors.push(
                                ErrorInner {
                                    pos: Some(pos),
                                    message: format!(
                                        "{} conflicts with another symbol",
                                        declaration.id
                                    ),
                                }
                                .in_file(module_id),
                            ),
                            true => {
                                symbols.push(
                                    TypedConstantSymbolDeclaration::new(
                                        CanonicalConstantIdentifier::new(
                                            declaration.id,
                                            module_id.into(),
                                        ),
                                        TypedConstantSymbol::Here(c.clone()),
                                    )
                                    .into(),
                                );
                                let id = declaration.id;

                                let info = IdentifierInfo {
                                    id: CoreIdentifier::Constant(CanonicalConstantIdentifier::new(
                                        declaration.id,
                                        module_id.into(),
                                    )),
                                    ty: c.get_type(),
                                    is_mutable: false,
                                };
                                assert_eq!(self.scope.level, 0);
                                assert!(!self.scope.insert(id, info));
                                assert!(state
                                    .constants
                                    .entry(module_id.to_path_buf())
                                    .or_default()
                                    .insert(declaration.id, c.ty)
                                    .is_none());
                            }
                        };
                    }
                    Err(e) => {
                        errors.push(e.in_file(module_id));
                    }
                }
            }
            Symbol::Here(SymbolDefinition::Type(t)) => {
                match self.check_type_definition(t, module_id, state) {
                    Ok(ty) => {
                        match symbol_unifier.insert_type(declaration.id) {
                            false => errors.push(
                                ErrorInner {
                                    pos: Some(pos),
                                    message: format!(
                                        "{} conflicts with another symbol",
                                        declaration.id,
                                    ),
                                }
                                .in_file(module_id),
                            ),
                            true => {
                                assert!(state
                                    .types
                                    .entry(module_id.to_path_buf())
                                    .or_default()
                                    .insert(declaration.id.to_string(), ty)
                                    .is_none());
                            }
                        };
                    }
                    Err(e) => {
                        errors.extend(e.into_iter().map(|inner| inner.in_file(module_id)));
                    }
                }
            }
            Symbol::Here(SymbolDefinition::Function(f)) => {
                match self.check_function(declaration.id, f, module_id, state) {
                    Ok(funct) => {
                        match symbol_unifier
                            .insert_function(declaration.id, funct.signature.clone())
                        {
                            false => errors.push(
                                ErrorInner {
                                    pos: Some(pos),
                                    message: format!(
                                        "{} conflicts with another symbol",
                                        declaration.id
                                    ),
                                }
                                .in_file(module_id),
                            ),
                            true => {}
                        };

                        self.functions.insert(
                            DeclarationFunctionKey::with_location(
                                module_id.to_path_buf(),
                                declaration.id,
                            )
                            .signature(funct.signature.clone()),
                        );
                        symbols.push(
                            TypedFunctionSymbolDeclaration::new(
                                DeclarationFunctionKey::with_location(
                                    module_id.to_path_buf(),
                                    declaration.id,
                                )
                                .signature(funct.signature.clone()),
                                TypedFunctionSymbol::Here(funct),
                            )
                            .into(),
                        );
                    }
                    Err(e) => {
                        errors.extend(e.into_iter().map(|inner| inner.in_file(module_id)));
                    }
                }
            }
            Symbol::There(import) => {
                let pos = import.pos();
                let import = import.value;

                match Checker::default().check_module(&import.module_id, state) {
                    Ok(()) => {
                        // find candidates in the checked module
                        let function_candidates: Vec<_> = state
                            .typed_modules
                            .get(&import.module_id)
                            .unwrap()
                            .functions_iter()
                            .into_iter()
                            .filter(|d| d.key.id == import.symbol_id)
                            .map(|d| DeclarationFunctionKey {
                                module: import.module_id.to_path_buf(),
                                id: import.symbol_id,
                                signature: d.symbol.signature(&state.typed_modules).clone(),
                            })
                            .collect();

                        // find candidates in the types
                        let type_candidate = state
                            .types
                            .entry(import.module_id.to_path_buf())
                            .or_default()
                            .get(import.symbol_id)
                            .cloned();

                        // find constant definition candidate
                        let const_candidate = state
                            .constants
                            .entry(import.module_id.to_path_buf())
                            .or_default()
                            .iter()
                            .find(|(i, _)| *i == &import.symbol_id)
                            .map(|(_, c)| c)
                            .cloned();

                        match (function_candidates.len(), type_candidate, const_candidate) {
                            (0, Some(t), None) => {
                                // rename the type to the declared symbol
                                let t = UserDeclarationType {
                                    ty: match t.ty {
                                        DeclarationType::Struct(t) => DeclarationType::Struct(DeclarationStructType {
                                            location: Some(StructLocation {
                                                name: declaration.id.into(),
                                                module: module_id.to_path_buf()
                                            }),
                                            ..t
                                        }),
                                        _ => t.ty // all other cases
                                    },
                                    ..t
                                };

                                // we imported a type, so the symbol it gets bound to should not already exist
                                match symbol_unifier.insert_type(declaration.id) {
                                    false => {
                                        errors.push(Error {
                                            module_id: module_id.to_path_buf(),
                                            inner: ErrorInner {
                                                pos: Some(pos),
                                                message: format!(
                                                    "{} conflicts with another symbol",
                                                    declaration.id,
                                                ),
                                            }});
                                    }
                                    true => {}
                                };
                                state
                                    .types
                                    .entry(module_id.to_path_buf())
                                    .or_default()
                                    .insert(declaration.id.to_string(), t);
                            }
                            (0, None, Some(ty)) => {
                                match symbol_unifier.insert_constant(declaration.id) {
                                    false => {
                                        errors.push(Error {
                                            module_id: module_id.to_path_buf(),
                                            inner: ErrorInner {
                                                pos: Some(pos),
                                                message: format!(
                                                    "{} conflicts with another symbol",
                                                    declaration.id,
                                                ),
                                            }});
                                    }
                                    true => {
                                        let imported_id = CanonicalConstantIdentifier::new(import.symbol_id, import.module_id);
                                        let id = CanonicalConstantIdentifier::new(declaration.id, module_id.into());

                                        symbols.push(TypedConstantSymbolDeclaration::new(
                                            id.clone(),
                                            TypedConstantSymbol::There(imported_id)
                                        ).into());

                                        let id = declaration.id;
                                        let info = IdentifierInfo {
                                            id: CoreIdentifier::Constant(CanonicalConstantIdentifier::new(
                                                declaration.id,
                                                module_id.into(),
                                            )),
                                            ty: zokrates_ast::typed::types::try_from_g_type(ty.clone()).unwrap(),
                                            is_mutable: false,
                                        };
                                        assert_eq!(self.scope.level, 0);
                                        assert!(!self.scope.insert(id, info));

                                        state
                                            .constants
                                            .entry(module_id.to_path_buf())
                                            .or_default()
                                            .insert(declaration.id, ty);
                                    }
                                };
                            }
                            (0, None, None) => {
                                errors.push(ErrorInner {
                                    pos: Some(pos),
                                    message: format!(
                                        "Could not find symbol {} in module {}",
                                        import.symbol_id, import.module_id.display(),
                                    ),
                                }.in_file(module_id));
                            }
                            (_, Some(_), Some(_)) => unreachable!("collision in module we're importing from should have been caught when checking it"),
                            _ => {
                                for candidate in function_candidates {

                                    match symbol_unifier.insert_function(declaration.id, candidate.signature.clone()) {
                                        false => {
                                            errors.push(ErrorInner {
                                                pos: Some(pos),
                                                message: format!(
                                                    "{} conflicts with another symbol",
                                                    declaration.id,
                                                ),
                                            }.in_file(module_id));
                                        },
                                        true => {}
                                    };

                                    let local_key = candidate.clone().id(declaration.id).module(module_id.to_path_buf());

                                    self.functions.insert(local_key.clone());
                                    symbols.push(
                                        TypedFunctionSymbolDeclaration::new(
                                            local_key,
                                            TypedFunctionSymbol::There(candidate,
                                            ),
                                        ).into()
                                    );
                                }
                            }
                        };
                    }
                    Err(e) => {
                        errors.extend(e);
                    }
                };
            }
            Symbol::Flat(funct) => {
                match symbol_unifier.insert_function(declaration.id, funct.typed_signature()) {
                    false => {
                        errors.push(
                            ErrorInner {
                                pos: Some(pos),
                                message: format!(
                                    "{} conflicts with another symbol",
                                    declaration.id
                                ),
                            }
                            .in_file(module_id),
                        );
                    }
                    true => {}
                };

                self.functions.insert(
                    DeclarationFunctionKey::with_location(module_id.to_path_buf(), declaration.id)
                        .signature(funct.typed_signature()),
                );
                symbols.push(
                    TypedFunctionSymbolDeclaration::new(
                        DeclarationFunctionKey::with_location(
                            module_id.to_path_buf(),
                            declaration.id,
                        )
                        .signature(funct.typed_signature()),
                        TypedFunctionSymbol::Flat(funct),
                    )
                    .into(),
                );
            }
            _ => unreachable!(),
        };

        // return if any errors occured
        if !errors.is_empty() {
            return Err(errors);
        }

        Ok(())
    }

    fn check_module(
        &mut self,
        module_id: &ModuleId,
        state: &mut State<'ast, T>,
    ) -> Result<(), Vec<Error>> {
        let mut checked_symbols = TypedSymbolDeclarations::new();

        // check if the module was already removed from the untyped ones
        let to_insert = match state.modules.remove(module_id) {
            // if it was, do nothing
            None => None,
            // if it was not, check it
            Some(module) => {
                // create default entries for this module
                state.types.entry(module_id.to_path_buf()).or_default();
                state.constants.entry(module_id.to_path_buf()).or_default();

                // we keep track of the introduced symbols to avoid collisions between types and functions
                let mut symbol_unifier = SymbolUnifier::default();

                // we go through symbol declarations and check them
                for declaration in module.symbols {
                    self.check_symbol_declaration(
                        declaration,
                        module_id,
                        state,
                        &mut checked_symbols,
                        &mut symbol_unifier,
                    )?
                }

                Some(TypedModule {
                    symbols: checked_symbols,
                })
            }
        };

        // insert into typed_modules if we checked anything
        if let Some(typed_module) = to_insert {
            // there should be no checked module at that key just yet, if there is we have a colision or we checked something twice
            assert!(state
                .typed_modules
                .insert(module_id.to_path_buf(), typed_module)
                .is_none());
        };

        Ok(())
    }

    fn check_single_main(module: &TypedModule<T>) -> Result<(), ErrorInner> {
        match module
            .functions_iter()
            .into_iter()
            .filter(|d| d.key.id == "main")
            .count()
        {
            1 => Ok(()),
            0 => Err(ErrorInner {
                pos: None,
                message: "No main function found".into(),
            }),
            n => Err(ErrorInner {
                pos: None,
                message: format!("Only one main function allowed, found {}", n),
            }),
        }
    }

    fn check_for_variable(
        &mut self,
        var: VariableNode<'ast>,
        module_id: &ModuleId,
        types: &TypeMap<'ast, T>,
    ) -> Result<Variable<'ast, T>, Vec<ErrorInner>> {
        let pos = var.pos();

        let var = self.check_variable(var, module_id, types)?;

        match var.get_type() {
            Type::Uint(UBitwidth::B32) => Ok(()),
            t => Err(vec![ErrorInner {
                pos: Some(pos),
                message: format!("Variable in for loop cannot have type {}", t),
            }]),
        }?;

        Ok(var)
    }

    fn id_in_this_scope<I: Into<SourceIdentifier<'ast>>>(&self, id: I) -> CoreIdentifier<'ast> {
        // in the semantic checker, 0 is top level, 1 is function level. For shadowing, we start with 0 at function level
        // hence the offset of 1
        assert!(
            self.scope.level > 0,
            "CoreIdentifier cannot be declared in the global scope"
        );
        CoreIdentifier::from(ShadowedIdentifier::shadow(id.into(), self.scope.level - 1))
    }

    fn check_function(
        &mut self,
        id: Identifier<'ast>,
        funct_node: FunctionNode<'ast>,
        module_id: &ModuleId,
        state: &State<'ast, T>,
    ) -> Result<TypedFunction<'ast, T>, Vec<ErrorInner>> {
        assert!(self.return_type.is_none());

        self.enter_scope();

        let pos = funct_node.pos();

        let mut errors = vec![];
        let funct = funct_node.value;
        let mut signature = None;

        assert_eq!(funct.arguments.len(), funct.signature.inputs.len());

        let mut arguments_checked = vec![];

        let mut statements_checked = vec![];

        match self.check_signature(funct.signature, module_id, state) {
            Ok(s) => {
                // initialise generics map
                let mut generics: GenericsAssignment<'ast, T> = GGenericsAssignment::default();

                // define variables for the constants
                for generic in &s.generics {
                    let generic = match generic.clone().unwrap() {
                        DeclarationConstant::Generic(g) => g,
                        _ => unreachable!(),
                    };

                    // for declaration signatures, generics cannot be ignored
                    generics.0.insert(
                        generic.clone(),
                        UExpression::identifier(self.id_in_this_scope(generic.name()).into())
                            .annotate(UBitwidth::B32),
                    );

                    //we don't have to check for conflicts here, because this was done when checking the signature
                    self.insert_into_scope(generic.name(), Type::Uint(UBitwidth::B32), false);
                }

                for (arg, decl_ty) in funct.arguments.into_iter().zip(s.inputs.iter()) {
                    let pos = arg.pos();

                    let arg = arg.value;

                    // parameters defined on a non-entrypoint function should not have visibility modifiers
                    if (state.main_id != module_id || id != "main") && arg.is_private.is_some() {
                        errors.push(ErrorInner {
                            pos: Some(pos),
                            message:
                                "Visibility modifiers on arguments are only allowed on the entrypoint function"
                                    .into(),
                        });
                    }

                    let decl_v = DeclarationVariable::new(
                        self.id_in_this_scope(arg.id.value.id),
                        decl_ty.clone(),
                        arg.id.value.is_mutable,
                    );

                    let is_mutable = arg.id.value.is_mutable;

                    let ty = specialize_declaration_type(decl_v.clone()._type, &generics).unwrap();

                    assert_eq!(self.scope.level, 1);

                    let id = arg.id.value.id;
                    let info = IdentifierInfo {
                        id: decl_v.id.id.clone(),
                        ty,
                        is_mutable,
                    };
                    match self.scope.insert(id, info) {
                        false => {}
                        true => {
                            errors.push(ErrorInner {
                                pos: Some(pos),
                                message: format!("Duplicate name in function definition: `{}` was previously declared as an argument, a generic parameter or a constant", arg.id.value.id)
                            });
                        }
                    };

                    arguments_checked.push(DeclarationParameter {
                        id: decl_v,
                        private: arg.is_private.unwrap_or(false),
                    });
                }

                let mut found_return = false;

                for stat in funct.statements.into_iter() {
                    let pos = Some(stat.pos());

                    if let Statement::Return(..) = stat.value {
                        if found_return {
                            errors.push(ErrorInner {
                                pos,
                                message: "Expected a single return statement".to_string(),
                            });
                        }

                        found_return = true;
                    }

                    match self.check_statement(stat, module_id, &state.types) {
                        Ok(statement) => {
                            statements_checked.push(statement);
                        }
                        Err(e) => {
                            errors.extend(e);
                        }
                    }
                }

                if !found_return {
                    match (&*s.output).is_empty_tuple() {
                        true => statements_checked
                            .push(TypedStatement::Return(TypedExpression::empty_tuple())),
                        false => {
                            errors.push(ErrorInner {
                                pos: Some(pos),
                                message: "Expected a return statement".to_string(),
                            });
                        }
                    }
                }

                signature = Some(s);
            }
            Err(e) => {
                errors.extend(e);
            }
        };

        self.exit_scope();

        if !errors.is_empty() {
            return Err(errors);
        }

        self.return_type = None;

        Ok(TypedFunction {
            arguments: arguments_checked,
            statements: statements_checked,
            signature: signature.unwrap(),
        })
    }

    fn check_signature(
        &mut self,
        signature: UnresolvedSignature<'ast>,
        module_id: &ModuleId,
        state: &State<'ast, T>,
    ) -> Result<DeclarationSignature<'ast, T>, Vec<ErrorInner>> {
        let mut errors = vec![];
        let mut inputs = vec![];
        let mut generics = vec![];

        let mut generics_map = BTreeMap::new();

        for (index, g) in signature.generics.iter().enumerate() {
            if state
                .constants
                .get(module_id)
                .and_then(|m| m.get(g.value))
                .is_some()
            {
                errors.push(ErrorInner {
                    pos: Some(g.pos()),
                    message: format!(
                        "Generic parameter {p} conflicts with constant symbol {p}",
                        p = g.value
                    ),
                });
            } else {
                match generics_map.insert(g.value, index).is_none() {
                    true => {
                        generics.push(Some(DeclarationConstant::Generic(
                            GenericIdentifier::with_name(g.value).with_index(index),
                        )));
                    }
                    false => {
                        errors.push(ErrorInner {
                            pos: Some(g.pos()),
                            message: format!("Generic parameter {} is already declared", g.value),
                        });
                    }
                }
            }
        }

        for t in signature.inputs {
            match self.check_declaration_type(
                t,
                module_id,
                state,
                &generics_map,
                &mut HashSet::default(),
            ) {
                Ok(t) => {
                    inputs.push(t);
                }
                Err(e) => {
                    errors.push(e);
                }
            }
        }

        match signature
            .output
            .map(|o| {
                self.check_declaration_type(
                    o,
                    module_id,
                    state,
                    &generics_map,
                    &mut HashSet::default(),
                )
            })
            .unwrap_or_else(|| Ok(DeclarationType::Tuple(GTupleType::new(vec![]))))
        {
            Ok(output) => {
                if !errors.is_empty() {
                    return Err(errors);
                }

                self.return_type = Some(output.clone());
                Ok(DeclarationSignature::new()
                    .generics(generics)
                    .inputs(inputs)
                    .output(output))
            }
            Err(e) => {
                errors.push(e);
                Err(errors)
            }
        }
    }

    fn check_type(
        &mut self,
        ty: UnresolvedTypeNode<'ast>,
        module_id: &ModuleId,
        types: &TypeMap<'ast, T>,
    ) -> Result<Type<'ast, T>, ErrorInner> {
        let pos = ty.pos();
        let ty = ty.value;

        match ty {
            UnresolvedType::FieldElement => Ok(Type::FieldElement),
            UnresolvedType::Boolean => Ok(Type::Boolean),
            UnresolvedType::Uint(bitwidth) => Ok(Type::uint(bitwidth)),
            UnresolvedType::Array(t, size) => {
                let size = self.check_expression(size, module_id, types)?;

                let ty = size.get_type();

                let size = match size {
                    TypedExpression::Uint(e) => match e.bitwidth() {
                        UBitwidth::B32 => Ok(e),
                        _ => Err(ErrorInner {
                            pos: Some(pos),
                            message: format!(
                            "Expected array dimension to be a u32 constant, found {} of type {}",
                            e, ty
                        ),
                        }),
                    },
                    TypedExpression::Int(v) => {
                        UExpression::try_from_int(v.clone(), &UBitwidth::B32).map_err(|_| {
                            ErrorInner {
                                pos: Some(pos),
                                message: format!(
                            "Expected array dimension to be a u32 constant, found {} of type {}",
                            v, ty
                        ),
                            }
                        })
                    }
                    _ => Err(ErrorInner {
                        pos: Some(pos),
                        message: format!(
                            "Expected array dimension to be a u32 constant, found {} of type {}",
                            size, ty
                        ),
                    }),
                }?;

                Ok(Type::Array(ArrayType::new(
                    self.check_type(*t, module_id, types)?,
                    size,
                )))
            }
            UnresolvedType::Tuple(elements) => {
                let checked_elements: Vec<_> = elements
                    .into_iter()
                    .map(|e| self.check_type(e, module_id, types))
                    .collect::<Result<_, _>>()?;
                Ok(Type::Tuple(TupleType::new(checked_elements)))
            }
            UnresolvedType::User(id, generics) => {
                let declared_ty =
                    types
                        .get(module_id)
                        .unwrap()
                        .get(&id)
                        .cloned()
                        .ok_or_else(|| ErrorInner {
                            pos: Some(pos),
                            message: format!("Undefined type {}", id),
                        })?;

                let generic_identifiers = declared_ty.declaration_generics();

                let declaration_type = declared_ty.ty;

                // absence of generics is treated as 0 generics, as we do not provide inference for now
                let generics = generics.unwrap_or_default();

                // check generics
                match generic_identifiers.len() == generics.len() {
                    true => {
                        // build the generic assignment for this type
                        let assignment = GGenericsAssignment(generics
                            .into_iter()
                            .zip(generic_identifiers)
                            .enumerate()
                            .map(|(i, (e, g))| match e {
                                Some(e) => {
                                    self
                                        .check_expression(e, module_id, types)
                                        .and_then(|e| {
                                            UExpression::try_from_typed(e, &UBitwidth::B32)
                                                .map(|e| (GenericIdentifier::with_name(g).with_index(i), e))
                                                .map_err(|e| ErrorInner {
                                                    pos: Some(pos),
                                                    message: format!("Expected u32 expression, but got expression of type {}", e.get_type()),
                                                })
                                        })
                                },
                                None => Err(ErrorInner {
                                    pos: Some(pos),
                                    message:
                                    "Expected u32 constant or identifier, but found `_`. Generic inference is not supported yet."
                                        .into(),
                                })
                            })
                            .collect::<Result<_, _>>()?);

                        // specialize the declared type using the generic assignment
                        Ok(specialize_declaration_type(declaration_type, &assignment).unwrap())
                    }
                    false => Err(ErrorInner {
                        pos: Some(pos),
                        message: format!(
                            "Expected {} generic argument{} on type {}, but got {}",
                            generic_identifiers.len(),
                            if generic_identifiers.len() == 1 {
                                ""
                            } else {
                                "s"
                            },
                            id,
                            generics.len()
                        ),
                    }),
                }
            }
        }
    }
    fn check_generic_expression(
        &mut self,
        expr: ExpressionNode<'ast>,
        module_id: &ModuleId,
        constants_map: &BTreeMap<ConstantIdentifier<'ast>, DeclarationType<'ast, T>>,
        generics_map: &BTreeMap<Identifier<'ast>, usize>,
        used_generics: &mut HashSet<Identifier<'ast>>,
    ) -> Result<DeclarationConstant<'ast, T>, ErrorInner> {
        let pos = expr.pos();

        match expr.value {
            Expression::U32Constant(c) => Ok(DeclarationConstant::from(c)),
            Expression::IntConstant(c) => {
                if c <= BigUint::from(2u128.pow(32) - 1) {
                    Ok(DeclarationConstant::from(
                        u32::from_str_radix(&c.to_str_radix(16), 16).unwrap(),
                    ))
                } else {
                    Err(ErrorInner {
                        pos: Some(pos),
                        message: format!(
                    "Expected array dimension to be a u32 constant or an identifier, found {}",
                    Expression::IntConstant(c)
                ),
                    })
                }
            }
            Expression::Identifier(name) => {
                used_generics.insert(name);

                match (constants_map.get(name), generics_map.get(&name)) {
                    (Some(ty), None) => {
                        match ty {
                            DeclarationType::Uint(UBitwidth::B32) => Ok(DeclarationConstant::Constant(CanonicalConstantIdentifier::new(name, module_id.into()))),
                            _ => Err(ErrorInner {
                                pos: Some(pos),
                                message: format!(
                                    "Expected array dimension to be a u32 constant or an identifier, found {} of type {}",
                                    name, ty
                                ),
                            })
                        }
                    }
                    (None, Some(index)) => Ok(DeclarationConstant::Generic(GenericIdentifier::with_name(name).with_index(*index))),
                    _ => Err(ErrorInner {
                        pos: Some(pos),
                        message: format!("Undeclared symbol `{}`", name)
                    })
                }
            }
            e => Err(ErrorInner {
                pos: Some(pos),
                message: format!(
                    "Expected array dimension to be a u32 constant or an identifier, found {}",
                    e
                ),
            }),
        }
    }

    fn check_declaration_type(
        &mut self,
        ty: UnresolvedTypeNode<'ast>,
        module_id: &ModuleId,
        state: &State<'ast, T>,
        generics_map: &BTreeMap<Identifier<'ast>, usize>,
        used_generics: &mut HashSet<Identifier<'ast>>,
    ) -> Result<DeclarationType<'ast, T>, ErrorInner> {
        let pos = ty.pos();
        let ty = ty.value;

        match ty {
            UnresolvedType::FieldElement => Ok(DeclarationType::FieldElement),
            UnresolvedType::Boolean => Ok(DeclarationType::Boolean),
            UnresolvedType::Uint(bitwidth) => Ok(DeclarationType::uint(bitwidth)),
            UnresolvedType::Array(t, size) => {
                let checked_size = self.check_generic_expression(
                    size.clone(),
                    module_id,
                    state.constants.get(module_id).unwrap_or(&BTreeMap::new()),
                    generics_map,
                    used_generics,
                )?;

                Ok(DeclarationType::Array(DeclarationArrayType::new(
                    self.check_declaration_type(*t, module_id, state, generics_map, used_generics)?,
                    checked_size,
                )))
            }
            UnresolvedType::Tuple(elements) => {
                let checked_elements: Vec<_> = elements
                    .into_iter()
                    .map(|e| {
                        self.check_declaration_type(
                            e,
                            module_id,
                            state,
                            generics_map,
                            used_generics,
                        )
                    })
                    .collect::<Result<_, _>>()?;
                Ok(DeclarationType::Tuple(DeclarationTupleType::new(
                    checked_elements,
                )))
            }
            UnresolvedType::User(id, generics) => {
                let ty = state
                    .types
                    .get(module_id)
                    .unwrap()
                    .get(&id)
                    .cloned()
                    .ok_or_else(|| ErrorInner {
                        pos: Some(pos),
                        message: format!("Undefined type {}", id),
                    })?;

                let generics = generics.unwrap_or_default();
                let checked_generics: Vec<_> = generics
                    .into_iter()
                    .map(|e| match e {
                        Some(e) => self
                            .check_generic_expression(
                                e,
                                module_id,
                                state.constants.get(module_id).unwrap_or(&BTreeMap::new()),
                                generics_map,
                                used_generics,
                            )
                            .map(Some),
                        None => Err(ErrorInner {
                            pos: Some(pos),
                            message: "Expected u32 constant or identifier, but found `_`".into(),
                        }),
                    })
                    .collect::<Result<_, _>>()?;

                match ty.generics.len() == checked_generics.len() {
                    true => {
                        let mut assignment = GGenericsAssignment::default();

                        assignment.0.extend(ty.generics.iter().zip(checked_generics.iter()).map(|(decl_g, g_val)| match decl_g.clone() {
                            DeclarationConstant::Generic(g) => (g, g_val.clone().unwrap()),
                            _ => unreachable!("generic on declaration struct types must be generic identifiers")
                        }));

                        let res = match ty.ty {
                            // if the type is a struct, we do not specialize in the members.
                            // we only remap the generics
                            DeclarationType::Struct(declared_struct_ty) => {
                                DeclarationType::Struct(DeclarationStructType {
                                    generics: declared_struct_ty
                                        .generics
                                        .into_iter()
                                        .map(|g| g.map(|g| g.map(&assignment).unwrap()))
                                        .collect(),
                                    ..declared_struct_ty
                                })
                            }
                            ty => specialize_declaration_type(ty, &assignment).unwrap(),
                        };

                        Ok(res)
                    }
                    false => Err(ErrorInner {
                        pos: Some(pos),
                        message: format!(
                            "Expected {} generic argument{} on type {}, but got {}",
                            ty.generics.len(),
                            if ty.generics.len() == 1 { "" } else { "s" },
                            id,
                            checked_generics.len()
                        ),
                    }),
                }
            }
        }
    }

    fn check_variable(
        &mut self,
        v: zokrates_ast::untyped::VariableNode<'ast>,
        module_id: &ModuleId,
        types: &TypeMap<'ast, T>,
    ) -> Result<Variable<'ast, T>, Vec<ErrorInner>> {
        let ty = self
            .check_type(v.value._type, module_id, types)
            .map_err(|e| vec![e])?;

        // insert into the scope and ignore whether shadowing happened
        self.insert_into_scope(v.value.id, ty.clone(), v.value.is_mutable);

        Ok(Variable::new(
            self.id_in_this_scope(v.value.id),
            ty,
            v.value.is_mutable,
        ))
    }

    fn check_for_loop(
        &mut self,
        var: zokrates_ast::untyped::VariableNode<'ast>,
        range: (ExpressionNode<'ast>, ExpressionNode<'ast>),
        statements: Vec<StatementNode<'ast>>,
        pos: (Position, Position),
        module_id: &ModuleId,
        types: &TypeMap<'ast, T>,
    ) -> Result<TypedStatement<'ast, T>, Vec<ErrorInner>> {
        let from = self
            .check_expression(range.0, module_id, types)
            .map_err(|e| vec![e])?;
        let to = self
            .check_expression(range.1, module_id, types)
            .map_err(|e| vec![e])?;

        let from = match from {
            TypedExpression::Uint(from) => match from.bitwidth() {
                UBitwidth::B32 => Ok(from),
                bitwidth => Err(ErrorInner {
                    pos: Some(pos),
                    message: format!(
                        "Expected lower loop bound to be of type u32, found {}",
                        Type::<T>::Uint(bitwidth)
                    ),
                }),
            },
            TypedExpression::Int(v) => {
                UExpression::try_from_int(v, &UBitwidth::B32).map_err(|_| ErrorInner {
                    pos: Some(pos),
                    message: format!(
                        "Expected lower loop bound to be of type u32, found {}",
                        Type::<T>::Int
                    ),
                })
            }
            from => Err(ErrorInner {
                pos: Some(pos),
                message: format!(
                    "Expected lower loop bound to be of type u32, found {}",
                    from.get_type()
                ),
            }),
        }
        .map_err(|e| vec![e])?;

        let to = match to {
            TypedExpression::Uint(to) => match to.bitwidth() {
                UBitwidth::B32 => Ok(to),
                bitwidth => Err(ErrorInner {
                    pos: Some(pos),
                    message: format!(
                        "Expected upper loop bound to be of type u32, found {}",
                        Type::<T>::Uint(bitwidth)
                    ),
                }),
            },
            TypedExpression::Int(v) => {
                UExpression::try_from_int(v, &UBitwidth::B32).map_err(|_| ErrorInner {
                    pos: Some(pos),
                    message: format!(
                        "Expected upper loop bound to be of type u32, found {}",
                        Type::<T>::Int
                    ),
                })
            }
            to => Err(ErrorInner {
                pos: Some(pos),
                message: format!(
                    "Expected upper loop bound to be of type u32, found {}",
                    to.get_type()
                ),
            }),
        }
        .map_err(|e| vec![e])?;

        let var = self.check_for_variable(var, module_id, types)?;

        let checked_statements = statements
            .into_iter()
            .map(|s| self.check_statement(s, module_id, types))
            .collect::<Result<Vec<_>, _>>()?;

        Ok(TypedStatement::For(var, from, to, checked_statements))
    }

    // the assignee is already checked to be defined and mutable
    fn check_rhs(
        &mut self,
        return_type: Type<'ast, T>,
        expr: ExpressionNode<'ast>,
        module_id: &ModuleId,
        types: &TypeMap<'ast, T>,
    ) -> Result<TypedExpression<'ast, T>, ErrorInner> {
        match expr.value {
            // for function calls, check the rhs with the expected type
            Expression::FunctionCall(box fun_id_expression, generics, arguments) => self
                .check_function_call_expression(
                    fun_id_expression,
                    generics,
                    arguments,
                    Some(return_type),
                    module_id,
                    types,
                ),
            // otherwise, just check the rhs normally
            _ => self.check_expression(expr, module_id, types),
        }
    }

    fn check_assembly_statement(
        &mut self,
        stat: AssemblyStatementNode<'ast>,
        module_id: &ModuleId,
        types: &TypeMap<'ast, T>,
    ) -> Result<Vec<TypedAssemblyStatement<'ast, T>>, ErrorInner> {
        let pos = stat.pos();

        match stat.value {
            AssemblyStatement::Assignment(assignee, expression, constrained) => {
                let assignee = self.check_assignee(assignee, module_id, types)?;
                let e = self.check_expression(expression, module_id, types)?;

                let e = FieldElementExpression::try_from_typed(e).map_err(|e| ErrorInner {
                    pos: Some(pos),
                    message: format!(
                        "Expected right hand side of an assembly assignment to be of type field, found {}",
                        e.get_type(),
                    ),
                })?;

                match constrained {
                    true => {
                        let e = FieldElementExpression::block(vec![], e);
                        match assignee.get_type() {
                            Type::FieldElement => Ok(vec![
<<<<<<< HEAD
                                TypedAssemblyStatement::Assignment(
                                    assignee.clone(),
                                    e.clone().into(),
                                ),
                                TypedAssemblyStatement::Constraint(assignee.into(), e),
=======
                                TypedAssemblyStatement::Assignment(assignee.clone(), e.clone()),
                                TypedAssemblyStatement::Constraint(
                                    assignee.into(),
                                    e,
                                    SourceMetadata::new(module_id.display().to_string(), pos.0),
                                ),
>>>>>>> ca6b3688
                            ]),
                            ty => Err(ErrorInner {
                                pos: Some(pos),
                                message: format!("Assignee must be of type field, found {}", ty),
                            }),
                        }
                    }
                    false => {
                        let e = FieldElementExpression::block(vec![], e);
                        Ok(vec![TypedAssemblyStatement::Assignment(assignee, e.into())])
                    }
                }
            }
            AssemblyStatement::Constraint(lhs, rhs) => {
                let lhs = self.check_expression(lhs, module_id, types)?;
                let rhs = self.check_expression(rhs, module_id, types)?;

                let lhs = FieldElementExpression::try_from_typed(lhs).map_err(|e| ErrorInner {
                    pos: Some(pos),
                    message: format!(
                        "Expected left hand side of a constraint to be of type field, found {}",
                        e.get_type(),
                    ),
                })?;

                let rhs = FieldElementExpression::try_from_typed(rhs).map_err(|e| ErrorInner {
                    pos: Some(pos),
                    message: format!(
                        "Expected right hand side of a constraint to be of type field, found {}",
                        e.get_type(),
                    ),
                })?;

                Ok(vec![TypedAssemblyStatement::Constraint(
                    lhs,
                    rhs,
                    SourceMetadata::new(module_id.display().to_string(), pos.0),
                )])
            }
        }
    }

    fn check_statement(
        &mut self,
        stat: StatementNode<'ast>,
        module_id: &ModuleId,
        types: &TypeMap<'ast, T>,
    ) -> Result<TypedStatement<'ast, T>, Vec<ErrorInner>> {
        let pos = stat.pos();

        match stat.value {
            Statement::Assembly(statements) => {
                let mut checked_statements = vec![];
                for s in statements {
                    checked_statements.extend(
                        self.check_assembly_statement(s, module_id, types)
                            .map_err(|e| vec![e])?,
                    );
                }
                Ok(TypedStatement::Assembly(checked_statements))
            }
            Statement::Log(l, expressions) => {
                let l = FormatString::from(l);

                let expressions = expressions
                    .into_iter()
                    .map(|e| self.check_expression(e, module_id, types))
                    .collect::<Result<Vec<_>, _>>()
                    .map_err(|e| vec![e])?;

                let mut errors = vec![];

                for e in &expressions {
                    if let TypedExpression::Int(e) = e {
                        errors.push(ErrorInner {
                            pos: Some(pos),
                            message: format!("Cannot determine type for expression `{}`", e),
                        });
                    }
                }

                if expressions.len() != l.len() {
                    errors.push(ErrorInner {
                        pos: Some(pos),
                        message: format!(
                            "Wrong argument count in log call: expected {}, got {}",
                            l.len(),
                            expressions.len()
                        ),
                    });
                }

                if !errors.is_empty() {
                    return Err(errors);
                }

                Ok(TypedStatement::Log(l, expressions))
            }
            Statement::Return(e) => {
                let mut errors = vec![];

                // we clone the return type because there might be other return statements
                let return_type = self.return_type.clone().unwrap();

                let e_checked = e
                    .map(|e| {
                        match e.value {
                            Expression::FunctionCall(
                                box fun_id_expression,
                                generics,
                                arguments,
                            ) => {
                                let ty = zokrates_ast::typed::types::try_from_g_type(
                                    return_type.clone(),
                                )
                                .map(Some)
                                .unwrap();

                                self.check_function_call_expression(
                                    fun_id_expression,
                                    generics,
                                    arguments,
                                    ty,
                                    module_id,
                                    types,
                                )
                            }
                            _ => self.check_expression(e, module_id, types),
                        }
                        .map_err(|e| vec![e])
                    })
                    .unwrap_or_else(|| Ok(TypedExpression::empty_tuple()))?;

                let res = match TypedExpression::align_to_type(e_checked.clone(), &return_type)
                    .map_err(|e| {
                        vec![ErrorInner {
                            pos: Some(pos),
                            message: format!(
                                "Expected return value to be of type `{}`, found `{}` of type `{}`",
                                e.1,
                                e.0,
                                e.0.get_type()
                            ),
                        }]
                    }) {
                    Ok(e) => {
                        match e.get_type() == return_type {
                            true => {}
                            false => errors.push(ErrorInner {
                                pos: Some(pos),
                                message: format!(
                                    "Expected `{}` in return statement, found `{}`",
                                    return_type,
                                    e.get_type()
                                ),
                            }),
                        }
                        TypedStatement::Return(e)
                    }
                    Err(err) => {
                        errors.extend(err);
                        TypedStatement::Return(e_checked)
                    }
                };

                if !errors.is_empty() {
                    return Err(errors);
                }

                Ok(res)
            }
            Statement::Definition(var, expr) => {
                // get the lhs type
                let var_ty = self
                    .check_type(var.value._type, module_id, types)
                    .map_err(|e| vec![e])?;

                // check the rhs based on the lhs type
                let checked_expr = self
                    .check_rhs(var_ty.clone(), expr, module_id, types)
                    .map_err(|e| vec![e])?;

                // insert the lhs into the scope and ignore whether shadowing happened
                self.insert_into_scope(var.value.id, var_ty.clone(), var.value.is_mutable);

                let var = Variable::new(
                    self.id_in_this_scope(var.value.id),
                    var_ty.clone(),
                    var.value.is_mutable,
                );

                match var_ty {
                    Type::FieldElement => FieldElementExpression::try_from_typed(checked_expr)
                        .map(TypedExpression::from),
                    Type::Boolean => {
                        BooleanExpression::try_from_typed(checked_expr).map(TypedExpression::from)
                    }
                    Type::Uint(bitwidth) => UExpression::try_from_typed(checked_expr, &bitwidth)
                        .map(TypedExpression::from),
                    Type::Array(ref array_ty) => {
                        ArrayExpression::try_from_typed(checked_expr, array_ty)
                            .map(TypedExpression::from)
                    }
                    Type::Struct(ref struct_ty) => {
                        StructExpression::try_from_typed(checked_expr, struct_ty)
                            .map(TypedExpression::from)
                    }
                    Type::Tuple(ref tuple_ty) => {
                        TupleExpression::try_from_typed(checked_expr, tuple_ty)
                            .map(TypedExpression::from)
                    }
                    Type::Int => Err(checked_expr), // Integers cannot be assigned
                }
                .map_err(|e| ErrorInner {
                    pos: Some(pos),
                    message: format!(
                        "Expression `{}` of type `{}` cannot be assigned to `{}` of type `{}`",
                        e,
                        e.get_type(),
                        var.clone(),
                        var_ty
                    ),
                })
                .map(|e| TypedStatement::Definition(var.into(), e.into()))
                .map_err(|e| vec![e])
            }
            Statement::Assignment(assignee, expr) => {
                // check that the assignee is declared, well formed and mutable
                let assignee = self
                    .check_assignee(assignee, module_id, types)
                    .map_err(|e| vec![e])?;

                let assignee_ty = assignee.get_type();

                let checked_expr = self
                    .check_rhs(assignee_ty.clone(), expr, module_id, types)
                    .map_err(|e| vec![e])?;

                match assignee_ty {
                    Type::FieldElement => FieldElementExpression::try_from_typed(checked_expr)
                        .map(TypedExpression::from),
                    Type::Boolean => {
                        BooleanExpression::try_from_typed(checked_expr).map(TypedExpression::from)
                    }
                    Type::Uint(bitwidth) => UExpression::try_from_typed(checked_expr, &bitwidth)
                        .map(TypedExpression::from),
                    Type::Array(ref array_ty) => {
                        ArrayExpression::try_from_typed(checked_expr, array_ty)
                            .map(TypedExpression::from)
                    }
                    Type::Struct(ref struct_ty) => {
                        StructExpression::try_from_typed(checked_expr, struct_ty)
                            .map(TypedExpression::from)
                    }
                    Type::Tuple(ref tuple_ty) => {
                        TupleExpression::try_from_typed(checked_expr, tuple_ty)
                            .map(TypedExpression::from)
                    }
                    Type::Int => Err(checked_expr), // Integers cannot be assigned
                }
                .map_err(|e| ErrorInner {
                    pos: Some(pos),
                    message: format!(
                        "Expression `{}` of type `{}` cannot be assigned to `{}` of type `{}`",
                        e,
                        e.get_type(),
                        assignee.clone(),
                        assignee_ty
                    ),
                })
                .map(|e| TypedStatement::Definition(assignee, e.into()))
                .map_err(|e| vec![e])
            }
            Statement::Assertion(e, message) => {
                let e = self
                    .check_expression(e, module_id, types)
                    .map_err(|e| vec![e])?;

                match e {
                    TypedExpression::Boolean(e) => Ok(TypedStatement::Assertion(
                        e,
                        RuntimeError::SourceAssertion(
                            SourceMetadata::new(module_id.display().to_string(), pos.0)
                                .message(message),
                        ),
                    )),
                    e => Err(ErrorInner {
                        pos: Some(pos),
                        message: format!(
                            "Expected {} to be of type bool, found {}",
                            e,
                            e.get_type(),
                        ),
                    }),
                }
                .map_err(|e| vec![e])
            }
            Statement::For(var, from, to, statements) => {
                self.enter_scope();

                let res = self.check_for_loop(var, (from, to), statements, pos, module_id, types);

                self.exit_scope();

                res
            }
        }
    }

    fn check_assignee(
        &mut self,
        assignee: AssigneeNode<'ast>,
        module_id: &ModuleId,
        types: &TypeMap<'ast, T>,
    ) -> Result<TypedAssignee<'ast, T>, ErrorInner> {
        let pos = assignee.pos();
        // check that the assignee is declared
        match assignee.value {
            Assignee::Identifier(variable_name) => match self.scope.get(variable_name) {
                Some(info) => match info.is_mutable {
                    false => Err(ErrorInner {
                        pos: Some(assignee.pos()),
                        message: format!("Assignment to an immutable variable `{}`", variable_name),
                    }),
                    _ => Ok(TypedAssignee::Identifier(Variable::new(
                        info.id,
                        info.ty.clone(),
                        info.is_mutable,
                    ))),
                },
                None => Err(ErrorInner {
                    pos: Some(assignee.pos()),
                    message: format!("Variable `{}` is undeclared", variable_name),
                }),
            },
            Assignee::Select(box assignee, box index) => {
                let checked_assignee = self.check_assignee(assignee, module_id, types)?;

                let ty = checked_assignee.get_type();
                match ty {
                    Type::Array(..) => {
                        let checked_index = match index {
                            RangeOrExpression::Expression(e) => {
                                self.check_expression(e, module_id, types)?
                            }
                            r => unimplemented!(
                                "Using slices in assignments is not supported yet, found {}",
                                r
                            ),
                        };

                        let checked_typed_index =
                            UExpression::try_from_typed(checked_index, &UBitwidth::B32).map_err(
                                |e| ErrorInner {
                                    pos: Some(pos),
                                    message: format!(
                                        "Expected array {} index to have type u32, found {}",
                                        checked_assignee,
                                        e.get_type()
                                    ),
                                },
                            )?;

                        Ok(TypedAssignee::Select(
                            box checked_assignee,
                            box checked_typed_index,
                        ))
                    }
                    ty => Err(ErrorInner {
                        pos: Some(pos),
                        message: format!(
                            "Cannot access element at index {} on {} of type {}",
                            index, checked_assignee, ty,
                        ),
                    }),
                }
            }
            Assignee::Member(box assignee, box member) => {
                let checked_assignee = self.check_assignee(assignee, module_id, types)?;

                let ty = checked_assignee.get_type();
                match &ty {
                    Type::Struct(members) => match members.iter().find(|m| m.id == member) {
                        Some(_) => Ok(TypedAssignee::Member(box checked_assignee, member.into())),
                        None => Err(ErrorInner {
                            pos: Some(pos),
                            message: format!(
                                "{} {{{}}} doesn't have member {}",
                                ty,
                                members
                                    .iter()
                                    .map(|m| format!("{}: {}", m.id, m.ty))
                                    .collect::<Vec<_>>()
                                    .join(", "),
                                member
                            ),
                        }),
                    },
                    ty => Err(ErrorInner {
                        pos: Some(pos),

                        message: format!(
                            "Cannot access field {} on {} of type {}",
                            member, checked_assignee, ty,
                        ),
                    }),
                }
            }
            Assignee::Element(box assignee, index) => {
                let checked_assignee = self.check_assignee(assignee, module_id, types)?;

                let ty = checked_assignee.get_type();
                match &ty {
                    Type::Tuple(tuple_ty) => match tuple_ty.elements.get(index as usize) {
                        Some(_) => Ok(TypedAssignee::Element(box checked_assignee, index)),
                        None => Err(ErrorInner {
                            pos: Some(pos),
                            message: format!(
                                "Tuple of size {} cannot be accessed at index {}",
                                tuple_ty.elements.len(),
                                index
                            ),
                        }),
                    },
                    ty => Err(ErrorInner {
                        pos: Some(pos),

                        message: format!(
                            "Cannot access element {} on {} of type {}",
                            index, checked_assignee, ty,
                        ),
                    }),
                }
            }
        }
    }

    fn check_spread_or_expression(
        &mut self,
        spread_or_expression: SpreadOrExpression<'ast>,
        module_id: &ModuleId,
        types: &TypeMap<'ast, T>,
    ) -> Result<TypedExpressionOrSpread<'ast, T>, ErrorInner> {
        match spread_or_expression {
            SpreadOrExpression::Spread(s) => {
                let pos = s.pos();

                let checked_expression =
                    self.check_expression(s.value.expression, module_id, types)?;

                match checked_expression {
                    TypedExpression::Array(a) => Ok(TypedExpressionOrSpread::Spread(a.into())),
                    e => Err(ErrorInner {
                        pos: Some(pos),
                        message: format!(
                            "Expected spread operator to apply on array, found {}",
                            e.get_type()
                        ),
                    }),
                }
            }
            SpreadOrExpression::Expression(e) => {
                self.check_expression(e, module_id, types).map(|r| r.into())
            }
        }
    }

    fn check_function_call_expression(
        &mut self,
        function_id: ExpressionNode<'ast>,
        generics: Option<Vec<Option<ExpressionNode<'ast>>>>,
        arguments: Vec<ExpressionNode<'ast>>,
        expected_return_type: Option<Type<'ast, T>>,
        module_id: &ModuleId,
        types: &TypeMap<'ast, T>,
    ) -> Result<TypedExpression<'ast, T>, ErrorInner> {
        let pos = function_id.pos();
        let fun_id = match function_id.value {
            Expression::Identifier(id) => Ok(id),
            e => Err(ErrorInner {
                pos: Some(pos),
                message: format!(
                    "Expected function in function call to be an identifier, found `{}`",
                    e
                ),
            }),
        }?;

        // check the generic arguments, if any
        let generics_checked: Option<Vec<Option<UExpression<'ast, T>>>> = generics
            .map(|generics| {
                generics
                    .into_iter()
                    .map(|g| {
                        g.map(|g| {
                            let pos = g.pos();
                            self.check_expression(g, module_id, types).and_then(|g| {
                                UExpression::try_from_typed(g, &UBitwidth::B32).map_err(|e| {
                                    ErrorInner {
                                        pos: Some(pos),
                                        message: format!(
                                            "Expected {} to be of type u32, found {}",
                                            e,
                                            e.get_type(),
                                        ),
                                    }
                                })
                            })
                        })
                        .transpose()
                    })
                    .collect::<Result<_, _>>()
            })
            .transpose()?;

        // check the arguments
        let mut arguments_checked = vec![];
        for arg in arguments {
            let arg_checked = self.check_expression(arg, module_id, types)?;
            arguments_checked.push(arg_checked);
        }

        let arguments_types: Vec<_> = arguments_checked.iter().map(|a| a.get_type()).collect();

        let query = FunctionQuery::new(
            fun_id,
            &generics_checked,
            &arguments_types,
            expected_return_type.clone(),
        );

        let functions = self.find_functions(&query);

        match functions.len() {
            // the function has to be defined
            1 => {
                let mut functions = functions;

                let f = functions.pop().unwrap();

                let signature = f.signature;

                let arguments_checked = arguments_checked.into_iter().zip(signature.inputs.iter()).map(|(a, t)| TypedExpression::align_to_type(a, t)).collect::<Result<Vec<_>, _>>().map_err(|e| ErrorInner {
                    pos: Some(pos),
                    message: format!("Expected function call argument to be of type `{}`, found `{}` of type `{}`", e.1, e.0, e.0.get_type())
                })?;

                let generics_checked = generics_checked.unwrap_or_else(|| vec![None; signature.generics.len()]);

                let output_type = expected_return_type.map(Ok).unwrap_or_else(|| signature.get_output_type(
                    generics_checked.clone(),
                    arguments_checked.iter().map(|a| a.get_type()).collect()
                ).map_err(|e| ErrorInner {
                    pos: Some(pos),
                    message: format!(
                        "Failed to infer value for generic parameter `{}`, try providing an explicit value",
                        e,
                    ),
                }))?;

                let function_key = DeclarationFunctionKey {
                    module: module_id.to_path_buf(),
                    id: f.id,
                    signature: signature.clone(),
                };

                match output_type {
                    Type::Int => unreachable!(),
                    Type::FieldElement => Ok(FieldElementExpression::function_call(
                        function_key,
                        generics_checked,
                        arguments_checked,
                    ).into()),
                    Type::Boolean => Ok(BooleanExpression::function_call(
                        function_key,
                        generics_checked,
                        arguments_checked,
                    ).into()),
                    Type::Uint(bitwidth) => Ok(UExpression::function_call(
                        function_key,
                        generics_checked,
                        arguments_checked,
                    ).annotate(bitwidth).into()),
                    Type::Struct(struct_ty) => Ok(StructExpression::function_call(
                        function_key,
                        generics_checked,
                        arguments_checked,
                    ).annotate(struct_ty).into()),
                    Type::Array(array_ty) => Ok(ArrayExpression::function_call(
                        function_key,
                        generics_checked,
                        arguments_checked,
                    ).annotate(*array_ty.ty, *array_ty.size).into()),
                    Type::Tuple(tuple_ty) => Ok(TupleExpression::function_call(
                        function_key,
                        generics_checked,
                        arguments_checked,
                    ).annotate(tuple_ty).into()),
                }
            }
            0 => Err(ErrorInner {
                pos: Some(pos),
                message: format!(
                    "Function definition for function {} with signature {} not found.",
                    fun_id, query
                ),
            }),
            n => Err(ErrorInner {
                pos: Some(pos),
                message: format!("Ambiguous call to function {}, {} candidates were found. Please be more explicit.", fun_id, n)
            }),
        }
    }

    fn check_expression(
        &mut self,
        expr: ExpressionNode<'ast>,
        module_id: &ModuleId,
        types: &TypeMap<'ast, T>,
    ) -> Result<TypedExpression<'ast, T>, ErrorInner> {
        let pos = expr.pos();

        match expr.value {
            Expression::IntConstant(v) => Ok(IntExpression::Value(v).into()),
            Expression::BooleanConstant(b) => Ok(BooleanExpression::Value(b).into()),
            Expression::Identifier(name) => {
                // check that `id` is defined in the scope
                match self.scope.get(name) {
                    Some(info) => {
                        let id = info.id;
                        match info.ty.clone() {
                            Type::Boolean => Ok(BooleanExpression::identifier(id.into()).into()),
                            Type::Uint(bitwidth) => {
                                Ok(UExpression::identifier(id.into()).annotate(bitwidth).into())
                            }
                            Type::FieldElement => {
                                Ok(FieldElementExpression::identifier(id.into()).into())
                            }
                            Type::Array(array_type) => Ok(ArrayExpression::identifier(id.into())
                                .annotate(*array_type.ty, *array_type.size)
                                .into()),
                            Type::Struct(members) => Ok(StructExpression::identifier(id.into())
                                .annotate(members)
                                .into()),
                            Type::Tuple(tuple_ty) => Ok(TupleExpression::identifier(id.into())
                                .annotate(tuple_ty)
                                .into()),
                            Type::Int => unreachable!(),
                        }
                    }
                    None => Err(ErrorInner {
                        pos: Some(pos),
                        message: format!("Identifier \"{}\" is undefined", name),
                    }),
                }
            }
            Expression::Add(box e1, box e2) => {
                let e1_checked = self.check_expression(e1, module_id, types)?;
                let e2_checked = self.check_expression(e2, module_id, types)?;

                use self::TypedExpression::*;

                let (e1_checked, e2_checked) = TypedExpression::align_without_integers(
                    e1_checked, e2_checked,
                )
                .map_err(|(e1, e2)| ErrorInner {
                    pos: Some(pos),
                    message: format!("Cannot apply `+` to {}, {}", e1.get_type(), e2.get_type()),
                })?;

                match (e1_checked, e2_checked) {
                    (Int(e1), Int(e2)) => Ok(IntExpression::Add(box e1, box e2).into()),
                    (TypedExpression::FieldElement(e1), TypedExpression::FieldElement(e2)) => {
                        Ok(FieldElementExpression::Add(box e1, box e2).into())
                    }
                    (TypedExpression::Uint(e1), TypedExpression::Uint(e2))
                        if e1.get_type() == e2.get_type() =>
                    {
                        Ok((e1 + e2).into())
                    }
                    (t1, t2) => Err(ErrorInner {
                        pos: Some(pos),

                        message: format!(
                            "Cannot apply `+` to {}, {}",
                            t1.get_type(),
                            t2.get_type()
                        ),
                    }),
                }
            }
            Expression::Sub(box e1, box e2) => {
                let e1_checked = self.check_expression(e1, module_id, types)?;
                let e2_checked = self.check_expression(e2, module_id, types)?;

                use self::TypedExpression::*;

                let (e1_checked, e2_checked) = TypedExpression::align_without_integers(
                    e1_checked, e2_checked,
                )
                .map_err(|(e1, e2)| ErrorInner {
                    pos: Some(pos),
                    message: format!("Cannot apply `-` to {}, {}", e1.get_type(), e2.get_type()),
                })?;

                match (e1_checked, e2_checked) {
                    (Int(e1), Int(e2)) => Ok(IntExpression::Sub(box e1, box e2).into()),
                    (FieldElement(e1), FieldElement(e2)) => {
                        Ok(FieldElementExpression::Sub(box e1, box e2).into())
                    }
                    (Uint(e1), Uint(e2)) if e1.get_type() == e2.get_type() => Ok((e1 - e2).into()),
                    (t1, t2) => Err(ErrorInner {
                        pos: Some(pos),

                        message: format!(
                            "Expected only field elements, found {}, {}",
                            t1.get_type(),
                            t2.get_type()
                        ),
                    }),
                }
            }
            Expression::Mult(box e1, box e2) => {
                let e1_checked = self.check_expression(e1, module_id, types)?;
                let e2_checked = self.check_expression(e2, module_id, types)?;

                use self::TypedExpression::*;

                let (e1_checked, e2_checked) = TypedExpression::align_without_integers(
                    e1_checked, e2_checked,
                )
                .map_err(|(e1, e2)| ErrorInner {
                    pos: Some(pos),
                    message: format!("Cannot apply `*` to {}, {}", e1.get_type(), e2.get_type()),
                })?;

                match (e1_checked, e2_checked) {
                    (Int(e1), Int(e2)) => Ok(IntExpression::Mult(box e1, box e2).into()),
                    (TypedExpression::FieldElement(e1), TypedExpression::FieldElement(e2)) => {
                        Ok(FieldElementExpression::Mult(box e1, box e2).into())
                    }
                    (TypedExpression::Uint(e1), TypedExpression::Uint(e2))
                        if e1.get_type() == e2.get_type() =>
                    {
                        Ok((e1 * e2).into())
                    }
                    (t1, t2) => Err(ErrorInner {
                        pos: Some(pos),

                        message: format!(
                            "Cannot apply `*` to {}, {}",
                            t1.get_type(),
                            t2.get_type()
                        ),
                    }),
                }
            }
            Expression::Div(box e1, box e2) => {
                let e1_checked = self.check_expression(e1, module_id, types)?;
                let e2_checked = self.check_expression(e2, module_id, types)?;

                use self::TypedExpression::*;

                let (e1_checked, e2_checked) = TypedExpression::align_without_integers(
                    e1_checked, e2_checked,
                )
                .map_err(|(e1, e2)| ErrorInner {
                    pos: Some(pos),
                    message: format!("Cannot apply `/` to {}, {}", e1.get_type(), e2.get_type()),
                })?;

                match (e1_checked, e2_checked) {
                    (Int(e1), Int(e2)) => Ok(IntExpression::Div(box e1, box e2).into()),
                    (FieldElement(e1), FieldElement(e2)) => {
                        Ok(FieldElementExpression::Div(box e1, box e2).into())
                    }
                    (TypedExpression::Uint(e1), TypedExpression::Uint(e2))
                        if e1.get_type() == e2.get_type() =>
                    {
                        Ok((e1 / e2).into())
                    }
                    (t1, t2) => Err(ErrorInner {
                        pos: Some(pos),

                        message: format!(
                            "Cannot apply `/` to {}, {}",
                            t1.get_type(),
                            t2.get_type()
                        ),
                    }),
                }
            }
            Expression::Rem(box e1, box e2) => {
                let e1_checked = self.check_expression(e1, module_id, types)?;
                let e2_checked = self.check_expression(e2, module_id, types)?;

                let (e1_checked, e2_checked) = TypedExpression::align_without_integers(
                    e1_checked, e2_checked,
                )
                .map_err(|(e1, e2)| ErrorInner {
                    pos: Some(pos),
                    message: format!("Cannot apply `%` to {}, {}", e1.get_type(), e2.get_type()),
                })?;

                match (e1_checked, e2_checked) {
                    (TypedExpression::Uint(e1), TypedExpression::Uint(e2))
                        if e1.get_type() == e2.get_type() =>
                    {
                        Ok((e1 % e2).into())
                    }
                    (t1, t2) => Err(ErrorInner {
                        pos: Some(pos),

                        message: format!(
                            "Cannot apply `%` to {}, {}",
                            t1.get_type(),
                            t2.get_type()
                        ),
                    }),
                }
            }
            Expression::Pow(box e1, box e2) => {
                let e1_checked = self.check_expression(e1, module_id, types)?;
                let e2_checked = self.check_expression(e2, module_id, types)?;

                let e1_checked = match FieldElementExpression::try_from_typed(e1_checked) {
                    Ok(e) => e.into(),
                    Err(e) => e,
                };
                let e2_checked = match UExpression::try_from_typed(e2_checked, &UBitwidth::B32) {
                    Ok(e) => e.into(),
                    Err(e) => e,
                };

                match (e1_checked, e2_checked) {
                    (TypedExpression::FieldElement(e1), TypedExpression::Uint(e2)) => Ok(
                        TypedExpression::FieldElement(FieldElementExpression::Pow(box e1, box e2)),
                    ),
                    (t1, t2) => Err(ErrorInner {
                        pos: Some(pos),

                        message: format!(
                            "Expected `field` and `u32`, found {}, {}",
                            t1.get_type(),
                            t2.get_type()
                        ),
                    }),
                }
            }
            Expression::Neg(box e) => {
                let e = self.check_expression(e, module_id, types)?;

                match e {
                    TypedExpression::Int(e) => Ok(IntExpression::Neg(box e).into()),
                    TypedExpression::FieldElement(e) => {
                        Ok(FieldElementExpression::Neg(box e).into())
                    }
                    TypedExpression::Uint(e) => Ok((-e).into()),
                    e => Err(ErrorInner {
                        pos: Some(pos),
                        message: format!(
                            "Unary operator `-` cannot be applied to {} of type {}",
                            e,
                            e.get_type()
                        ),
                    }),
                }
            }
            Expression::Pos(box e) => {
                let e = self.check_expression(e, module_id, types)?;

                match e {
                    TypedExpression::Int(e) => Ok(IntExpression::Pos(box e).into()),
                    TypedExpression::FieldElement(e) => {
                        Ok(FieldElementExpression::Pos(box e).into())
                    }
                    TypedExpression::Uint(e) => Ok(UExpression::pos(e).into()),
                    e => Err(ErrorInner {
                        pos: Some(pos),
                        message: format!(
                            "Unary operator `+` cannot be applied to {} of type {}",
                            e,
                            e.get_type()
                        ),
                    }),
                }
            }
            Expression::Conditional(box conditional) => {
                let condition_checked =
                    self.check_expression(*conditional.condition, module_id, types)?;

                if !conditional.consequence_statements.is_empty()
                    || !conditional.alternative_statements.is_empty()
                {
                    return Err(ErrorInner {
                        pos: Some(pos),
                        message: "Statements are not supported in conditional branches".to_string(),
                    });
                }

                let consequence_checked =
                    self.check_expression(*conditional.consequence, module_id, types)?;
                let alternative_checked =
                    self.check_expression(*conditional.alternative, module_id, types)?;

                let (consequence_checked, alternative_checked) =
                    TypedExpression::align_without_integers(
                        consequence_checked,
                        alternative_checked,
                    )
                    .map_err(|(e1, e2)| ErrorInner {
                        pos: Some(pos),
                        message: format!("{{consequence}} and {{alternative}} in conditional expression should have the same type, found {}, {}", e1.get_type(), e2.get_type()),
                    })?;

                let kind = match conditional.kind {
                    zokrates_ast::untyped::ConditionalKind::IfElse => {
                        zokrates_ast::typed::ConditionalKind::IfElse
                    }
                    zokrates_ast::untyped::ConditionalKind::Ternary => {
                        zokrates_ast::typed::ConditionalKind::Ternary
                    }
                };

                match condition_checked {
                    TypedExpression::Boolean(condition) => {
                        match (consequence_checked, alternative_checked) {
                            (TypedExpression::FieldElement(consequence), TypedExpression::FieldElement(alternative)) => {
                                Ok(FieldElementExpression::conditional(condition, consequence, alternative, kind).into())
                            },
                            (TypedExpression::Boolean(consequence), TypedExpression::Boolean(alternative)) => {
                                Ok(BooleanExpression::conditional(condition, consequence, alternative, kind).into())
                            },
                            (TypedExpression::Array(consequence), TypedExpression::Array(alternative)) => {
                                Ok(ArrayExpression::conditional(condition, consequence, alternative, kind).into())
                            },
                            (TypedExpression::Struct(consequence), TypedExpression::Struct(alternative)) => {
                                Ok(StructExpression::conditional(condition, consequence, alternative, kind).into())
                            },
                            (TypedExpression::Tuple(consequence), TypedExpression::Tuple(alternative)) => {
                                Ok(TupleExpression::conditional(condition, consequence, alternative, kind).into())
                            },
                            (TypedExpression::Uint(consequence), TypedExpression::Uint(alternative)) => {
                                Ok(UExpression::conditional(condition, consequence, alternative, kind).into())
                            },
                            (TypedExpression::Int(consequence), TypedExpression::Int(alternative)) => {
                                Ok(IntExpression::conditional(condition, consequence, alternative, kind).into())
                            },
                            (c, a) => Err(ErrorInner {
                                pos: Some(pos),
                                message: format!("{{consequence}} and {{alternative}} in conditional expression should have the same type, found {}, {}", c.get_type(), a.get_type())
                            })
                        }
                    }
                    c => Err(ErrorInner {
                        pos: Some(pos),
                        message: format!(
                            "{{condition}} should be a boolean, found {}",
                            c.get_type()
                        ),
                    }),
                }
            }
            Expression::FieldConstant(n) => Ok(FieldElementExpression::Number(
                T::try_from(n).map_err(|_| ErrorInner {
                    pos: Some(pos),
                    message: format!(
                        "Field constant not in the representable range [{}, {}]",
                        T::min_value(),
                        T::max_value()
                    ),
                })?,
            )
            .into()),
            Expression::U8Constant(n) => Ok(UExpressionInner::Value(n.into()).annotate(8).into()),
            Expression::U16Constant(n) => Ok(UExpressionInner::Value(n.into()).annotate(16).into()),
            Expression::U32Constant(n) => Ok(UExpressionInner::Value(n.into()).annotate(32).into()),
            Expression::U64Constant(n) => Ok(UExpressionInner::Value(n.into()).annotate(64).into()),
            Expression::FunctionCall(box fun_id_expression, generics, arguments) => self
                .check_function_call_expression(
                    fun_id_expression,
                    generics,
                    arguments,
                    None,
                    module_id,
                    types,
                ),
            Expression::Lt(box e1, box e2) => {
                let e1_checked = self.check_expression(e1, module_id, types)?;
                let e2_checked = self.check_expression(e2, module_id, types)?;

                let (e1_checked, e2_checked) = TypedExpression::align_without_integers(
                    e1_checked, e2_checked,
                )
                .map_err(|(e1, e2)| ErrorInner {
                    pos: Some(pos),
                    message: format!(
                        "Cannot compare {} of type {} to {} of type {}",
                        e1,
                        e1.get_type(),
                        e2,
                        e2.get_type()
                    ),
                })?;

                match (e1_checked, e2_checked) {
                    (TypedExpression::FieldElement(e1), TypedExpression::FieldElement(e2)) => {
                        Ok(BooleanExpression::FieldLt(box e1, box e2).into())
                    }
                    (TypedExpression::Uint(e1), TypedExpression::Uint(e2)) => {
                        if e1.get_type() == e2.get_type() {
                            Ok(BooleanExpression::UintLt(box e1, box e2).into())
                        } else {
                            Err(ErrorInner {
                                pos: Some(pos),
                                message: format!(
                                    "Cannot compare {} of type {} to {} of type {}",
                                    e1,
                                    e1.get_type(),
                                    e2,
                                    e2.get_type()
                                ),
                            })
                        }
                    }
                    (e1, e2) => Err(ErrorInner {
                        pos: Some(pos),
                        message: format!(
                            "Cannot compare {} of type {} to {} of type {}",
                            e1,
                            e1.get_type(),
                            e2,
                            e2.get_type()
                        ),
                    }),
                }
            }
            Expression::Le(box e1, box e2) => {
                let e1_checked = self.check_expression(e1, module_id, types)?;
                let e2_checked = self.check_expression(e2, module_id, types)?;

                let (e1_checked, e2_checked) = TypedExpression::align_without_integers(
                    e1_checked, e2_checked,
                )
                .map_err(|(e1, e2)| ErrorInner {
                    pos: Some(pos),
                    message: format!(
                        "Cannot compare {} of type {} to {} of type {}",
                        e1,
                        e1.get_type(),
                        e2,
                        e2.get_type()
                    ),
                })?;

                match (e1_checked, e2_checked) {
                    (TypedExpression::FieldElement(e1), TypedExpression::FieldElement(e2)) => {
                        Ok(BooleanExpression::FieldLe(box e1, box e2).into())
                    }
                    (TypedExpression::Uint(e1), TypedExpression::Uint(e2)) => {
                        if e1.get_type() == e2.get_type() {
                            Ok(BooleanExpression::UintLe(box e1, box e2).into())
                        } else {
                            Err(ErrorInner {
                                pos: Some(pos),
                                message: format!(
                                    "Cannot compare {} of type {} to {} of type {}",
                                    e1,
                                    e1.get_type(),
                                    e2,
                                    e2.get_type()
                                ),
                            })
                        }
                    }
                    (e1, e2) => Err(ErrorInner {
                        pos: Some(pos),
                        message: format!(
                            "Cannot compare {} of type {} to {} of type {}",
                            e1,
                            e1.get_type(),
                            e2,
                            e2.get_type()
                        ),
                    }),
                }
            }
            Expression::Eq(box e1, box e2) => {
                let e1_checked = self.check_expression(e1, module_id, types)?;
                let e2_checked = self.check_expression(e2, module_id, types)?;

                let (e1_checked, e2_checked) = TypedExpression::align_without_integers(
                    e1_checked, e2_checked,
                )
                .map_err(|(e1, e2)| ErrorInner {
                    pos: Some(pos),
                    message: format!(
                        "Cannot compare {} of type {} to {} of type {}",
                        e1,
                        e1.get_type(),
                        e2,
                        e2.get_type()
                    ),
                })?;

                match (e1_checked, e2_checked) {
                    (TypedExpression::FieldElement(e1), TypedExpression::FieldElement(e2)) => {
                        Ok(BooleanExpression::FieldEq(EqExpression::new(e1, e2)).into())
                    }
                    (TypedExpression::Boolean(e1), TypedExpression::Boolean(e2)) => {
                        Ok(BooleanExpression::BoolEq(EqExpression::new(e1, e2)).into())
                    }
                    (TypedExpression::Array(e1), TypedExpression::Array(e2)) => {
                        Ok(BooleanExpression::ArrayEq(EqExpression::new(e1, e2)).into())
                    }
                    (TypedExpression::Struct(e1), TypedExpression::Struct(e2)) => {
                        Ok(BooleanExpression::StructEq(EqExpression::new(e1, e2)).into())
                    }
                    (TypedExpression::Tuple(e1), TypedExpression::Tuple(e2)) => {
                        Ok(BooleanExpression::TupleEq(EqExpression::new(e1, e2)).into())
                    }
                    (TypedExpression::Uint(e1), TypedExpression::Uint(e2))
                        if e1.get_type() == e2.get_type() =>
                    {
                        Ok(BooleanExpression::UintEq(EqExpression::new(e1, e2)).into())
                    }
                    (e1, e2) => Err(ErrorInner {
                        pos: Some(pos),
                        message: format!(
                            "Cannot compare {} of type {} to {} of type {}",
                            e1,
                            e1.get_type(),
                            e2,
                            e2.get_type()
                        ),
                    }),
                }
            }
            Expression::Ge(box e1, box e2) => {
                let e1_checked = self.check_expression(e1, module_id, types)?;
                let e2_checked = self.check_expression(e2, module_id, types)?;

                let (e1_checked, e2_checked) = TypedExpression::align_without_integers(
                    e1_checked, e2_checked,
                )
                .map_err(|(e1, e2)| ErrorInner {
                    pos: Some(pos),
                    message: format!(
                        "Cannot compare {} of type {} to {} of type {}",
                        e1,
                        e1.get_type(),
                        e2,
                        e2.get_type()
                    ),
                })?;

                match (e1_checked, e2_checked) {
                    (TypedExpression::FieldElement(e1), TypedExpression::FieldElement(e2)) => {
                        Ok(BooleanExpression::FieldGe(box e1, box e2).into())
                    }
                    (TypedExpression::Uint(e1), TypedExpression::Uint(e2)) => {
                        if e1.get_type() == e2.get_type() {
                            Ok(BooleanExpression::UintGe(box e1, box e2).into())
                        } else {
                            Err(ErrorInner {
                                pos: Some(pos),
                                message: format!(
                                    "Cannot compare {} of type {} to {} of type {}",
                                    e1,
                                    e1.get_type(),
                                    e2,
                                    e2.get_type()
                                ),
                            })
                        }
                    }
                    (e1, e2) => Err(ErrorInner {
                        pos: Some(pos),
                        message: format!(
                            "Cannot compare {} of type {} to {} of type {}",
                            e1,
                            e1.get_type(),
                            e2,
                            e2.get_type()
                        ),
                    }),
                }
            }
            Expression::Gt(box e1, box e2) => {
                let e1_checked = self.check_expression(e1, module_id, types)?;
                let e2_checked = self.check_expression(e2, module_id, types)?;

                let (e1_checked, e2_checked) = TypedExpression::align_without_integers(
                    e1_checked, e2_checked,
                )
                .map_err(|(e1, e2)| ErrorInner {
                    pos: Some(pos),
                    message: format!(
                        "Cannot compare {} of type {} to {} of type {}",
                        e1,
                        e1.get_type(),
                        e2,
                        e2.get_type()
                    ),
                })?;

                match (e1_checked, e2_checked) {
                    (TypedExpression::FieldElement(e1), TypedExpression::FieldElement(e2)) => {
                        Ok(BooleanExpression::FieldGt(box e1, box e2).into())
                    }
                    (TypedExpression::Uint(e1), TypedExpression::Uint(e2)) => {
                        if e1.get_type() == e2.get_type() {
                            Ok(BooleanExpression::UintGt(box e1, box e2).into())
                        } else {
                            Err(ErrorInner {
                                pos: Some(pos),
                                message: format!(
                                    "Cannot compare {} of type {} to {} of type {}",
                                    e1,
                                    e1.get_type(),
                                    e2,
                                    e2.get_type()
                                ),
                            })
                        }
                    }
                    (e1, e2) => Err(ErrorInner {
                        pos: Some(pos),
                        message: format!(
                            "Cannot compare {} of type {} to {} of type {}",
                            e1,
                            e1.get_type(),
                            e2,
                            e2.get_type()
                        ),
                    }),
                }
            }
            Expression::Select(box array, box index) => {
                let array = self.check_expression(array, module_id, types)?;

                match index {
                    RangeOrExpression::Range(r) => {
                        match array {
                            TypedExpression::Array(array) => {
                                let array_size = array.size();

                                let inner_type = array.inner_type().clone();

                                // check that the bounds are valid expressions
                                let from = r
                                    .value
                                    .from
                                    .map(|e| self.check_expression(e, module_id, types))
                                    .unwrap_or_else(|| Ok(UExpression::from(0u32).into()))?;

                                let to = r
                                    .value
                                    .to
                                    .map(|e| self.check_expression(e, module_id, types))
                                    .unwrap_or_else(|| Ok(array_size.clone().into()))?;

                                let from = UExpression::try_from_typed(from, &UBitwidth::B32).map_err(|e| ErrorInner {
                                                    pos: Some(pos),
                                                    message: format!(
                                                        "Expected the lower bound of the range to be a u32, found {} of type {}",
                                                        e,
                                                        e.get_type()
                                                    ),
                                                })?;

                                let to = UExpression::try_from_typed(to, &UBitwidth::B32).map_err(|e| ErrorInner {
                                                    pos: Some(pos),
                                                    message: format!(
                                                        "Expected the upper bound of the range to be a u32, found {} of type {}",
                                                        e,
                                                        e.get_type()
                                                    ),
                                                })?;

                                Ok(ArrayExpressionInner::Slice(
                                    box array,
                                    box from.clone(),
                                    box to.clone(),
                                )
                                .annotate(inner_type, UExpression::floor_sub(to, from))
                                .into())
                            }
                            e => Err(ErrorInner {
                                pos: Some(pos),
                                message: format!(
                                    "Cannot access slice of expression {} of type {}",
                                    e,
                                    e.get_type(),
                                ),
                            }),
                        }
                    }
                    RangeOrExpression::Expression(index) => {
                        let index = self.check_expression(index, module_id, types)?;

                        let index =
                            UExpression::try_from_typed(index, &UBitwidth::B32).map_err(|e| {
                                ErrorInner {
                                    pos: Some(pos),
                                    message: format!(
                                        "Expected index to be of type u32, found {}",
                                        e
                                    ),
                                }
                            })?;

                        match array {
                            TypedExpression::Array(a) => {
                                match a.inner_type().clone() {
                                    Type::FieldElement => {
                                        Ok(FieldElementExpression::select(a, index).into())
                                    }
                                    Type::Uint(..) => Ok(UExpression::select(a, index).into()),
                                    Type::Boolean => Ok(BooleanExpression::select(a, index).into()),
                                    Type::Array(..) => Ok(ArrayExpression::select(a, index).into()),
                                    Type::Struct(..) => Ok(StructExpression::select(a, index).into()),
                                    Type::Tuple(..) => Ok(TupleExpression::select(a, index).into()),
                                    Type::Int => unreachable!(),
                                }
                            }
                            a => Err(ErrorInner {
                                pos: Some(pos),
                                message: format!(
                                    "Cannot access element at index {} of type {} on expression {} of type {}",
                                    index,
                                    index.get_type(),
                                    a,
                                    a.get_type()
                                ),
                            }),
                        }
                    }
                }
            }
            Expression::Element(box e, index) => {
                let e = self.check_expression(e, module_id, types)?;
                match e {
                    TypedExpression::Tuple(t) => {
                        let ty = t.ty().elements.get(index as usize);

                        match ty {
                            Some(ty) => match ty {
                                Type::Int => unreachable!(),
                                Type::FieldElement => {
                                    Ok(FieldElementExpression::element(t, index).into())
                                }
                                Type::Boolean => Ok(BooleanExpression::element(t, index).into()),
                                Type::Uint(..) => Ok(UExpression::element(t, index).into()),
                                Type::Array(..) => Ok(ArrayExpression::element(t, index).into()),
                                Type::Struct(..) => Ok(StructExpression::element(t, index).into()),
                                Type::Tuple(..) => Ok(TupleExpression::element(t, index).into()),
                            },
                            None => Err(ErrorInner {
                                pos: Some(pos),
                                message: format!(
                                    "Tuple of size {} cannot be accessed at index {}",
                                    t.ty().elements.len(),
                                    index
                                ),
                            }),
                        }
                    }
                    e => Err(ErrorInner {
                        pos: Some(pos),
                        message: format!(
                            "Cannot access tuple element {} on expression of type {}",
                            index,
                            e.get_type()
                        ),
                    }),
                }
            }
            Expression::Member(box e, box id) => {
                let e = self.check_expression(e, module_id, types)?;

                match e {
                    TypedExpression::Struct(s) => {
                        // check that the struct has that field and return the type if it does
                        let ty = s.ty().iter().find(|m| m.id == id).map(|m| *m.ty.clone());

                        match ty {
                            Some(ty) => match ty {
                                Type::Int => unreachable!(),
                                Type::FieldElement => {
                                    Ok(FieldElementExpression::member(s, id.to_string()).into())
                                }
                                Type::Boolean => {
                                    Ok(BooleanExpression::member(s, id.to_string()).into())
                                }
                                Type::Uint(..) => Ok(UExpression::member(s, id.to_string()).into()),
                                Type::Array(..) => {
                                    Ok(ArrayExpression::member(s, id.to_string()).into())
                                }
                                Type::Struct(..) => {
                                    Ok(StructExpression::member(s, id.to_string()).into())
                                }
                                Type::Tuple(..) => {
                                    Ok(TupleExpression::member(s, id.to_string()).into())
                                }
                            },
                            None => Err(ErrorInner {
                                pos: Some(pos),
                                message: format!(
                                    "{} {{{}}} doesn't have member {}",
                                    s.get_type(),
                                    s.ty()
                                        .members
                                        .iter()
                                        .map(|m| format!("{}: {}", m.id, m.ty))
                                        .collect::<Vec<_>>()
                                        .join(", "),
                                    id,
                                ),
                            }),
                        }
                    }
                    e => Err(ErrorInner {
                        pos: Some(pos),
                        message: format!(
                            "Cannot access member {} on expression of type {}",
                            id,
                            e.get_type()
                        ),
                    }),
                }
            }
            Expression::InlineArray(expressions_or_spreads) => {
                // check each expression, getting its type
                let mut expressions_or_spreads_checked = vec![];
                for e in expressions_or_spreads {
                    let e_checked = self.check_spread_or_expression(e, module_id, types)?;
                    expressions_or_spreads_checked.push(e_checked);
                }

                if expressions_or_spreads_checked.is_empty() {
                    return Err(ErrorInner {
                        pos: Some(pos),
                        message: "Empty arrays are not allowed".to_string(),
                    });
                }

                // we infer the inner type to be the type of the first non-integer element
                // if there was no such element, then the array only has integers and we use that as the inner type
                let inferred_type = expressions_or_spreads_checked
                    .iter()
                    .filter_map(|e| match e.get_type() {
                        (Type::Int, _) => None,
                        (t, _) => Some(t),
                    })
                    .next()
                    .unwrap_or(Type::Int);

                let unwrapped_expressions_or_spreads = match inferred_type.clone() {
                    Type::Int => expressions_or_spreads_checked,
                    t => {
                        let target_array_ty =
                            ArrayType::new(t, UExpressionInner::Value(0).annotate(UBitwidth::B32));

                        expressions_or_spreads_checked
                            .into_iter()
                            .map(|e| {
                                TypedExpressionOrSpread::align_to_type(e, &target_array_ty).map_err(
                                    |(e, ty)| ErrorInner {
                                        pos: Some(pos),
                                        message: format!("Expected {} to have type {}", e, ty,),
                                    },
                                )
                            })
                            .collect::<Result<Vec<_>, _>>()?
                    }
                };

                // the size of the inline array is the sum of the size of its elements. However expressed as a u32 expression,
                // this value can be an tree of height n in the worst case, with n the size of the array (if all elements are
                // simple values and not spreads, 1 + 1 + 1 + ... 1)
                // To avoid that, we compute 2 sizes: the sum of all constant sizes as an u32 expression, and the
                // sum of all non constant sizes as a u32 number. We then return the sum of the two as a u32 expression.
                // `1 + 1 + ... + 1` is reduced to a single expression, which prevents this blowup

                let size: UExpression<'ast, T> = unwrapped_expressions_or_spreads
                    .iter()
                    .map(|e| e.size())
                    .fold(None, |acc, e| match acc {
                        Some((c_acc, e_acc)) => match e.as_inner() {
                            UExpressionInner::Value(e) => Some(((c_acc + *e as u32), e_acc)),
                            _ => Some((c_acc, e_acc + e)),
                        },
                        None => match e.as_inner() {
                            UExpressionInner::Value(e) => Some((*e as u32, 0u32.into())),
                            _ => Some((0u32, e)),
                        },
                    })
                    .map(|(c_size, e_size)| e_size + c_size.into())
                    .unwrap_or_else(|| 0u32.into());

                Ok(
                    ArrayExpressionInner::Value(unwrapped_expressions_or_spreads.into())
                        .annotate(inferred_type, size)
                        .into(),
                )
            }
            Expression::InlineTuple(elements) => {
                let elements: Vec<_> = elements
                    .into_iter()
                    .map(|e| self.check_expression(e, module_id, types))
                    .collect::<Result<_, _>>()?;
                let ty = TupleType::new(elements.iter().map(|e| e.get_type()).collect());
                Ok(TupleExpressionInner::Value(elements).annotate(ty).into())
            }
            Expression::ArrayInitializer(box e, box count) => {
                let e = self.check_expression(e, module_id, types)?;
                let ty = e.get_type();

                let count = self.check_expression(count, module_id, types)?;

                let count = UExpression::try_from_typed(count, &UBitwidth::B32).map_err(|e| {
                    ErrorInner {
                        pos: Some(pos),
                        message: format!(
                            "Expected array initializer count to be a u32, found {} of type {}",
                            e,
                            e.get_type(),
                        ),
                    }
                })?;

                Ok(ArrayExpressionInner::Repeat(box e, box count.clone())
                    .annotate(ty, count)
                    .into())
            }
            Expression::InlineStruct(id, inline_members) => {
                let ty = match types.get(module_id).unwrap().get(&id).cloned() {
                    None => Err(ErrorInner {
                        pos: Some(pos),
                        message: format!("Undefined type `{}`", id),
                    }),
                    Some(ty) => Ok(ty),
                }?;

                let mut declared_struct_type = match ty.ty {
                    DeclarationType::Struct(struct_type) => struct_type,
                    _ => unreachable!(),
                };

                declared_struct_type.generics = (0..declared_struct_type.generics.len())
                    .map(|index| {
                        Some(DeclarationConstant::Generic(
                            GenericIdentifier::without_name().with_index(index),
                        ))
                    })
                    .collect();

                // check that we provided the required number of values
                if declared_struct_type.members_count() != inline_members.len() {
                    return Err(ErrorInner {
                        pos: Some(pos),
                        message: format!(
                            "Inline struct {} does not match {} {{{}}}",
                            Expression::InlineStruct(id, inline_members),
                            declared_struct_type,
                            declared_struct_type
                                .members
                                .iter()
                                .map(|m| format!("{}: {}", m.id, m.ty))
                                .collect::<Vec<_>>()
                                .join(", ")
                        ),
                    });
                }

                // check that the mapping of values matches the expected type
                // put the value into a map, pick members from this map following declared members, and try to parse them

                let mut inline_members_map = inline_members
                    .clone()
                    .into_iter()
                    .map(|(id, v)| (id.to_string(), v))
                    .collect::<BTreeMap<_, _>>();

                let inferred_values = declared_struct_type
                    .iter()
                    .map(
                        |member| match inline_members_map.remove(member.id.as_str()) {
                            Some(value) => {
                                let expression_checked =
                                    self.check_expression(value, module_id, types)?;

                                let expression_checked =
                                    TypedExpression::align_to_type(expression_checked, &*member.ty)
                                        .map_err(|e| ErrorInner {
                                            pos: Some(pos),
                                            message: format!(
                                        "Member {} of struct {} has type {}, found {} of type {}",
                                        member.id,
                                        id.clone(),
                                        e.1,
                                        e.0,
                                        e.0.get_type(),
                                    ),
                                        })?;

                                Ok(expression_checked)
                            }
                            None => Err(ErrorInner {
                                pos: Some(pos),
                                message: format!(
                                    "Member {} of struct {} {{{}}} not found in value {}",
                                    member.id,
                                    declared_struct_type,
                                    declared_struct_type
                                        .members
                                        .iter()
                                        .map(|m| format!("{}: {}", m.id, m.ty))
                                        .collect::<Vec<_>>()
                                        .join(", "),
                                    Expression::InlineStruct(id.clone(), inline_members.clone()),
                                ),
                            }),
                        },
                    )
                    .collect::<Result<Vec<_>, _>>()?;

                let mut generics_map = GGenericsAssignment::default();

                let members = declared_struct_type
                    .iter()
                    .zip(inferred_values.iter())
                    .map(|(m, v)| {
                        if !check_type(&m.ty, &v.get_type(), &mut generics_map) {
                            Err(ErrorInner {
                                pos: Some(pos),
                                message: format!(
                                    "Value `{}` doesn't match the expected type `{}` because of conflict in generic values",
                                    Expression::InlineStruct(id.clone(), inline_members.clone()),
                                    declared_struct_type
                                ),
                            })
                        } else {
                            Ok(StructMember {
                                id: m.id.clone(),
                                ty: box v.get_type().clone(),
                            })
                        }
                    })
                    .collect::<Result<Vec<_>, _>>()?;

                let generics = generics_map.0.values().cloned().map(Some).collect();

                let inferred_struct_type = StructType {
                    canonical_location: declared_struct_type.canonical_location.clone(),
                    location: declared_struct_type.location,
                    generics,
                    members,
                };

                Ok(StructExpressionInner::Value(inferred_values)
                    .annotate(inferred_struct_type)
                    .into())
            }
            Expression::And(box e1, box e2) => {
                let e1_checked = self.check_expression(e1, module_id, types)?;
                let e2_checked = self.check_expression(e2, module_id, types)?;

                let (e1_checked, e2_checked) = TypedExpression::align_without_integers(
                    e1_checked, e2_checked,
                )
                .map_err(|(e1, e2)| ErrorInner {
                    pos: Some(pos),
                    message: format!(
                        "Cannot apply boolean operators to {} and {}",
                        e1.get_type(),
                        e2.get_type()
                    ),
                })?;

                match (e1_checked, e2_checked) {
                    (TypedExpression::Int(e1), TypedExpression::Int(e2)) => {
                        Ok(IntExpression::And(box e1, box e2).into())
                    }
                    (TypedExpression::Boolean(e1), TypedExpression::Boolean(e2)) => {
                        Ok(BooleanExpression::And(box e1, box e2).into())
                    }
                    (e1, e2) => Err(ErrorInner {
                        pos: Some(pos),

                        message: format!(
                            "Cannot apply boolean operators to {} and {}",
                            e1.get_type(),
                            e2.get_type()
                        ),
                    }),
                }
            }
            Expression::Or(box e1, box e2) => {
                let e1_checked = self.check_expression(e1, module_id, types)?;
                let e2_checked = self.check_expression(e2, module_id, types)?;
                match (e1_checked, e2_checked) {
                    (TypedExpression::Boolean(e1), TypedExpression::Boolean(e2)) => {
                        Ok(BooleanExpression::Or(box e1, box e2).into())
                    }
                    (e1, e2) => Err(ErrorInner {
                        pos: Some(pos),
                        message: format!(
                            "Cannot apply `||` to {}, {}",
                            e1.get_type(),
                            e2.get_type()
                        ),
                    }),
                }
            }
            Expression::LeftShift(box e1, box e2) => {
                let e1 = self.check_expression(e1, module_id, types)?;
                let e2 = self.check_expression(e2, module_id, types)?;

                let e2 =
                    UExpression::try_from_typed(e2, &UBitwidth::B32).map_err(|e| ErrorInner {
                        pos: Some(pos),
                        message: format!(
                            "Expected the left shift right operand to have type `u32`, found {}",
                            e
                        ),
                    })?;

                match e1 {
                    TypedExpression::Int(e1) => Ok(IntExpression::LeftShift(box e1, box e2).into()),
                    TypedExpression::Uint(e1) => Ok(UExpression::left_shift(e1, e2).into()),
                    TypedExpression::FieldElement(e1) => {
                        Ok(FieldElementExpression::LeftShift(box e1, box e2).into())
                    }
                    e1 => Err(ErrorInner {
                        pos: Some(pos),
                        message: format!(
                            "Cannot left-shift {} by {}",
                            e1.get_type(),
                            e2.get_type()
                        ),
                    }),
                }
            }
            Expression::RightShift(box e1, box e2) => {
                let e1 = self.check_expression(e1, module_id, types)?;
                let e2 = self.check_expression(e2, module_id, types)?;

                let e2 =
                    UExpression::try_from_typed(e2, &UBitwidth::B32).map_err(|e| ErrorInner {
                        pos: Some(pos),
                        message: format!(
                            "Expected the right shift right operand to be of type `u32`, found {}",
                            e
                        ),
                    })?;

                match e1 {
                    TypedExpression::Int(e1) => {
                        Ok(IntExpression::RightShift(box e1, box e2).into())
                    }
                    TypedExpression::Uint(e1) => Ok(UExpression::right_shift(e1, e2).into()),
                    TypedExpression::FieldElement(e1) => {
                        Ok(FieldElementExpression::RightShift(box e1, box e2).into())
                    }
                    e1 => Err(ErrorInner {
                        pos: Some(pos),
                        message: format!(
                            "Cannot right-shift {} by {}",
                            e1.get_type(),
                            e2.get_type()
                        ),
                    }),
                }
            }
            Expression::BitOr(box e1, box e2) => {
                let e1_checked = self.check_expression(e1, module_id, types)?;
                let e2_checked = self.check_expression(e2, module_id, types)?;

                let (e1_checked, e2_checked) = TypedExpression::align_without_integers(
                    e1_checked, e2_checked,
                )
                .map_err(|(e1, e2)| ErrorInner {
                    pos: Some(pos),
                    message: format!("Cannot apply `|` to {}, {}", e1.get_type(), e2.get_type()),
                })?;

                match (e1_checked, e2_checked) {
                    (TypedExpression::Int(e1), TypedExpression::Int(e2)) => {
                        Ok(IntExpression::Or(box e1, box e2).into())
                    }
                    (TypedExpression::FieldElement(e1), TypedExpression::FieldElement(e2)) => {
                        Ok(FieldElementExpression::Or(box e1, box e2).into())
                    }
                    (TypedExpression::Uint(e1), TypedExpression::Uint(e2))
                        if e1.bitwidth() == e2.bitwidth() =>
                    {
                        Ok(UExpression::or(e1, e2).into())
                    }
                    (e1, e2) => Err(ErrorInner {
                        pos: Some(pos),
                        message: format!(
                            "Cannot apply `|` to {}, {}",
                            e1.get_type(),
                            e2.get_type()
                        ),
                    }),
                }
            }
            Expression::BitAnd(box e1, box e2) => {
                let e1_checked = self.check_expression(e1, module_id, types)?;
                let e2_checked = self.check_expression(e2, module_id, types)?;

                let (e1_checked, e2_checked) = TypedExpression::align_without_integers(
                    e1_checked, e2_checked,
                )
                .map_err(|(e1, e2)| ErrorInner {
                    pos: Some(pos),
                    message: format!("Cannot apply `&` to {}, {}", e1.get_type(), e2.get_type()),
                })?;

                match (e1_checked, e2_checked) {
                    (TypedExpression::Int(e1), TypedExpression::Int(e2)) => {
                        Ok(IntExpression::And(box e1, box e2).into())
                    }
                    (TypedExpression::FieldElement(e1), TypedExpression::FieldElement(e2)) => {
                        Ok(FieldElementExpression::And(box e1, box e2).into())
                    }
                    (TypedExpression::Uint(e1), TypedExpression::Uint(e2))
                        if e1.bitwidth() == e2.bitwidth() =>
                    {
                        Ok(UExpression::and(e1, e2).into())
                    }
                    (e1, e2) => Err(ErrorInner {
                        pos: Some(pos),
                        message: format!(
                            "Cannot apply `&` to {}, {}",
                            e1.get_type(),
                            e2.get_type()
                        ),
                    }),
                }
            }
            Expression::BitXor(box e1, box e2) => {
                let e1_checked = self.check_expression(e1, module_id, types)?;
                let e2_checked = self.check_expression(e2, module_id, types)?;

                let (e1_checked, e2_checked) = TypedExpression::align_without_integers(
                    e1_checked, e2_checked,
                )
                .map_err(|(e1, e2)| ErrorInner {
                    pos: Some(pos),
                    message: format!("Cannot apply `^` to {}, {}", e1.get_type(), e2.get_type()),
                })?;

                match (e1_checked, e2_checked) {
                    (TypedExpression::Int(e1), TypedExpression::Int(e2)) => {
                        Ok(IntExpression::Xor(box e1, box e2).into())
                    }
                    (TypedExpression::FieldElement(e1), TypedExpression::FieldElement(e2)) => {
                        Ok(FieldElementExpression::Xor(box e1, box e2).into())
                    }
                    (TypedExpression::Uint(e1), TypedExpression::Uint(e2))
                        if e1.bitwidth() == e2.bitwidth() =>
                    {
                        Ok(UExpression::xor(e1, e2).into())
                    }
                    (e1, e2) => Err(ErrorInner {
                        pos: Some(pos),
                        message: format!(
                            "Cannot apply `^` to {}, {}",
                            e1.get_type(),
                            e2.get_type()
                        ),
                    }),
                }
            }
            Expression::Not(box e) => {
                let e_checked = self.check_expression(e, module_id, types)?;
                match e_checked {
                    TypedExpression::Int(e) => Ok(IntExpression::Not(box e).into()),
                    TypedExpression::Boolean(e) => Ok(BooleanExpression::Not(box e).into()),
                    TypedExpression::Uint(e) => Ok((!e).into()),
                    e => Err(ErrorInner {
                        pos: Some(pos),
                        message: format!("Cannot negate {}", e.get_type()),
                    }),
                }
            }
        }
    }

    fn insert_into_scope<I: Clone + Into<SourceIdentifier<'ast>>>(
        &mut self,
        id: I,
        ty: Type<'ast, T>,
        is_mutable: bool,
    ) -> bool {
        let info = IdentifierInfo {
            id: self.id_in_this_scope(id.clone()),
            ty,
            is_mutable,
        };
        self.scope.insert(id, info)
    }

    fn find_functions(
        &self,
        query: &FunctionQuery<'ast, T>,
    ) -> Vec<DeclarationFunctionKey<'ast, T>> {
        query.match_funcs(&self.functions)
    }

    fn enter_scope(&mut self) {
        self.scope.enter();
    }

    fn exit_scope(&mut self) {
        self.scope.exit();
    }
}

#[cfg(test)]
mod tests {
    use super::*;

    use lazy_static::lazy_static;
    use zokrates_ast::typed;
    use zokrates_ast::untyped;
    use zokrates_field::Bn128Field;

    lazy_static! {
        static ref MODULE_ID: OwnedModuleId = OwnedModuleId::from("");
    }
    mod constants {
        use super::*;

        use std::ops::Add;

        #[test]
        fn field_in_range() {
            // The value of `P - 1` is a valid field literal
            let expr = Expression::FieldConstant(Bn128Field::max_value().to_biguint()).mock();
            assert!(Checker::<Bn128Field>::default()
                .check_expression(expr, &*MODULE_ID, &TypeMap::new())
                .is_ok());
        }

        #[test]
        fn field_overflow() {
            // the value of `P` is an invalid field literal
            let value = Bn128Field::max_value().to_biguint().add(1u32);
            let expr = Expression::FieldConstant(value).mock();

            assert!(Checker::<Bn128Field>::default()
                .check_expression(expr, &*MODULE_ID, &TypeMap::new())
                .is_err());
        }
    }

    mod array {
        use super::*;
        use num_bigint::BigUint;

        #[test]
        fn element_type_mismatch() {
            // having different types in an array isn't allowed
            // in the case of arrays, lengths do *not* have to match, as at this point they can be
            // generic, so we cannot tell yet
            let types = TypeMap::new();

            // [3, true]
            let a = Expression::InlineArray(vec![
                Expression::IntConstant(3usize.into()).mock().into(),
                Expression::BooleanConstant(true).mock().into(),
            ])
            .mock();
            assert!(Checker::<Bn128Field>::default()
                .check_expression(a, &*MODULE_ID, &types)
                .is_err());

            // [[0f], [0f, 0f]]
            // accepted at this stage, as we do not check array lengths (as they can be variable)
            let a = Expression::InlineArray(vec![
                Expression::InlineArray(vec![Expression::FieldConstant(BigUint::from(0u32))
                    .mock()
                    .into()])
                .mock()
                .into(),
                Expression::InlineArray(vec![
                    Expression::FieldConstant(BigUint::from(0u32)).mock().into(),
                    Expression::FieldConstant(BigUint::from(0u32)).mock().into(),
                ])
                .mock()
                .into(),
            ])
            .mock();
            assert!(Checker::<Bn128Field>::default()
                .check_expression(a, &*MODULE_ID, &types)
                .is_ok());

            // [[0f], true]
            let a = Expression::InlineArray(vec![
                Expression::InlineArray(vec![Expression::FieldConstant(BigUint::from(0u32))
                    .mock()
                    .into()])
                .mock()
                .into(),
                Expression::InlineArray(vec![Expression::BooleanConstant(true).mock().into()])
                    .mock()
                    .into(),
            ])
            .mock();
            assert!(Checker::<Bn128Field>::default()
                .check_expression(a, &*MODULE_ID, &types)
                .is_err());
        }
    }

    /// Helper function to create: () { return; }
    fn function0() -> FunctionNode<'static> {
        let statements = vec![Statement::Return(None).mock()];

        let arguments = vec![];

        let signature = UnresolvedSignature::new();

        Function {
            arguments,
            statements,
            signature,
        }
        .mock()
    }

    /// Helper function to create: (field a) { return; }
    fn function1() -> FunctionNode<'static> {
        let statements = vec![Statement::Return(None).mock()];

        let arguments = vec![untyped::Parameter::new(
            untyped::Variable::immutable("a", UnresolvedType::FieldElement.mock()).mock(),
            None,
        )
        .mock()];

        let signature =
            UnresolvedSignature::new().inputs(vec![UnresolvedType::FieldElement.mock()]);

        Function {
            arguments,
            statements,
            signature,
        }
        .mock()
    }

    mod symbols {
        use super::*;

        fn struct0() -> StructDefinitionNode<'static> {
            StructDefinition {
                generics: vec![],
                fields: vec![],
            }
            .mock()
        }

        fn struct1() -> StructDefinitionNode<'static> {
            StructDefinition {
                generics: vec![],
                fields: vec![StructDefinitionField {
                    id: "foo",
                    ty: UnresolvedType::FieldElement.mock(),
                }
                .mock()],
            }
            .mock()
        }

        #[test]
        fn unifier() {
            // the unifier should only accept either a single type or many functions of different signatures for each symbol

            let mut unifier = SymbolUnifier::<Bn128Field>::default();

            // the `foo` type
            assert!(unifier.insert_type("foo"));
            // the `foo` type annot be declared a second time
            assert!(!unifier.insert_type("foo"));
            // the `foo` function cannot be declared as the name is already taken by a type
            assert!(!unifier.insert_function("foo", DeclarationSignature::new()));
            // the `bar` type
            assert!(unifier.insert_function("bar", DeclarationSignature::new()));
            // a second `bar` function of the same signature cannot be declared
            assert!(!unifier.insert_function("bar", DeclarationSignature::new()));
            // a second `bar` function of a different signature can be declared
            assert!(unifier.insert_function(
                "bar",
                DeclarationSignature::new().inputs(vec![DeclarationType::FieldElement])
            ));
            // a second `bar` function with a generic parameter, which *could* conflict with an existing one should not be allowed
            assert!(!unifier.insert_function(
                "bar",
                DeclarationSignature::new()
                    .generics(vec![Some(
                        GenericIdentifier::with_name("K").with_index(0).into()
                    )])
                    .inputs(vec![DeclarationType::FieldElement])
            ));
            // a `bar` function with a different signature
            assert!(unifier.insert_function(
                "bar",
                DeclarationSignature::new()
                    .generics(vec![Some(
                        GenericIdentifier::with_name("K").with_index(0).into()
                    )])
                    .inputs(vec![DeclarationType::array((
                        DeclarationType::FieldElement,
                        GenericIdentifier::with_name("K").with_index(0)
                    ))])
            ));
            // a `bar` function with an equivalent signature, just renaming generic parameters
            assert!(!unifier.insert_function(
                "bar",
                DeclarationSignature::new()
                    .generics(vec![Some(
                        GenericIdentifier::with_name("L").with_index(0).into()
                    )])
                    .inputs(vec![DeclarationType::array((
                        DeclarationType::FieldElement,
                        GenericIdentifier::with_name("L").with_index(0)
                    ))])
            ));
            // a `bar` type isn't allowed as the name is already taken by at least one function
            assert!(!unifier.insert_type("bar"));
        }

        #[test]
        fn imported_function() {
            // foo.zok
            // def main() {
            //   return;
            // }

            // bar.zok
            // from "./foo.zok" import main;

            // after semantic check, `bar` should import a checked function

            let foo: Module = Module {
                symbols: vec![SymbolDeclaration {
                    id: "main",
                    symbol: Symbol::Here(SymbolDefinition::Function(function0())),
                }
                .mock()],
            };

            let bar: Module = Module {
                symbols: vec![SymbolDeclaration {
                    id: "main",
                    symbol: Symbol::There(SymbolImport::with_id_in_module("main", "foo").mock()),
                }
                .mock()],
            };

            let mut state = State::<Bn128Field>::new(
                vec![("foo".into(), foo), ("bar".into(), bar)]
                    .into_iter()
                    .collect(),
                (*MODULE_ID).clone(),
            );

            let mut checker: Checker<Bn128Field> = Checker::default();

            assert_eq!(
                checker.check_module(&OwnedTypedModuleId::from("bar"), &mut state),
                Ok(())
            );
            assert_eq!(
                state.typed_modules.get(&PathBuf::from("bar")),
                Some(&TypedModule {
                    symbols: vec![TypedFunctionSymbolDeclaration::new(
                        DeclarationFunctionKey::with_location("bar", "main")
                            .signature(DeclarationSignature::new()),
                        TypedFunctionSymbol::There(
                            DeclarationFunctionKey::with_location("foo", "main")
                                .signature(DeclarationSignature::new()),
                        )
                    )
                    .into()]
                    .into_iter()
                    .collect(),
                })
            );
        }

        #[test]
        fn duplicate_function_declaration() {
            // def foo() {
            //   return;
            // }
            // def foo() {
            //   return;
            // }
            //
            // should fail

            let module = Module {
                symbols: vec![
                    SymbolDeclaration {
                        id: "foo",
                        symbol: Symbol::Here(SymbolDefinition::Function(function0())),
                    }
                    .mock(),
                    SymbolDeclaration {
                        id: "foo",
                        symbol: Symbol::Here(SymbolDefinition::Function(function0())),
                    }
                    .mock(),
                ],
            };

            let mut state = State::<Bn128Field>::new(
                vec![((*MODULE_ID).clone(), module)].into_iter().collect(),
                (*MODULE_ID).clone(),
            );

            let mut checker: Checker<Bn128Field> = Checker::default();
            assert_eq!(
                checker.check_module(&*MODULE_ID, &mut state).unwrap_err()[0]
                    .inner
                    .message,
                "foo conflicts with another symbol"
            );
        }

        #[test]
        fn duplicate_function_declaration_generic() {
            // def foo<P>(field[P] a) {
            //   return;
            // }
            // def foo(field[3] a) {
            //   return;
            // }
            //
            // should succeed as P could be different from 3

            let mut f0 = function0();

            f0.value.arguments = vec![untyped::Parameter::new(
                untyped::Variable::immutable(
                    "a",
                    UnresolvedType::array(
                        UnresolvedType::FieldElement.mock(),
                        Expression::Identifier("P").mock(),
                    )
                    .mock(),
                )
                .mock(),
                None,
            )
            .mock()];
            f0.value.signature = UnresolvedSignature::new()
                .generics(vec!["P".mock()])
                .inputs(vec![UnresolvedType::array(
                    UnresolvedType::FieldElement.mock(),
                    Expression::Identifier("P").mock(),
                )
                .mock()]);

            let mut f1 = function0();

            f1.value.arguments = vec![untyped::Parameter::new(
                untyped::Variable::immutable(
                    "a",
                    UnresolvedType::array(
                        UnresolvedType::FieldElement.mock(),
                        Expression::U32Constant(3).mock(),
                    )
                    .mock(),
                )
                .mock(),
                None,
            )
            .mock()];
            f1.value.signature = UnresolvedSignature::new().inputs(vec![UnresolvedType::array(
                UnresolvedType::FieldElement.mock(),
                Expression::U32Constant(3).mock(),
            )
            .mock()]);

            let module = Module {
                symbols: vec![
                    SymbolDeclaration {
                        id: "foo",
                        symbol: Symbol::Here(SymbolDefinition::Function(f0)),
                    }
                    .mock(),
                    SymbolDeclaration {
                        id: "foo",
                        symbol: Symbol::Here(SymbolDefinition::Function(f1)),
                    }
                    .mock(),
                ],
            };

            let mut state = State::new(
                vec![((*MODULE_ID).clone(), module)].into_iter().collect(),
                (*MODULE_ID).clone(),
            );

            let mut checker: Checker<Bn128Field> = Checker::default();
            assert!(checker.check_module(&*MODULE_ID, &mut state).is_ok());
        }

        mod generics {
            use super::*;

            #[test]
            fn unused_generic() {
                // def foo<P>() {
                //   return;
                // }
                // def main() {
                //   return;
                // }
                //
                // should succeed

                let mut foo = function0();

                foo.value.signature = UnresolvedSignature::new().generics(vec!["P".mock()]);

                let module = Module {
                    symbols: vec![
                        SymbolDeclaration {
                            id: "foo",
                            symbol: Symbol::Here(SymbolDefinition::Function(foo)),
                        }
                        .mock(),
                        SymbolDeclaration {
                            id: "main",
                            symbol: Symbol::Here(SymbolDefinition::Function(function0())),
                        }
                        .mock(),
                    ],
                };

                let mut state = State::new(
                    vec![((*MODULE_ID).clone(), module)].into_iter().collect(),
                    (*MODULE_ID).clone(),
                );

                let mut checker: Checker<Bn128Field> = Checker::default();
                assert!(checker.check_module(&*MODULE_ID, &mut state).is_ok());
            }

            #[test]
            fn undeclared_generic() {
                // def foo(field[P] a) {
                //   return;
                // }
                // def main() {
                //   return;
                // }
                //
                // should fail

                let mut foo = function0();

                foo.value.arguments = vec![untyped::Parameter::private(
                    untyped::Variable::immutable(
                        "a",
                        UnresolvedType::array(
                            UnresolvedType::FieldElement.mock(),
                            Expression::Identifier("P").mock(),
                        )
                        .mock(),
                    )
                    .mock(),
                )
                .mock()];
                foo.value.signature =
                    UnresolvedSignature::new().inputs(vec![UnresolvedType::array(
                        UnresolvedType::FieldElement.mock(),
                        Expression::Identifier("P").mock(),
                    )
                    .mock()]);

                let module = Module {
                    symbols: vec![
                        SymbolDeclaration {
                            id: "foo",
                            symbol: Symbol::Here(SymbolDefinition::Function(foo)),
                        }
                        .mock(),
                        SymbolDeclaration {
                            id: "main",
                            symbol: Symbol::Here(SymbolDefinition::Function(function0())),
                        }
                        .mock(),
                    ],
                };

                let mut state = State::new(
                    vec![((*MODULE_ID).clone(), module)].into_iter().collect(),
                    (*MODULE_ID).clone(),
                );

                let mut checker: Checker<Bn128Field> = Checker::default();
                assert_eq!(
                    checker.check_module(&*MODULE_ID, &mut state).unwrap_err()[0]
                        .inner
                        .message,
                    "Undeclared symbol `P`"
                );
            }
        }

        #[test]
        fn overloaded_function_declaration() {
            // def foo() {
            //   return;
            // }
            // def foo(field a) {
            //   return;
            // }
            //
            // should succeed as overloading is allowed

            let module = Module {
                symbols: vec![
                    SymbolDeclaration {
                        id: "foo",
                        symbol: Symbol::Here(SymbolDefinition::Function(function0())),
                    }
                    .mock(),
                    SymbolDeclaration {
                        id: "foo",
                        symbol: Symbol::Here(SymbolDefinition::Function(function1())),
                    }
                    .mock(),
                ],
            };

            let mut state = State::<Bn128Field>::new(
                vec![((*MODULE_ID).clone(), module)].into_iter().collect(),
                (*MODULE_ID).clone(),
            );

            let mut checker: Checker<Bn128Field> = Checker::default();
            assert_eq!(checker.check_module(&*MODULE_ID, &mut state), Ok(()));
            assert!(state
                .typed_modules
                .get(&*MODULE_ID)
                .unwrap()
                .functions_iter()
                .any(|d| d.key
                    == DeclarationFunctionKey::with_location((*MODULE_ID).clone(), "foo")
                        .signature(DeclarationSignature::new())));

            assert!(state
                .typed_modules
                .get(&*MODULE_ID)
                .unwrap()
                .functions_iter()
                .any(|d| d.key
                    == DeclarationFunctionKey::with_location((*MODULE_ID).clone(), "foo")
                        .signature(
                            DeclarationSignature::new().inputs(vec![DeclarationType::FieldElement])
                        )));
        }

        #[test]
        fn duplicate_type_declaration() {
            // struct Foo {}
            // struct Foo { foo: field; }
            //
            // should fail

            let module: Module = Module {
                symbols: vec![
                    SymbolDeclaration {
                        id: "foo",
                        symbol: Symbol::Here(SymbolDefinition::Struct(struct0())),
                    }
                    .mock(),
                    SymbolDeclaration {
                        id: "foo",
                        symbol: Symbol::Here(SymbolDefinition::Struct(struct1())),
                    }
                    .mock(),
                ],
            };

            let mut state = State::<Bn128Field>::new(
                vec![((*MODULE_ID).clone(), module)].into_iter().collect(),
                (*MODULE_ID).clone(),
            );

            let mut checker: Checker<Bn128Field> = Checker::default();
            assert_eq!(
                checker.check_module(&*MODULE_ID, &mut state).unwrap_err()[0]
                    .inner
                    .message,
                "foo conflicts with another symbol"
            );
        }

        #[test]
        fn type_function_conflict() {
            // struct foo {}
            // def foo() {
            //   return;
            // }
            //
            // should fail

            let module = Module {
                symbols: vec![
                    SymbolDeclaration {
                        id: "foo",
                        symbol: Symbol::Here(SymbolDefinition::Function(function0())),
                    }
                    .mock(),
                    SymbolDeclaration {
                        id: "foo",
                        symbol: Symbol::Here(SymbolDefinition::Struct(
                            StructDefinition {
                                generics: vec![],
                                fields: vec![],
                            }
                            .mock(),
                        )),
                    }
                    .mock(),
                ],
            };

            let mut state = State::<Bn128Field>::new(
                vec![((*MODULE_ID).clone(), module)].into_iter().collect(),
                (*MODULE_ID).clone(),
            );

            let mut checker: Checker<Bn128Field> = Checker::default();
            assert_eq!(
                checker.check_module(&*MODULE_ID, &mut state).unwrap_err()[0]
                    .inner
                    .message,
                "foo conflicts with another symbol"
            );
        }

        #[test]
        fn type_imported_function_conflict() {
            // import first

            // // bar.code
            // def main() { return; }
            //
            // // main.code
            // import main from "bar" as foo;
            // struct foo {}
            //
            // should fail

            let bar = Module::with_symbols(vec![SymbolDeclaration {
                id: "main",
                symbol: Symbol::Here(SymbolDefinition::Function(function0())),
            }
            .mock()]);

            let main = Module {
                symbols: vec![
                    SymbolDeclaration {
                        id: "foo",
                        symbol: Symbol::There(
                            SymbolImport::with_id_in_module("main", "bar").mock(),
                        ),
                    }
                    .mock(),
                    SymbolDeclaration {
                        id: "foo",
                        symbol: Symbol::Here(SymbolDefinition::Struct(struct0())),
                    }
                    .mock(),
                ],
            };

            let mut state = State::<Bn128Field>::new(
                vec![((*MODULE_ID).clone(), main), ("bar".into(), bar)]
                    .into_iter()
                    .collect(),
                (*MODULE_ID).clone(),
            );

            let mut checker: Checker<Bn128Field> = Checker::default();
            assert_eq!(
                checker.check_module(&*MODULE_ID, &mut state).unwrap_err()[0]
                    .inner
                    .message,
                "foo conflicts with another symbol"
            );

            // type declaration first

            // // bar.code
            // def main() { return; }
            //
            // // main.code
            // struct foo {}
            // import main from "bar" as foo;
            //
            // should fail

            let bar = Module::with_symbols(vec![SymbolDeclaration {
                id: "main",
                symbol: Symbol::Here(SymbolDefinition::Function(function0())),
            }
            .mock()]);

            let main = Module {
                symbols: vec![
                    SymbolDeclaration {
                        id: "foo",
                        symbol: Symbol::Here(SymbolDefinition::Struct(struct0())),
                    }
                    .mock(),
                    SymbolDeclaration {
                        id: "foo",
                        symbol: Symbol::There(
                            SymbolImport::with_id_in_module("main", "bar").mock(),
                        ),
                    }
                    .mock(),
                ],
            };

            let mut state = State::<Bn128Field>::new(
                vec![((*MODULE_ID).clone(), main), ("bar".into(), bar)]
                    .into_iter()
                    .collect(),
                (*MODULE_ID).clone(),
            );

            let mut checker: Checker<Bn128Field> = Checker::default();
            assert_eq!(
                checker.check_module(&*MODULE_ID, &mut state).unwrap_err()[0]
                    .inner
                    .message,
                "foo conflicts with another symbol"
            );
        }
    }

    fn new_with_args<'ast, T: Field>(
        scope: Scope<'ast, T>,
        functions: HashSet<DeclarationFunctionKey<'ast, T>>,
    ) -> Checker<'ast, T> {
        Checker {
            scope,
            functions,
            return_type: None,
        }
    }

    // checking function signatures
    mod signature {
        use super::*;

        #[test]
        fn undeclared_generic() {
            let modules = Modules::new();
            let state = State::new(modules, (*MODULE_ID).clone());

            let signature = UnresolvedSignature::new().inputs(vec![UnresolvedType::Array(
                box UnresolvedType::FieldElement.mock(),
                Expression::Identifier("K").mock(),
            )
            .mock()]);
            assert_eq!(
                Checker::<Bn128Field>::default().check_signature(signature, &*MODULE_ID, &state),
                Err(vec![ErrorInner {
                    pos: Some((Position::mock(), Position::mock())),
                    message: "Undeclared symbol `K`".to_string()
                }])
            );
        }

        #[test]
        fn success() {
            // <K, L, M>(field[L][K]) -> field[L][K]
            let modules = Modules::new();
            let state = State::new(modules, (*MODULE_ID).clone());

            let signature = UnresolvedSignature::new()
                .generics(vec!["K".mock(), "L".mock(), "M".mock()])
                .inputs(vec![UnresolvedType::Array(
                    box UnresolvedType::Array(
                        box UnresolvedType::FieldElement.mock(),
                        Expression::Identifier("K").mock(),
                    )
                    .mock(),
                    Expression::Identifier("L").mock(),
                )
                .mock()])
                .output(
                    UnresolvedType::Array(
                        box UnresolvedType::Array(
                            box UnresolvedType::FieldElement.mock(),
                            Expression::Identifier("L").mock(),
                        )
                        .mock(),
                        Expression::Identifier("K").mock(),
                    )
                    .mock(),
                );
            assert_eq!(
                Checker::<Bn128Field>::default().check_signature(signature, &*MODULE_ID, &state),
                Ok(DeclarationSignature::new()
                    .inputs(vec![DeclarationType::array((
                        DeclarationType::array((
                            DeclarationType::FieldElement,
                            GenericIdentifier::with_name("K").with_index(0)
                        )),
                        GenericIdentifier::with_name("L").with_index(1)
                    ))])
                    .output(DeclarationType::array((
                        DeclarationType::array((
                            DeclarationType::FieldElement,
                            GenericIdentifier::with_name("L").with_index(1)
                        )),
                        GenericIdentifier::with_name("K").with_index(0)
                    ))))
            );
        }
    }

    #[test]
    fn undefined_variable_in_statement() {
        // field a = b;
        // b undefined

        let statement: StatementNode = Statement::Definition(
            untyped::Variable::immutable("a", UnresolvedType::FieldElement.mock()).mock(),
            Expression::Identifier("b").mock(),
        )
        .mock();

        let mut checker: Checker<Bn128Field> = Checker::default();
        checker.enter_scope();

        assert_eq!(
            checker.check_statement(statement, &*MODULE_ID, &TypeMap::new()),
            Err(vec![ErrorInner {
                pos: Some((Position::mock(), Position::mock())),
                message: "Identifier \"b\" is undefined".into()
            }])
        );
    }

    #[test]
    fn defined_variable_in_statement() {
        // field a = b;
        // b defined
        let statement: StatementNode = Statement::Definition(
            untyped::Variable::immutable("a", UnresolvedType::FieldElement.mock()).mock(),
            Expression::Identifier("b").mock(),
        )
        .mock();

        let mut scope = Scope::default();
        scope.insert(
            "b",
            IdentifierInfo {
                id: "b".into(),
                ty: Type::FieldElement,
                is_mutable: false,
            },
        );

        let mut checker: Checker<Bn128Field> = new_with_args(scope, HashSet::new());
        checker.enter_scope();
        assert_eq!(
            checker.check_statement(statement, &*MODULE_ID, &TypeMap::new()),
            Ok(TypedStatement::definition(
                typed::Variable::field_element("a").into(),
                FieldElementExpression::identifier("b".into()).into()
            ))
        );
    }

    #[test]
    fn declared_in_other_function() {
        // def foo() {
        //   field a = 1;
        //   return;
        // }
        // def bar() {
        //   return a;
        // }
        //
        // should fail
        let foo_args = vec![];
        let foo_statements = vec![
            Statement::Definition(
                untyped::Variable::immutable("a", UnresolvedType::FieldElement.mock()).mock(),
                Expression::IntConstant(1usize.into()).mock(),
            )
            .mock(),
            Statement::Return(None).mock(),
        ];
        let foo = Function {
            arguments: foo_args,
            statements: foo_statements,
            signature: UnresolvedSignature::new(),
        }
        .mock();

        let bar_args = vec![];
        let bar_statements =
            vec![Statement::Return(Some(Expression::Identifier("a").mock())).mock()];

        let bar = Function {
            arguments: bar_args,
            statements: bar_statements,
            signature: UnresolvedSignature::new()
                .inputs(vec![])
                .output(UnresolvedType::FieldElement.mock()),
        }
        .mock();

        let symbols = vec![
            SymbolDeclaration {
                id: "foo",
                symbol: Symbol::Here(SymbolDefinition::Function(foo)),
            }
            .mock(),
            SymbolDeclaration {
                id: "bar",
                symbol: Symbol::Here(SymbolDefinition::Function(bar)),
            }
            .mock(),
        ];
        let module = Module { symbols };

        let mut state = State::<Bn128Field>::new(
            vec![((*MODULE_ID).clone(), module)].into_iter().collect(),
            (*MODULE_ID).clone(),
        );

        let mut checker: Checker<Bn128Field> = Checker::default();
        assert_eq!(
            checker.check_module(&*MODULE_ID, &mut state),
            Err(vec![Error {
                inner: ErrorInner {
                    pos: Some((Position::mock(), Position::mock())),
                    message: "Identifier \"a\" is undefined".into()
                },
                module_id: (*MODULE_ID).clone()
            }])
        );
    }

    #[test]
    fn declared_in_two_scopes() {
        // def foo() {
        //   field a = 1;
        //   return;
        // }
        // def bar() {
        //   field a = 2;
        //   return;
        // }
        // def main() {
        //   return 1;
        // }
        // should pass
        let foo_args = vec![];
        let foo_statements = vec![
            Statement::Definition(
                untyped::Variable::immutable("a", UnresolvedType::FieldElement.mock()).mock(),
                Expression::IntConstant(1usize.into()).mock(),
            )
            .mock(),
            Statement::Return(None).mock(),
        ];

        let foo = Function {
            arguments: foo_args,
            statements: foo_statements,
            signature: UnresolvedSignature::new(),
        }
        .mock();

        let bar_args = vec![];
        let bar_statements = vec![
            Statement::Definition(
                untyped::Variable::immutable("a", UnresolvedType::FieldElement.mock()).mock(),
                Expression::IntConstant(2usize.into()).mock(),
            )
            .mock(),
            Statement::Return(None).mock(),
        ];
        let bar = Function {
            arguments: bar_args,
            statements: bar_statements,
            signature: UnresolvedSignature::new(),
        }
        .mock();

        let main_args = vec![];
        let main_statements =
            vec![Statement::Return(Some(Expression::IntConstant(1usize.into()).mock())).mock()];

        let main = Function {
            arguments: main_args,
            statements: main_statements,
            signature: UnresolvedSignature::new()
                .inputs(vec![])
                .output(UnresolvedType::FieldElement.mock()),
        }
        .mock();

        let symbols = vec![
            SymbolDeclaration {
                id: "foo",
                symbol: Symbol::Here(SymbolDefinition::Function(foo)),
            }
            .mock(),
            SymbolDeclaration {
                id: "bar",
                symbol: Symbol::Here(SymbolDefinition::Function(bar)),
            }
            .mock(),
            SymbolDeclaration {
                id: "main",
                symbol: Symbol::Here(SymbolDefinition::Function(main)),
            }
            .mock(),
        ];
        let module = Module { symbols };

        let mut state = State::<Bn128Field>::new(
            vec![((*MODULE_ID).clone(), module)].into_iter().collect(),
            (*MODULE_ID).clone(),
        );

        let mut checker: Checker<Bn128Field> = Checker::default();
        assert!(checker.check_module(&*MODULE_ID, &mut state).is_ok());
    }

    #[test]
    fn for_index_after_end() {
        // def foo() {
        //   for u32 i in 0..10 { }
        //   return i;
        // }
        // should fail
        let foo_statements: Vec<StatementNode> = vec![
            Statement::For(
                untyped::Variable::immutable("i", UnresolvedType::Uint(32).mock()).mock(),
                Expression::IntConstant(0usize.into()).mock(),
                Expression::IntConstant(10usize.into()).mock(),
                vec![],
            )
            .mock(),
            Statement::Return(Some(Expression::Identifier("i").mock())).mock(),
        ];
        let foo = Function {
            arguments: vec![],
            statements: foo_statements,
            signature: UnresolvedSignature::new()
                .inputs(vec![])
                .output(UnresolvedType::FieldElement.mock()),
        }
        .mock();

        let modules = Modules::new();
        let state = State::new(modules, (*MODULE_ID).clone());

        let mut checker: Checker<Bn128Field> = Checker::default();
        assert_eq!(
            checker.check_function("foo", foo, &*MODULE_ID, &state),
            Err(vec![ErrorInner {
                pos: Some((Position::mock(), Position::mock())),
                message: "Identifier \"i\" is undefined".into()
            }])
        );
    }

    #[test]
    fn for_index_in_for() {
        // def foo() {
        //   for u32 i in 0..10 {
        //     field a = i;
        //   }
        //   return;
        // }
        // should pass

        let for_statements = vec![Statement::Definition(
            untyped::Variable::immutable("a", UnresolvedType::Uint(32).mock()).mock(),
            Expression::Identifier("i").mock(),
        )
        .mock()];

        let foo_statements = vec![
            Statement::For(
                untyped::Variable::immutable("i", UnresolvedType::Uint(32).mock()).mock(),
                Expression::IntConstant(0usize.into()).mock(),
                Expression::IntConstant(10usize.into()).mock(),
                for_statements,
            )
            .mock(),
            Statement::Return(None).mock(),
        ];

        let for_statements_checked = vec![TypedStatement::definition(
            typed::Variable::uint(
                CoreIdentifier::Source(ShadowedIdentifier::shadow("a".into(), 1)),
                UBitwidth::B32,
            )
            .into(),
            UExpression::identifier(
                CoreIdentifier::Source(ShadowedIdentifier::shadow("i".into(), 1)).into(),
            )
            .annotate(UBitwidth::B32)
            .into(),
        )];

        let foo_statements_checked = vec![
            TypedStatement::For(
                typed::Variable::uint(
                    CoreIdentifier::Source(ShadowedIdentifier::shadow("i".into(), 1)),
                    UBitwidth::B32,
                ),
                0u32.into(),
                10u32.into(),
                for_statements_checked,
            ),
            TypedStatement::Return(TypedExpression::empty_tuple()),
        ];

        let foo = Function {
            arguments: vec![],
            statements: foo_statements,
            signature: UnresolvedSignature::new(),
        }
        .mock();

        let foo_checked = TypedFunction {
            arguments: vec![],
            statements: foo_statements_checked,
            signature: DeclarationSignature::default(),
        };

        let modules = Modules::new();
        let state = State::new(modules, (*MODULE_ID).clone());

        let mut checker: Checker<Bn128Field> = Checker::default();
        assert_eq!(
            checker.check_function("foo", foo, &*MODULE_ID, &state),
            Ok(foo_checked)
        );
    }

    #[test]
    fn arity_mismatch() {
        // def foo() -> bool {
        //   return true;
        // }
        // def bar() {
        //   field a = foo();
        //   return;
        // }
        // should fail
        let bar_statements: Vec<StatementNode> = vec![
            Statement::Definition(
                untyped::Variable::immutable("a", UnresolvedType::FieldElement.mock()).mock(),
                Expression::FunctionCall(box Expression::Identifier("foo").mock(), None, vec![])
                    .mock(),
            )
            .mock(),
            Statement::Return(None).mock(),
        ];

        let foo = DeclarationFunctionKey {
            module: (*MODULE_ID).clone(),
            id: "foo",
            signature: DeclarationSignature::new()
                .inputs(vec![])
                .output(DeclarationType::Boolean),
        };

        let functions = vec![foo].into_iter().collect();

        let bar = Function {
            arguments: vec![],
            statements: bar_statements,
            signature: UnresolvedSignature::new(),
        }
        .mock();

        let modules = Modules::new();
        let state = State::new(modules, (*MODULE_ID).clone());

        let mut checker: Checker<Bn128Field> = new_with_args(Scope::default(), functions);
        assert_eq!(
            checker.check_function("bar", bar, &*MODULE_ID, &state),
            Err(vec![ErrorInner {
                pos: Some((Position::mock(), Position::mock())),
                message:
                    "Function definition for function foo with signature () -> field not found."
                        .into()
            }])
        );
    }

    #[test]
    fn function_undefined_in_definition() {
        // def bar() {
        //   field a = foo();
        //   return;
        // }
        // should fail
        let bar_statements: Vec<StatementNode> = vec![
            Statement::Definition(
                untyped::Variable::immutable("a", UnresolvedType::FieldElement.mock()).mock(),
                Expression::FunctionCall(box Expression::Identifier("foo").mock(), None, vec![])
                    .mock(),
            )
            .mock(),
            Statement::Return(None).mock(),
        ];

        let bar = Function {
            arguments: vec![],
            statements: bar_statements,
            signature: UnresolvedSignature::new(),
        }
        .mock();

        let modules = Modules::new();
        let state = State::new(modules, (*MODULE_ID).clone());

        let mut checker: Checker<Bn128Field> = new_with_args(Scope::default(), HashSet::new());
        assert_eq!(
            checker.check_function("bar", bar, &*MODULE_ID, &state),
            Err(vec![ErrorInner {
                pos: Some((Position::mock(), Position::mock())),

                message:
                    "Function definition for function foo with signature () -> field not found."
                        .into()
            }])
        );
    }

    #[test]
    fn undeclared_variable() {
        // def foo() -> field {
        //   return 1;
        // }
        // def main() {
        //   a = foo();
        //   return;
        // }
        // should fail

        let foo_statements: Vec<StatementNode> =
            vec![Statement::Return(Some(Expression::IntConstant(1usize.into()).mock())).mock()];

        let foo = Function {
            arguments: vec![],
            statements: foo_statements,
            signature: UnresolvedSignature::new()
                .inputs(vec![])
                .output(UnresolvedType::FieldElement.mock()),
        }
        .mock();

        let main_statements: Vec<StatementNode> = vec![
            Statement::Assignment(
                Assignee::Identifier("a").mock(),
                Expression::FunctionCall(box Expression::Identifier("foo").mock(), None, vec![])
                    .mock(),
            )
            .mock(),
            Statement::Return(None).mock(),
        ];

        let main = Function {
            arguments: vec![],
            statements: main_statements,
            signature: UnresolvedSignature::new()
                .inputs(vec![])
                .output(UnresolvedType::Tuple(vec![]).mock()),
        }
        .mock();

        let module = Module {
            symbols: vec![
                SymbolDeclaration {
                    id: "foo",
                    symbol: Symbol::Here(SymbolDefinition::Function(foo)),
                }
                .mock(),
                SymbolDeclaration {
                    id: "main",
                    symbol: Symbol::Here(SymbolDefinition::Function(main)),
                }
                .mock(),
            ],
        };

        let mut state = State::<Bn128Field>::new(
            vec![((*MODULE_ID).clone(), module)].into_iter().collect(),
            (*MODULE_ID).clone(),
        );

        let mut checker: Checker<Bn128Field> = new_with_args(Scope::default(), HashSet::new());
        assert_eq!(
            checker.check_module(&*MODULE_ID, &mut state),
            Err(vec![Error {
                inner: ErrorInner {
                    pos: Some((Position::mock(), Position::mock())),
                    message: "Variable `a` is undeclared".into()
                },
                module_id: (*MODULE_ID).clone()
            }])
        );
    }

    #[test]
    fn assign_to_select() {
        // def foo() -> field {
        //   return 1;
        // }
        // def main() {
        //   field[1] mut a = [0];
        //   a[0] = foo();
        //   return;
        // }
        // should succeed

        let foo_statements: Vec<StatementNode> =
            vec![Statement::Return(Some(Expression::IntConstant(1usize.into()).mock())).mock()];

        let foo = Function {
            arguments: vec![],
            statements: foo_statements,
            signature: UnresolvedSignature::new()
                .inputs(vec![])
                .output(UnresolvedType::FieldElement.mock()),
        }
        .mock();

        let main_statements: Vec<StatementNode> = vec![
            Statement::Definition(
                untyped::Variable::mutable(
                    "a",
                    UnresolvedType::array(
                        UnresolvedType::FieldElement.mock(),
                        Expression::IntConstant(1usize.into()).mock(),
                    )
                    .mock(),
                )
                .mock(),
                Expression::InlineArray(vec![untyped::SpreadOrExpression::Expression(
                    Expression::IntConstant(0usize.into()).mock(),
                )])
                .mock(),
            )
            .mock(),
            Statement::Assignment(
                Assignee::Select(
                    box Assignee::Identifier("a").mock(),
                    box RangeOrExpression::Expression(
                        untyped::Expression::IntConstant(0usize.into()).mock(),
                    ),
                )
                .mock(),
                Expression::FunctionCall(box Expression::Identifier("foo").mock(), None, vec![])
                    .mock(),
            )
            .mock(),
            Statement::Return(None).mock(),
        ];

        let main = Function {
            arguments: vec![],
            statements: main_statements,
            signature: UnresolvedSignature::new()
                .inputs(vec![])
                .output(UnresolvedType::Tuple(vec![]).mock()),
        }
        .mock();

        let module = Module {
            symbols: vec![
                SymbolDeclaration {
                    id: "foo",
                    symbol: Symbol::Here(SymbolDefinition::Function(foo)),
                }
                .mock(),
                SymbolDeclaration {
                    id: "main",
                    symbol: Symbol::Here(SymbolDefinition::Function(main)),
                }
                .mock(),
            ],
        };

        let mut state = State::<Bn128Field>::new(
            vec![((*MODULE_ID).clone(), module)].into_iter().collect(),
            (*MODULE_ID).clone(),
        );

        let mut checker: Checker<Bn128Field> = new_with_args(Scope::default(), HashSet::new());
        assert!(checker.check_module(&*MODULE_ID, &mut state).is_ok());
    }

    #[test]
    fn function_undefined() {
        // def bar() {
        //   assert(1 == foo());
        //   return;
        // }
        // should fail

        let bar_statements: Vec<StatementNode> = vec![
            Statement::Assertion(
                Expression::Eq(
                    box Expression::IntConstant(1usize.into()).mock(),
                    box Expression::FunctionCall(
                        box Expression::Identifier("foo").mock(),
                        None,
                        vec![],
                    )
                    .mock(),
                )
                .mock(),
                None,
            )
            .mock(),
            Statement::Return(None).mock(),
        ];

        let bar = Function {
            arguments: vec![],
            statements: bar_statements,
            signature: UnresolvedSignature::new(),
        }
        .mock();

        let modules = Modules::new();
        let state = State::new(modules, (*MODULE_ID).clone());

        let mut checker: Checker<Bn128Field> = new_with_args(Scope::default(), HashSet::new());
        assert_eq!(
            checker.check_function("bar", bar, &*MODULE_ID, &state),
            Err(vec![ErrorInner {
                pos: Some((Position::mock(), Position::mock())),

                message: "Function definition for function foo with signature () -> _ not found."
                    .into()
            }])
        );
    }

    #[test]
    fn return_undefined() {
        // def bar() {
        //   return a;
        // }
        // should fail
        let bar_statements: Vec<StatementNode> =
            vec![Statement::Return(Some(Expression::Identifier("a").mock())).mock()];

        let bar = Function {
            arguments: vec![],
            statements: bar_statements,
            signature: UnresolvedSignature::new()
                .inputs(vec![])
                .output(UnresolvedType::FieldElement.mock()),
        }
        .mock();

        let modules = Modules::new();
        let state = State::new(modules, (*MODULE_ID).clone());

        let mut checker: Checker<Bn128Field> = new_with_args(Scope::default(), HashSet::new());
        assert_eq!(
            checker.check_function("bar", bar, &*MODULE_ID, &state),
            Err(vec![ErrorInner {
                pos: Some((Position::mock(), Position::mock())),
                message: "Identifier \"a\" is undefined".into()
            }])
        );
    }

    #[test]
    fn duplicate_argument_name() {
        // def main(field a, bool a) {
        //   return;
        // }
        //
        // should fail

        let mut f = function0();
        f.value.arguments = vec![
            untyped::Parameter::private(
                untyped::Variable::immutable("a", UnresolvedType::FieldElement.mock()).mock(),
            )
            .mock(),
            untyped::Parameter::private(
                untyped::Variable::immutable("a", UnresolvedType::Boolean.mock()).mock(),
            )
            .mock(),
        ];
        f.value.signature = UnresolvedSignature::new().inputs(vec![
            UnresolvedType::FieldElement.mock(),
            UnresolvedType::Boolean.mock(),
        ]);

        let modules = Modules::new();
        let state = State::new(modules, (*MODULE_ID).clone());

        let mut checker: Checker<Bn128Field> = new_with_args(Scope::default(), HashSet::new());
        assert_eq!(
            checker
                .check_function("main", f, &*MODULE_ID, &state)
                .unwrap_err()[0]
                .message,
            "Duplicate name in function definition: `a` was previously declared as an argument, a generic parameter or a constant"
        );
    }

    #[test]
    fn duplicate_main_function() {
        // def main(field a) -> field {
        //   return 1;
        // }
        // def main() -> field {
        //   return 1;
        // }
        //
        // should fail
        let main1_statements: Vec<StatementNode> =
            vec![Statement::Return(Some(Expression::IntConstant(1usize.into()).mock())).mock()];

        let main1_arguments = vec![zokrates_ast::untyped::Parameter::public(
            untyped::Variable::immutable("a", UnresolvedType::FieldElement.mock()).mock(),
        )
        .mock()];

        let main2_statements: Vec<StatementNode> =
            vec![Statement::Return(Some(Expression::IntConstant(1usize.into()).mock())).mock()];

        let main2_arguments = vec![];

        let main1 = Function {
            arguments: main1_arguments,
            statements: main1_statements,
            signature: UnresolvedSignature::new()
                .inputs(vec![UnresolvedType::FieldElement.mock()])
                .output(UnresolvedType::FieldElement.mock()),
        }
        .mock();

        let main2 = Function {
            arguments: main2_arguments,
            statements: main2_statements,
            signature: UnresolvedSignature::new()
                .inputs(vec![])
                .output(UnresolvedType::FieldElement.mock()),
        }
        .mock();

        let symbols = vec![
            SymbolDeclaration {
                id: "main",
                symbol: Symbol::Here(SymbolDefinition::Function(main1)),
            }
            .mock(),
            SymbolDeclaration {
                id: "main",
                symbol: Symbol::Here(SymbolDefinition::Function(main2)),
            }
            .mock(),
        ];

        let main_module = Module { symbols };

        let program = Program {
            modules: vec![((*MODULE_ID).clone(), main_module)]
                .into_iter()
                .collect(),
            main: (*MODULE_ID).clone(),
        };

        let mut checker: Checker<Bn128Field> = Checker::default();
        assert_eq!(
            checker.check_program(program),
            Err(vec![Error {
                inner: ErrorInner {
                    pos: None,
                    message: "Only one main function allowed, found 2".into()
                },
                module_id: (*MODULE_ID).clone()
            }])
        );
    }

    mod shadowing {

        use super::*;

        #[test]
        fn same_type() {
            // field a = 2;
            // field a = 2;
            //
            // should succeed

            let mut checker: Checker<Bn128Field> = Checker::default();
            checker.enter_scope();
            let _: Result<TypedStatement<Bn128Field>, Vec<ErrorInner>> = checker.check_statement(
                Statement::Definition(
                    untyped::Variable::immutable("a", UnresolvedType::FieldElement.mock()).mock(),
                    untyped::Expression::IntConstant(2usize.into()).mock(),
                )
                .mock(),
                &*MODULE_ID,
                &TypeMap::new(),
            );
            let s2_checked: Result<TypedStatement<Bn128Field>, Vec<ErrorInner>> = checker
                .check_statement(
                    Statement::Definition(
                        untyped::Variable::immutable("a", UnresolvedType::FieldElement.mock())
                            .mock(),
                        untyped::Expression::IntConstant(2usize.into()).mock(),
                    )
                    .mock(),
                    &*MODULE_ID,
                    &TypeMap::new(),
                );
            assert!(s2_checked.is_ok());
        }

        #[test]
        fn different_type() {
            // field a = 2;
            // bool a = true;
            //
            // should succeed

            let mut checker: Checker<Bn128Field> = Checker::default();
            checker.enter_scope();
            let _: Result<TypedStatement<Bn128Field>, Vec<ErrorInner>> = checker.check_statement(
                Statement::Definition(
                    untyped::Variable::immutable("a", UnresolvedType::FieldElement.mock()).mock(),
                    untyped::Expression::IntConstant(2usize.into()).mock(),
                )
                .mock(),
                &*MODULE_ID,
                &TypeMap::new(),
            );
            let s2_checked: Result<TypedStatement<Bn128Field>, Vec<ErrorInner>> = checker
                .check_statement(
                    Statement::Definition(
                        untyped::Variable::immutable("a", UnresolvedType::Boolean.mock()).mock(),
                        untyped::Expression::BooleanConstant(true).mock(),
                    )
                    .mock(),
                    &*MODULE_ID,
                    &TypeMap::new(),
                );
            assert!(s2_checked.is_ok());
            assert_eq!(checker.scope.get("a").unwrap().ty, DeclarationType::Boolean);
        }

        #[test]
        fn scopes() {
            // field mut a = 2;
            // for uint i in 0..0 {
            //    a = 3
            //    field a = 4
            // }
            // a = 5
            //
            // should be turned into
            //
            // field mut a_0 = 2;
            // for uint i_1 in 0..0 {
            //    a_0 = 3
            //    field a_1 = 4
            // }
            // a_0 = 5

            let mut checker: Checker<Bn128Field> = Checker::default();

            let statements = vec![
                Statement::Definition(
                    untyped::Variable::mutable("a", UnresolvedType::FieldElement.mock()).mock(),
                    untyped::Expression::IntConstant(2usize.into()).mock(),
                )
                .mock(),
                Statement::For(
                    untyped::Variable::immutable("i", UnresolvedType::Uint(32).mock()).mock(),
                    untyped::Expression::U32Constant(0).mock(),
                    untyped::Expression::U32Constant(0).mock(),
                    vec![
                        Statement::Assignment(
                            untyped::Assignee::Identifier("a").mock(),
                            untyped::Expression::IntConstant(3usize.into()).mock(),
                        )
                        .mock(),
                        Statement::Definition(
                            untyped::Variable::immutable("a", UnresolvedType::FieldElement.mock())
                                .mock(),
                            untyped::Expression::IntConstant(4usize.into()).mock(),
                        )
                        .mock(),
                    ],
                )
                .mock(),
                Statement::Assignment(
                    untyped::Assignee::Identifier("a").mock(),
                    untyped::Expression::IntConstant(5usize.into()).mock(),
                )
                .mock(),
            ];

            let expected = vec![
                TypedStatement::definition(
                    typed::Variable::new(
                        CoreIdentifier::from(ShadowedIdentifier::shadow("a".into(), 0)),
                        Type::FieldElement,
                        true,
                    )
                    .into(),
                    FieldElementExpression::Number(2u32.into()).into(),
                ),
                TypedStatement::For(
                    typed::Variable::new(
                        CoreIdentifier::from(ShadowedIdentifier::shadow("i".into(), 1)),
                        Type::Uint(UBitwidth::B32),
                        false,
                    ),
                    0u32.into(),
                    0u32.into(),
                    vec![
                        TypedStatement::definition(
                            typed::Variable::new(
                                CoreIdentifier::from(ShadowedIdentifier::shadow("a".into(), 0)),
                                Type::FieldElement,
                                true,
                            )
                            .into(),
                            FieldElementExpression::Number(3u32.into()).into(),
                        ),
                        TypedStatement::definition(
                            typed::Variable::new(
                                CoreIdentifier::from(ShadowedIdentifier::shadow("a".into(), 1)),
                                Type::FieldElement,
                                false,
                            )
                            .into(),
                            FieldElementExpression::Number(4u32.into()).into(),
                        ),
                    ],
                ),
                TypedStatement::definition(
                    typed::Variable::new(
                        CoreIdentifier::from(ShadowedIdentifier::shadow("a".into(), 0)),
                        Type::FieldElement,
                        true,
                    )
                    .into(),
                    FieldElementExpression::Number(5u32.into()).into(),
                ),
            ];

            checker.enter_scope();
            let checked: Vec<_> = statements
                .into_iter()
                .map(|s| {
                    checker
                        .check_statement(s, &*MODULE_ID, &TypeMap::default())
                        .unwrap()
                })
                .collect();

            assert_eq!(checked, expected);
        }
    }

    mod structs {
        use super::*;
        use zokrates_ast::typed::types::StructMember;

        /// solver function to create a module at location "" with a single symbol `Foo { foo: field }`
        fn create_module_with_foo(
            s: StructDefinition<'static>,
        ) -> (Checker<Bn128Field>, State<Bn128Field>) {
            let module: Module = Module {
                symbols: vec![SymbolDeclaration {
                    id: "Foo",
                    symbol: Symbol::Here(SymbolDefinition::Struct(s.mock())),
                }
                .mock()],
            };

            let mut state = State::<Bn128Field>::new(
                vec![((*MODULE_ID).clone(), module)].into_iter().collect(),
                (*MODULE_ID).clone(),
            );

            let mut checker: Checker<Bn128Field> = Checker::default();

            checker.check_module(&*MODULE_ID, &mut state).unwrap();

            (checker, state)
        }

        /// tests about declaring a type
        mod declaration {
            use super::*;

            #[test]
            fn empty_def() {
                // an empty struct should be allowed to be defined
                let modules = Modules::new();
                let state = State::new(modules, (*MODULE_ID).clone());

                let declaration: StructDefinitionNode = StructDefinition {
                    generics: vec![],
                    fields: vec![],
                }
                .mock();

                let expected_type =
                    DeclarationStructType::new("".into(), "Foo".into(), vec![], vec![]);

                assert_eq!(
                    Checker::<Bn128Field>::default().check_struct_type_declaration(
                        "Foo".into(),
                        declaration,
                        &*MODULE_ID,
                        &state
                    ),
                    Ok(expected_type)
                );
            }

            #[test]
            fn valid_def() {
                // a valid struct should be allowed to be defined
                let modules = Modules::new();
                let state = State::new(modules, (*MODULE_ID).clone());

                let declaration: StructDefinitionNode = StructDefinition {
                    generics: vec![],
                    fields: vec![
                        StructDefinitionField {
                            id: "foo",
                            ty: UnresolvedType::FieldElement.mock(),
                        }
                        .mock(),
                        StructDefinitionField {
                            id: "bar",
                            ty: UnresolvedType::Boolean.mock(),
                        }
                        .mock(),
                    ],
                }
                .mock();

                let expected_type = DeclarationStructType::new(
                    "".into(),
                    "Foo".into(),
                    vec![],
                    vec![
                        DeclarationStructMember::new("foo".into(), DeclarationType::FieldElement),
                        DeclarationStructMember::new("bar".into(), DeclarationType::Boolean),
                    ],
                );

                assert_eq!(
                    Checker::<Bn128Field>::default().check_struct_type_declaration(
                        "Foo".into(),
                        declaration,
                        &*MODULE_ID,
                        &state
                    ),
                    Ok(expected_type)
                );
            }

            #[test]
            fn duplicate_member_def() {
                // definition of a struct with a duplicate member should be rejected
                let modules = Modules::new();
                let state = State::new(modules, (*MODULE_ID).clone());

                let declaration: StructDefinitionNode = StructDefinition {
                    generics: vec![],
                    fields: vec![
                        StructDefinitionField {
                            id: "foo",
                            ty: UnresolvedType::FieldElement.mock(),
                        }
                        .mock(),
                        StructDefinitionField {
                            id: "foo",
                            ty: UnresolvedType::Boolean.mock(),
                        }
                        .mock(),
                    ],
                }
                .mock();

                assert_eq!(
                    Checker::<Bn128Field>::default()
                        .check_struct_type_declaration(
                            "Foo".into(),
                            declaration,
                            &*MODULE_ID,
                            &state
                        )
                        .unwrap_err()[0]
                        .message,
                    "Duplicate key foo in struct definition"
                );
            }

            #[test]
            fn recursive() {
                // a struct wrapping another struct should be allowed to be defined

                // struct Foo = { foo: field; }
                // struct Bar = { foo: Foo; }

                let module: Module = Module {
                    symbols: vec![
                        SymbolDeclaration {
                            id: "Foo",
                            symbol: Symbol::Here(SymbolDefinition::Struct(
                                StructDefinition {
                                    generics: vec![],
                                    fields: vec![StructDefinitionField {
                                        id: "foo",
                                        ty: UnresolvedType::FieldElement.mock(),
                                    }
                                    .mock()],
                                }
                                .mock(),
                            )),
                        }
                        .mock(),
                        SymbolDeclaration {
                            id: "Bar",
                            symbol: Symbol::Here(SymbolDefinition::Struct(
                                StructDefinition {
                                    generics: vec![],
                                    fields: vec![StructDefinitionField {
                                        id: "foo",
                                        ty: UnresolvedType::User("Foo".into(), None).mock(),
                                    }
                                    .mock()],
                                }
                                .mock(),
                            )),
                        }
                        .mock(),
                    ],
                };

                let mut state = State::<Bn128Field>::new(
                    vec![((*MODULE_ID).clone(), module)].into_iter().collect(),
                    (*MODULE_ID).clone(),
                );

                assert!(Checker::default()
                    .check_module(&*MODULE_ID, &mut state)
                    .is_ok());
                assert_eq!(
                    state
                        .types
                        .get(&*MODULE_ID)
                        .unwrap()
                        .get(&"Bar".to_string())
                        .map(|ty| &ty.ty)
                        .unwrap(),
                    &DeclarationType::Struct(DeclarationStructType::new(
                        (*MODULE_ID).clone(),
                        "Bar".into(),
                        vec![],
                        vec![DeclarationStructMember::new(
                            "foo".into(),
                            DeclarationType::Struct(DeclarationStructType::new(
                                (*MODULE_ID).clone(),
                                "Foo".into(),
                                vec![],
                                vec![DeclarationStructMember::new(
                                    "foo".into(),
                                    DeclarationType::FieldElement
                                )]
                            ))
                        )]
                    ))
                );
            }

            #[test]
            fn recursive_undefined() {
                // a struct wrapping an undefined struct should be rejected

                // struct Bar = { foo: Foo; }

                let module: Module = Module {
                    symbols: vec![SymbolDeclaration {
                        id: "Bar",
                        symbol: Symbol::Here(SymbolDefinition::Struct(
                            StructDefinition {
                                generics: vec![],
                                fields: vec![StructDefinitionField {
                                    id: "foo",
                                    ty: UnresolvedType::User("Foo".into(), None).mock(),
                                }
                                .mock()],
                            }
                            .mock(),
                        )),
                    }
                    .mock()],
                };

                let mut state = State::<Bn128Field>::new(
                    vec![((*MODULE_ID).clone(), module)].into_iter().collect(),
                    (*MODULE_ID).clone(),
                );

                assert!(Checker::default()
                    .check_module(&*MODULE_ID, &mut state)
                    .is_err());
            }

            #[test]
            fn self_referential() {
                // a struct wrapping itself should be rejected

                // struct Foo = { foo: Foo; }

                let module: Module = Module {
                    symbols: vec![SymbolDeclaration {
                        id: "Foo",
                        symbol: Symbol::Here(SymbolDefinition::Struct(
                            StructDefinition {
                                generics: vec![],
                                fields: vec![StructDefinitionField {
                                    id: "foo",
                                    ty: UnresolvedType::User("Foo".into(), None).mock(),
                                }
                                .mock()],
                            }
                            .mock(),
                        )),
                    }
                    .mock()],
                };

                let mut state = State::<Bn128Field>::new(
                    vec![((*MODULE_ID).clone(), module)].into_iter().collect(),
                    (*MODULE_ID).clone(),
                );

                assert!(Checker::default()
                    .check_module(&*MODULE_ID, &mut state)
                    .is_err());
            }

            #[test]
            fn cyclic() {
                // A wrapping B wrapping A should be rejected

                // struct Foo = { bar: Bar; }
                // struct Bar = { foo: Foo; }

                let module: Module = Module {
                    symbols: vec![
                        SymbolDeclaration {
                            id: "Foo",
                            symbol: Symbol::Here(SymbolDefinition::Struct(
                                StructDefinition {
                                    generics: vec![],
                                    fields: vec![StructDefinitionField {
                                        id: "bar",
                                        ty: UnresolvedType::User("Bar".into(), None).mock(),
                                    }
                                    .mock()],
                                }
                                .mock(),
                            )),
                        }
                        .mock(),
                        SymbolDeclaration {
                            id: "Bar",
                            symbol: Symbol::Here(SymbolDefinition::Struct(
                                StructDefinition {
                                    generics: vec![],
                                    fields: vec![StructDefinitionField {
                                        id: "foo",
                                        ty: UnresolvedType::User("Foo".into(), None).mock(),
                                    }
                                    .mock()],
                                }
                                .mock(),
                            )),
                        }
                        .mock(),
                    ],
                };

                let mut state = State::<Bn128Field>::new(
                    vec![((*MODULE_ID).clone(), module)].into_iter().collect(),
                    (*MODULE_ID).clone(),
                );

                assert!(Checker::default()
                    .check_module(&*MODULE_ID, &mut state)
                    .is_err());
            }
        }

        /// tests about using the defined type identifier
        mod usage {
            use super::*;

            #[test]
            fn ty() {
                // a defined type can be checked
                // Foo { foo: field; }
                // Foo

                // an undefined type cannot be checked
                // Bar

                let (mut checker, state) = create_module_with_foo(StructDefinition {
                    generics: vec![],
                    fields: vec![StructDefinitionField {
                        id: "foo",
                        ty: UnresolvedType::FieldElement.mock(),
                    }
                    .mock()],
                });

                assert_eq!(
                    checker.check_type(
                        UnresolvedType::User("Foo".into(), None).mock(),
                        &*MODULE_ID,
                        &state.types
                    ),
                    Ok(Type::Struct(StructType::new(
                        "".into(),
                        "Foo".into(),
                        vec![],
                        vec![StructMember::new("foo".into(), Type::FieldElement)]
                    )))
                );

                assert_eq!(
                    checker
                        .check_type(
                            UnresolvedType::User("Bar".into(), None).mock(),
                            &*MODULE_ID,
                            &state.types
                        )
                        .unwrap_err()
                        .message,
                    "Undefined type Bar"
                );
            }
        }

        /// tests about accessing members
        mod member {
            use super::*;

            #[test]
            fn valid() {
                // accessing a member on a struct should succeed and return the right type

                // struct Foo = { foo: field; }
                // Foo { foo: 42 }.foo

                let (mut checker, state) = create_module_with_foo(StructDefinition {
                    generics: vec![],
                    fields: vec![StructDefinitionField {
                        id: "foo",
                        ty: UnresolvedType::FieldElement.mock(),
                    }
                    .mock()],
                });

                assert_eq!(
                    checker.check_expression(
                        Expression::Member(
                            box Expression::InlineStruct(
                                "Foo".into(),
                                vec![("foo", Expression::IntConstant(42usize.into()).mock())]
                            )
                            .mock(),
                            "foo".into()
                        )
                        .mock(),
                        &*MODULE_ID,
                        &state.types
                    ),
                    Ok(FieldElementExpression::member(
                        StructExpressionInner::Value(vec![FieldElementExpression::Number(
                            Bn128Field::from(42u32)
                        )
                        .into()])
                        .annotate(StructType::new(
                            "".into(),
                            "Foo".into(),
                            vec![],
                            vec![StructMember::new("foo".into(), Type::FieldElement)]
                        )),
                        "foo".into()
                    )
                    .into())
                );
            }

            #[test]
            fn invalid() {
                // accessing an undefined member on a struct should fail

                // struct Foo = { foo: field; }
                // Foo { foo: 42 }.bar

                let (mut checker, state) = create_module_with_foo(StructDefinition {
                    generics: vec![],
                    fields: vec![StructDefinitionField {
                        id: "foo",
                        ty: UnresolvedType::FieldElement.mock(),
                    }
                    .mock()],
                });

                assert_eq!(
                    checker
                        .check_expression(
                            Expression::Member(
                                box Expression::InlineStruct(
                                    "Foo".into(),
                                    vec![("foo", Expression::IntConstant(42usize.into()).mock())]
                                )
                                .mock(),
                                "bar".into()
                            )
                            .mock(),
                            &*MODULE_ID,
                            &state.types
                        )
                        .unwrap_err()
                        .message,
                    "Foo {foo: field} doesn\'t have member bar"
                );
            }
        }

        /// tests about defining struct instance inline
        mod value {
            use super::*;

            #[test]
            fn wrong_name() {
                // a A value cannot be defined with B as id, even if A and B have the same members

                let (mut checker, state) = create_module_with_foo(StructDefinition {
                    generics: vec![],
                    fields: vec![StructDefinitionField {
                        id: "foo",
                        ty: UnresolvedType::FieldElement.mock(),
                    }
                    .mock()],
                });

                assert_eq!(
                    checker
                        .check_expression(
                            Expression::InlineStruct(
                                "Bar".into(),
                                vec![("foo", Expression::IntConstant(42usize.into()).mock())]
                            )
                            .mock(),
                            &*MODULE_ID,
                            &state.types
                        )
                        .unwrap_err()
                        .message,
                    "Undefined type `Bar`"
                );
            }

            #[test]
            fn valid() {
                // a A value can be defined with members ordered as in the declaration of A

                // struct Foo { foo: field; bar: bool; }
                // Foo foo = Foo { foo: 42, bar: true };

                let (mut checker, state) = create_module_with_foo(StructDefinition {
                    generics: vec![],
                    fields: vec![
                        StructDefinitionField {
                            id: "foo",
                            ty: UnresolvedType::FieldElement.mock(),
                        }
                        .mock(),
                        StructDefinitionField {
                            id: "bar",
                            ty: UnresolvedType::Boolean.mock(),
                        }
                        .mock(),
                    ],
                });

                assert_eq!(
                    checker.check_expression(
                        Expression::InlineStruct(
                            "Foo".into(),
                            vec![
                                ("foo", Expression::IntConstant(42usize.into()).mock()),
                                ("bar", Expression::BooleanConstant(true).mock())
                            ]
                        )
                        .mock(),
                        &*MODULE_ID,
                        &state.types
                    ),
                    Ok(StructExpressionInner::Value(vec![
                        FieldElementExpression::Number(Bn128Field::from(42u32)).into(),
                        BooleanExpression::Value(true).into()
                    ])
                    .annotate(StructType::new(
                        "".into(),
                        "Foo".into(),
                        vec![],
                        vec![
                            StructMember::new("foo".into(), Type::FieldElement),
                            StructMember::new("bar".into(), Type::Boolean)
                        ]
                    ))
                    .into())
                );
            }

            #[test]
            fn shuffled() {
                // a A value can be defined with shuffled members compared to the declaration of A

                // struct Foo { foo: field; bar: bool; }
                // Foo foo = Foo { bar: true, foo: 42 };

                let (mut checker, state) = create_module_with_foo(StructDefinition {
                    generics: vec![],
                    fields: vec![
                        StructDefinitionField {
                            id: "foo",
                            ty: UnresolvedType::FieldElement.mock(),
                        }
                        .mock(),
                        StructDefinitionField {
                            id: "bar",
                            ty: UnresolvedType::Boolean.mock(),
                        }
                        .mock(),
                    ],
                });

                assert_eq!(
                    checker.check_expression(
                        Expression::InlineStruct(
                            "Foo".into(),
                            vec![
                                ("bar", Expression::BooleanConstant(true).mock()),
                                ("foo", Expression::IntConstant(42usize.into()).mock())
                            ]
                        )
                        .mock(),
                        &*MODULE_ID,
                        &state.types
                    ),
                    Ok(StructExpressionInner::Value(vec![
                        FieldElementExpression::Number(Bn128Field::from(42u32)).into(),
                        BooleanExpression::Value(true).into()
                    ])
                    .annotate(StructType::new(
                        "".into(),
                        "Foo".into(),
                        vec![],
                        vec![
                            StructMember::new("foo".into(), Type::FieldElement),
                            StructMember::new("bar".into(), Type::Boolean)
                        ]
                    ))
                    .into())
                );
            }

            #[test]
            fn subset() {
                // a A value cannot be defined with A as id if members are a subset of the declaration

                // struct Foo { foo: field; bar: bool; }
                // Foo foo = Foo { foo: 42 };

                let (mut checker, state) = create_module_with_foo(StructDefinition {
                    generics: vec![],
                    fields: vec![
                        StructDefinitionField {
                            id: "foo",
                            ty: UnresolvedType::FieldElement.mock(),
                        }
                        .mock(),
                        StructDefinitionField {
                            id: "bar",
                            ty: UnresolvedType::Boolean.mock(),
                        }
                        .mock(),
                    ],
                });

                assert_eq!(
                    checker
                        .check_expression(
                            Expression::InlineStruct(
                                "Foo".into(),
                                vec![("foo", Expression::IntConstant(42usize.into()).mock())]
                            )
                            .mock(),
                            &*MODULE_ID,
                            &state.types
                        )
                        .unwrap_err()
                        .message,
                    "Inline struct Foo {foo: 42} does not match Foo {foo: field, bar: bool}"
                );
            }

            #[test]
            fn invalid() {
                // a A value cannot be defined with A as id if members are different ids than the declaration
                // a A value cannot be defined with A as id if members are different types than the declaration

                // struct Foo { foo: field; bar: bool; }
                // Foo { foo: 42, baz: bool } // error
                // Foo { foo: 42, baz: 42 } // error

                let (mut checker, state) = create_module_with_foo(StructDefinition {
                    generics: vec![],
                    fields: vec![
                        StructDefinitionField {
                            id: "foo",
                            ty: UnresolvedType::FieldElement.mock(),
                        }
                        .mock(),
                        StructDefinitionField {
                            id: "bar",
                            ty: UnresolvedType::Boolean.mock(),
                        }
                        .mock(),
                    ],
                });

                assert_eq!(
                    checker
                        .check_expression(
                            Expression::InlineStruct(
                                "Foo".into(),
                                vec![(
                                    "baz",
                                    Expression::BooleanConstant(true).mock()
                                ),(
                                    "foo",
                                    Expression::IntConstant(42usize.into()).mock()
                                )]
                            )
                            .mock(),
                            &*MODULE_ID,
                            &state.types
                        ).unwrap_err()
                        .message,
                    "Member bar of struct Foo {foo: field, bar: bool} not found in value Foo {baz: true, foo: 42}"
                );

                assert_eq!(
                    checker
                        .check_expression(
                            Expression::InlineStruct(
                                "Foo".into(),
                                vec![
                                    ("bar", Expression::IntConstant(42usize.into()).mock()),
                                    ("foo", Expression::IntConstant(42usize.into()).mock())
                                ]
                            )
                            .mock(),
                            &*MODULE_ID,
                            &state.types
                        )
                        .unwrap_err()
                        .message,
                    "Member bar of struct Foo has type bool, found 42 of type {integer}"
                );
            }
        }
    }

    mod int_inference {
        use super::*;

        #[test]
        fn two_candidates() {
            // def foo(field a) -> field {
            //   return 0;
            // }

            // def foo(u32 a) -> field {
            //   return 0;
            // }

            // def main() -> field {
            //   return foo(0);
            // }

            // should fail

            let mut foo_field = function0();

            foo_field.value.arguments = vec![untyped::Parameter::new(
                untyped::Variable::immutable("a", UnresolvedType::FieldElement.mock()).mock(),
                None,
            )
            .mock()];
            foo_field.value.statements =
                vec![Statement::Return(Some(Expression::IntConstant(0usize.into()).mock())).mock()];
            foo_field.value.signature = UnresolvedSignature::new()
                .inputs(vec![UnresolvedType::FieldElement.mock()])
                .output(UnresolvedType::FieldElement.mock());

            let mut foo_u32 = function0();

            foo_u32.value.arguments = vec![untyped::Parameter::new(
                untyped::Variable::immutable("a", UnresolvedType::Uint(32).mock()).mock(),
                None,
            )
            .mock()];
            foo_u32.value.statements =
                vec![Statement::Return(Some(Expression::IntConstant(0usize.into()).mock())).mock()];
            foo_u32.value.signature = UnresolvedSignature::new()
                .inputs(vec![UnresolvedType::Uint(32).mock()])
                .output(UnresolvedType::FieldElement.mock());

            let mut main = function0();

            main.value.statements = vec![Statement::Return(Some(
                Expression::FunctionCall(
                    box Expression::Identifier("foo").mock(),
                    None,
                    vec![Expression::IntConstant(0usize.into()).mock()],
                )
                .mock(),
            ))
            .mock()];
            main.value.signature =
                UnresolvedSignature::new().output(UnresolvedType::FieldElement.mock());

            let m = Module::with_symbols(vec![
                untyped::SymbolDeclaration {
                    id: "foo",
                    symbol: Symbol::Here(SymbolDefinition::Function(foo_field)),
                }
                .mock(),
                untyped::SymbolDeclaration {
                    id: "foo",
                    symbol: Symbol::Here(SymbolDefinition::Function(foo_u32)),
                }
                .mock(),
                untyped::SymbolDeclaration {
                    id: "main",
                    symbol: Symbol::Here(SymbolDefinition::Function(main)),
                }
                .mock(),
            ]);

            let p = Program {
                main: "".into(),
                modules: vec![("".into(), m)].into_iter().collect(),
            };

            let errors = Checker::<Bn128Field>::default()
                .check_program(p)
                .unwrap_err();

            assert_eq!(errors.len(), 1);

            assert_eq!(
                errors[0].inner.message,
                "Ambiguous call to function foo, 2 candidates were found. Please be more explicit."
            );
        }
    }

    mod assignee {
        use super::*;

        #[test]
        fn identifier() {
            // a = 42;
            let a = Assignee::Identifier("a").mock();

            let mut checker: Checker<Bn128Field> = Checker::default();
            checker.enter_scope();

            checker
                .check_statement(
                    Statement::Definition(
                        untyped::Variable::mutable("a", UnresolvedType::FieldElement.mock()).mock(),
                        Expression::FieldConstant(42u32.into()).mock(),
                    )
                    .mock(),
                    &*MODULE_ID,
                    &TypeMap::new(),
                )
                .unwrap();

            assert_eq!(
                checker.check_assignee(a, &*MODULE_ID, &TypeMap::new()),
                Ok(TypedAssignee::Identifier(typed::Variable::new(
                    "a",
                    Type::FieldElement,
                    true
                )))
            );
        }

        #[test]
        fn array_element() {
            // field[3] a = [1, 2, 3]
            // a[2] = 42
            let a = Assignee::Select(
                box Assignee::Identifier("a").mock(),
                box RangeOrExpression::Expression(Expression::IntConstant(2usize.into()).mock()),
            )
            .mock();

            let mut checker: Checker<Bn128Field> = Checker::default();
            checker.enter_scope();

            checker
                .check_statement(
                    Statement::Definition(
                        untyped::Variable::mutable(
                            "a",
                            UnresolvedType::array(
                                UnresolvedType::FieldElement.mock(),
                                Expression::IntConstant(3usize.into()).mock(),
                            )
                            .mock(),
                        )
                        .mock(),
                        Expression::InlineArray(
                            (1..4)
                                .map(|i| {
                                    Expression::FieldConstant(BigUint::from(i as u32))
                                        .mock()
                                        .into()
                                })
                                .collect(),
                        )
                        .mock(),
                    )
                    .mock(),
                    &*MODULE_ID,
                    &TypeMap::new(),
                )
                .unwrap();

            assert_eq!(
                checker.check_assignee(a, &*MODULE_ID, &TypeMap::new()),
                Ok(TypedAssignee::Select(
                    box TypedAssignee::Identifier(typed::Variable::new(
                        "a",
                        Type::array((Type::FieldElement, 3u32)),
                        true,
                    )),
                    box 2u32.into()
                ))
            );
        }

        #[test]
        fn array_of_array_element() {
            // field[1][1] a = [[1]]
            // a[0][0]
            let a: AssigneeNode = Assignee::Select(
                box Assignee::Select(
                    box Assignee::Identifier("a").mock(),
                    box RangeOrExpression::Expression(
                        Expression::IntConstant(0usize.into()).mock(),
                    ),
                )
                .mock(),
                box RangeOrExpression::Expression(Expression::IntConstant(0usize.into()).mock()),
            )
            .mock();

            let mut checker: Checker<Bn128Field> = Checker::default();
            checker.enter_scope();

            checker
                .check_statement(
                    Statement::Definition(
                        untyped::Variable::mutable(
                            "a",
                            UnresolvedType::array(
                                UnresolvedType::array(
                                    UnresolvedType::FieldElement.mock(),
                                    Expression::IntConstant(1usize.into()).mock(),
                                )
                                .mock(),
                                Expression::IntConstant(1usize.into()).mock(),
                            )
                            .mock(),
                        )
                        .mock(),
                        Expression::InlineArray(vec![Expression::InlineArray(vec![
                            Expression::IntConstant(1usize.into()).mock().into(),
                        ])
                        .mock()
                        .into()])
                        .mock(),
                    )
                    .mock(),
                    &*MODULE_ID,
                    &TypeMap::new(),
                )
                .unwrap();

            assert_eq!(
                checker.check_assignee(a, &*MODULE_ID, &TypeMap::new()),
                Ok(TypedAssignee::Select(
                    box TypedAssignee::Select(
                        box TypedAssignee::Identifier(typed::Variable::new(
                            "a",
                            Type::array((Type::array((Type::FieldElement, 1u32)), 1u32)),
                            true,
                        )),
                        box 0u32.into()
                    ),
                    box 0u32.into()
                ))
            );
        }
    }
}<|MERGE_RESOLUTION|>--- conflicted
+++ resolved
@@ -1809,20 +1809,15 @@
                         let e = FieldElementExpression::block(vec![], e);
                         match assignee.get_type() {
                             Type::FieldElement => Ok(vec![
-<<<<<<< HEAD
                                 TypedAssemblyStatement::Assignment(
                                     assignee.clone(),
                                     e.clone().into(),
                                 ),
-                                TypedAssemblyStatement::Constraint(assignee.into(), e),
-=======
-                                TypedAssemblyStatement::Assignment(assignee.clone(), e.clone()),
                                 TypedAssemblyStatement::Constraint(
                                     assignee.into(),
                                     e,
                                     SourceMetadata::new(module_id.display().to_string(), pos.0),
                                 ),
->>>>>>> ca6b3688
                             ]),
                             ty => Err(ErrorInner {
                                 pos: Some(pos),
