//! Module containing semantic analysis tools to run at compile time
//!
//! @file semantics.rs
//! @author Thibaut Schaeffer <thibaut@schaeff.fr>
//! @date 2017

use num_bigint::BigUint;
use std::collections::{btree_map::Entry, BTreeMap, BTreeSet, HashMap, HashSet};
use std::fmt;
use std::path::PathBuf;
use zokrates_ast::common::expressions::ValueExpression;
use zokrates_ast::common::{FormatString, ModuleMap, SourceMetadata, SourceSpan, WithSpan};
use zokrates_ast::typed::types::{GGenericsAssignment, GTupleType, GenericsAssignment};
use zokrates_ast::typed::SourceIdentifier;
use zokrates_ast::typed::*;
use zokrates_ast::typed::{DeclarationParameter, DeclarationVariable, Variable};
use zokrates_ast::untyped::Identifier;
use zokrates_ast::untyped::*;
use zokrates_field::Field;

use std::ops::*;

use zokrates_ast::untyped::types::{UnresolvedSignature, UnresolvedType, UserTypeId};

use std::hash::Hash;
use zokrates_ast::typed::types::{
    check_type, specialize_declaration_type, ArrayType, DeclarationArrayType, DeclarationConstant,
    DeclarationFunctionKey, DeclarationSignature, DeclarationStructMember, DeclarationStructType,
    DeclarationTupleType, DeclarationType, GenericIdentifier, StructLocation, StructMember,
    TupleType,
};

#[derive(PartialEq, Eq, Debug)]
pub struct ErrorInner {
    span: Option<SourceSpan>,
    message: String,
}

#[derive(PartialEq, Eq, Debug)]
pub struct Error {
    pub inner: ErrorInner,
    pub module_id: PathBuf,
}

impl ErrorInner {
    pub fn pos(&self) -> &Option<SourceSpan> {
        &self.span
    }

    pub fn message(&self) -> &str {
        &self.message
    }

    fn in_file(self, id: &ModuleId) -> Error {
        Error {
            inner: self,
            module_id: id.to_path_buf(),
        }
    }
}

// a single struct to cover all cases of user-defined types
#[derive(Debug, Clone)]
struct UserDeclarationType<'ast, T> {
    generics: Vec<DeclarationConstant<'ast, T>>,
    ty: DeclarationType<'ast, T>,
}

impl<'ast, T> UserDeclarationType<'ast, T> {
    // returns the declared generics for this user type
    // for alias of basic types this is empty
    // for structs this is the same as the used generics
    // for aliases of structs this is the names of the generics declared on the left side of the type declaration
    fn declaration_generics(&self) -> Vec<&'ast str> {
        self.generics
            .iter()
            .filter_map(|g| match g {
                DeclarationConstant::Generic(g) => Some(g),
                _ => None,
            })
            .collect::<BTreeSet<_>>() // we collect into a BTreeSet because draining it after yields the element in the right order defined by Ord
            .into_iter()
            .map(|g| g.name())
            .collect()
    }
}

type TypeMap<'ast, T> = BTreeMap<OwnedModuleId, BTreeMap<UserTypeId, UserDeclarationType<'ast, T>>>;
type ConstantMap<'ast, T> =
    BTreeMap<OwnedModuleId, BTreeMap<ConstantIdentifier<'ast>, DeclarationType<'ast, T>>>;

/// The global state of the program during semantic checks
#[derive(Debug)]
struct State<'ast, T> {
    main_id: OwnedModuleId,
    /// The modules yet to be checked, which we consume as we explore the dependency tree
    modules: Modules<'ast>,
    /// The already checked modules, which we're returning at the end
    typed_modules: TypedModules<'ast, T>,
    /// The user-defined types, which we keep track at this phase only. In later phases, we rely only on basic types and combinations thereof
    types: TypeMap<'ast, T>,
    // The user-defined constants
    constants: ConstantMap<'ast, T>,
}

/// A symbol for a given name: either a type or a group of functions. Not both!
#[derive(PartialEq, Hash, Eq, Debug)]
enum SymbolType<'ast, T> {
    Type,
    Constant,
    Functions(BTreeSet<DeclarationSignature<'ast, T>>),
}

/// A data structure to keep track of all symbols in a module
#[derive(Default)]
struct SymbolUnifier<'ast, T> {
    symbols: BTreeMap<String, SymbolType<'ast, T>>,
}

impl<'ast, T: std::cmp::Ord> SymbolUnifier<'ast, T> {
    fn insert_type<S: Into<String>>(&mut self, id: S) -> bool {
        let e = self.symbols.entry(id.into());
        match e {
            // if anything is already called `id`, we cannot introduce the symbol
            Entry::Occupied(..) => false,
            // otherwise, we can!
            Entry::Vacant(v) => {
                v.insert(SymbolType::Type);
                true
            }
        }
    }

    fn insert_constant<S: Into<String>>(&mut self, id: S) -> bool {
        let e = self.symbols.entry(id.into());
        match e {
            // if anything is already called `id`, we cannot introduce this constant
            Entry::Occupied(..) => false,
            // otherwise, we can!
            Entry::Vacant(v) => {
                v.insert(SymbolType::Constant);
                true
            }
        }
    }

    fn insert_function<S: Into<String>>(
        &mut self,
        id: S,
        signature: DeclarationSignature<'ast, T>,
    ) -> bool {
        let s_type = self.symbols.entry(id.into());
        match s_type {
            // if anything is already called `id`, it depends what it is
            Entry::Occupied(mut o) => {
                match o.get_mut() {
                    // if it's a Type or a Constant, then we can't introduce a function
                    SymbolType::Type | SymbolType::Constant => false,
                    // if it's a Function, we can introduce it only if it has a different signature
                    SymbolType::Functions(signatures) => signatures.insert(signature),
                }
            }
            // otherwise, we can!
            Entry::Vacant(v) => {
                v.insert(SymbolType::Functions(vec![signature].into_iter().collect()));
                true
            }
        }
    }
}

impl<'ast, T: Field> State<'ast, T> {
    fn new(modules: Modules<'ast>, main_id: OwnedModuleId) -> Self {
        State {
            main_id,
            modules,
            typed_modules: BTreeMap::new(),
            types: BTreeMap::new(),
            constants: BTreeMap::new(),
        }
    }
}

/// A function query in the current module.
#[derive(Debug)]
struct FunctionQuery<'ast, T> {
    id: Identifier<'ast>,
    generics_count: Option<usize>,
    inputs: Vec<Type<'ast, T>>,
    /// Output type is optional as we try to infer it
    output: Option<Type<'ast, T>>,
}

impl<'ast, T: fmt::Display> fmt::Display for FunctionQuery<'ast, T> {
    fn fmt(&self, f: &mut fmt::Formatter) -> fmt::Result {
        if let Some(count) = self.generics_count {
            write!(
                f,
                "<{}>",
                (0..count)
                    .map(|_| String::from("_"))
                    .collect::<Vec<_>>()
                    .join(", ")
            )?
        }

        write!(f, "(")?;
        for (i, t) in self.inputs.iter().enumerate() {
            write!(f, "{}", t)?;
            if i < self.inputs.len() - 1 {
                write!(f, ", ")?;
            }
        }
        write!(f, ")")?;

        write!(
            f,
            " -> {}",
            self.output
                .as_ref()
                .map(|o| o.to_string())
                .unwrap_or_else(|| "_".to_string())
        )
    }
}

impl<'ast, T: Field> FunctionQuery<'ast, T> {
    /// Create a new query.
    fn new(
        id: Identifier<'ast>,
        generics: &Option<Vec<Option<UExpression<'ast, T>>>>,
        inputs: &[Type<'ast, T>],
        output: Option<Type<'ast, T>>,
    ) -> Self {
        FunctionQuery {
            id,
            generics_count: generics.as_ref().map(|g| g.len()),
            inputs: inputs.to_owned(),
            output,
        }
    }

    /// match a `FunctionKey` against this `FunctionQuery`
    fn match_func(&self, func: &DeclarationFunctionKey<'ast, T>) -> bool {
        self.id == func.id
            && self.generics_count.map(|count| count == func.signature.generics.len()).unwrap_or(true) // we do not look at the values here, this will be checked when inlining anyway
            && self.inputs.len() == func.signature.inputs.len()
            && self
                .inputs
                .iter()
                .zip(func.signature.inputs.iter())
                .all(|(input_ty, sig_ty)| input_ty.can_be_specialized_to(sig_ty))
            && self.output
            .as_ref()
                    .map(|o| o.can_be_specialized_to(&func.signature.output))
                    .unwrap_or(true)
    }

    fn match_funcs(
        &self,
        funcs: &HashSet<DeclarationFunctionKey<'ast, T>>,
    ) -> Vec<DeclarationFunctionKey<'ast, T>> {
        funcs
            .iter()
            .filter(|func| self.match_func(func))
            .cloned()
            .collect()
    }
}

#[derive(Debug, Clone)]
pub struct IdentifierInfo<'ast, T, U> {
    id: U,
    ty: Type<'ast, T>,
    is_mutable: bool,
}

#[derive(Default, Debug)]
struct Scope<'ast, T> {
    level: usize,
    map: HashMap<
        SourceIdentifier<'ast>,
        BTreeMap<usize, IdentifierInfo<'ast, T, CoreIdentifier<'ast>>>,
    >,
}

impl<'ast, T: Field> Scope<'ast, T> {
    // insert into the scope and return whether we are shadowing an existing variable
    fn insert<I: Into<SourceIdentifier<'ast>>>(
        &mut self,
        id: I,
        info: IdentifierInfo<'ast, T, CoreIdentifier<'ast>>,
    ) -> bool {
        let id = id.into();
        let existed = self
            .map
            .get(&id)
            .map(|versions| !versions.is_empty())
            .unwrap_or(false);
        self.map.entry(id).or_default().insert(self.level, info);

        existed
    }

    /// get the current version of this variable
    fn get<I: Into<SourceIdentifier<'ast>>>(
        &self,
        id: I,
    ) -> Option<IdentifierInfo<'ast, T, CoreIdentifier<'ast>>> {
        self.map
            .get(&id.into())
            .and_then(|versions| versions.values().next_back().cloned())
    }

    fn enter(&mut self) {
        self.level += 1;
    }

    fn exit(&mut self) {
        for versions in self.map.values_mut() {
            versions.remove(&self.level);
        }
        self.level -= 1;
    }
}

/// Checker checks the semantics of a program, keeping track of functions and variables in scope
#[derive(Default)]
pub struct Checker<'ast, T> {
    return_type: Option<DeclarationType<'ast, T>>,
    scope: Scope<'ast, T>,
    functions: HashSet<DeclarationFunctionKey<'ast, T>>,
}

impl<'ast, T: Field> Checker<'ast, T> {
    /// Check a `Program`
    ///
    /// # Arguments
    ///
    /// * `prog` - The `Program` to be checked
    pub fn check(prog: Program<'ast>) -> Result<TypedProgram<'ast, T>, Vec<Error>> {
        Checker::default().check_program(prog)
    }

    fn check_program(
        &mut self,
        program: Program<'ast>,
    ) -> Result<TypedProgram<'ast, T>, Vec<Error>> {
        let main_id = program.main.clone();

        let mut state = State::new(program.modules, main_id.clone());
        let mut errors = vec![];

        // recursively type-check modules starting with `main`
        match self.check_module(&main_id, &mut state) {
            Ok(()) => {}
            Err(e) => errors.extend(e),
        };

        if !errors.is_empty() {
            return Err(errors);
        }

        Checker::check_single_main(state.typed_modules.get(&main_id).unwrap()).map_err(
            |inner| {
                vec![Error {
                    inner,
                    module_id: main_id,
                }]
            },
        )?;

        Ok(TypedProgram {
            main: program.main,
            module_map: ModuleMap::new(state.typed_modules.keys().cloned()),
            modules: state.typed_modules,
        })
    }

    fn check_type_definition(
        &mut self,
        ty: TypeDefinitionNode<'ast>,
        module_id: &ModuleId,
        state: &State<'ast, T>,
    ) -> Result<UserDeclarationType<'ast, T>, Vec<ErrorInner>> {
        let span = ty.span().in_module(module_id);
        let ty = ty.value;

        let mut errors = vec![];

        let mut generics = vec![];
        let mut generics_map = BTreeMap::new();

        for (index, g) in ty.generics.iter().enumerate() {
            if state
                .constants
                .get(module_id)
                .and_then(|m| m.get(g.value))
                .is_some()
            {
                errors.push(ErrorInner {
                    span: Some(g.span().in_module(module_id)),
                    message: format!(
                        "Generic parameter {p} conflicts with constant symbol {p}",
                        p = g.value
                    ),
                });
            } else {
                match generics_map.insert(g.value, index).is_none() {
                    true => {
                        generics.push(DeclarationConstant::Generic(
                            GenericIdentifier::with_name(g.value).with_index(index),
                        ));
                    }
                    false => {
                        errors.push(ErrorInner {
                            span: Some(g.span().in_module(module_id)),
                            message: format!("Generic parameter {} is already declared", g.value),
                        });
                    }
                }
            }
        }

        let mut used_generics = HashSet::new();

        match self.check_declaration_type(
            ty.ty,
            module_id,
            state,
            &generics_map,
            &mut used_generics,
        ) {
            Ok(ty) => {
                // check that all declared generics were used
                for declared_generic in generics_map.keys() {
                    if !used_generics.contains(declared_generic) {
                        errors.push(ErrorInner {
                            span: Some(span),
                            message: format!("Generic parameter {} must be used", declared_generic),
                        });
                    }
                }

                if !errors.is_empty() {
                    return Err(errors);
                }

                Ok(UserDeclarationType { generics, ty })
            }
            Err(e) => {
                errors.push(e);
                Err(errors)
            }
        }
    }

    fn check_constant_definition(
        &mut self,
        id: ConstantIdentifier<'ast>,
        c: ConstantDefinitionNode<'ast>,
        module_id: &ModuleId,
        state: &State<'ast, T>,
    ) -> Result<TypedConstant<'ast, T>, ErrorInner> {
        let span = c.span().in_module(module_id);

        let ty = self.check_declaration_type(
            c.value.ty.clone(),
            module_id,
            state,
            &BTreeMap::default(),
            &mut HashSet::default(),
        )?;
        let checked_expr =
            self.check_expression(c.value.expression.clone(), module_id, &state.types)?;

        match ty {
            DeclarationType::FieldElement => {
                FieldElementExpression::try_from_typed(checked_expr).map(TypedExpression::from)
            }
            DeclarationType::Boolean => {
                BooleanExpression::try_from_typed(checked_expr).map(TypedExpression::from)
            }
            DeclarationType::Uint(bitwidth) => {
                UExpression::try_from_typed(checked_expr, &bitwidth).map(TypedExpression::from)
            }
            DeclarationType::Array(ref array_ty) => {
                ArrayExpression::try_from_typed(checked_expr, array_ty).map(TypedExpression::from)
            }
            DeclarationType::Struct(ref struct_ty) => {
                StructExpression::try_from_typed(checked_expr, struct_ty).map(TypedExpression::from)
            }
            DeclarationType::Tuple(ref tuple_ty) => {
                TupleExpression::try_from_typed(checked_expr, tuple_ty).map(TypedExpression::from)
            }
            DeclarationType::Int => Err(checked_expr), // Integers cannot be assigned
        }
        .map_err(|e| ErrorInner {
            span: Some(span),
            message: format!(
                "Expression `{}` of type `{}` cannot be assigned to constant `{}` of type `{}`",
                e,
                e.get_type(),
                id,
                ty
            ),
        })
        .map(|e| TypedConstant::new(e, ty))
    }

    fn check_struct_type_declaration(
        &mut self,
        id: String,
        s: StructDefinitionNode<'ast>,
        module_id: &ModuleId,
        state: &State<'ast, T>,
    ) -> Result<DeclarationStructType<'ast, T>, Vec<ErrorInner>> {
        let span = s.span().in_module(module_id);
        let s = s.value;

        let mut errors = vec![];
        let mut fields: Vec<(_, _)> = vec![];
        let mut fields_set = HashSet::new();

        let mut generics = vec![];
        let mut generics_map = BTreeMap::new();

        for (index, g) in s.generics.iter().enumerate() {
            if state
                .constants
                .get(module_id)
                .and_then(|m| m.get(g.value))
                .is_some()
            {
                errors.push(ErrorInner {
                    span: Some(g.span().in_module(module_id)),
                    message: format!(
                        "Generic parameter {p} conflicts with constant symbol {p}",
                        p = g.value
                    ),
                });
            } else {
                match generics_map.insert(g.value, index).is_none() {
                    true => {
                        generics.push(Some(DeclarationConstant::Generic(
                            GenericIdentifier::with_name(g.value).with_index(index),
                        )));
                    }
                    false => {
                        errors.push(ErrorInner {
                            span: Some(g.span().in_module(module_id)),
                            message: format!("Generic parameter {} is already declared", g.value),
                        });
                    }
                }
            }
        }

        let mut used_generics = HashSet::new();

        for field in s.fields {
            let member_id = field.value.id.to_string();
            match self
                .check_declaration_type(
                    field.value.ty,
                    module_id,
                    state,
                    &generics_map,
                    &mut used_generics,
                )
                .map(|t| (member_id, t))
            {
                Ok(f) => match fields_set.insert(f.0.clone()) {
                    true => fields.push(f),
                    false => errors.push(ErrorInner {
                        span: Some(span),
                        message: format!("Duplicate key {} in struct definition", f.0,),
                    }),
                },
                Err(e) => {
                    errors.push(e);
                }
            }
        }

        // check that all declared generics were used
        for declared_generic in generics_map.keys() {
            if !used_generics.contains(declared_generic) {
                errors.push(ErrorInner {
                    span: Some(span),
                    message: format!("Generic parameter {} must be used", declared_generic),
                });
            }
        }

        if !errors.is_empty() {
            return Err(errors);
        }

        Ok(DeclarationStructType::new(
            module_id.to_path_buf(),
            id,
            generics,
            fields
                .iter()
                .map(|f| DeclarationStructMember::new(f.0.clone(), f.1.clone()))
                .collect(),
        ))
    }

    fn check_symbol_declaration(
        &mut self,
        declaration: SymbolDeclarationNode<'ast>,
        module_id: &ModuleId,
        state: &mut State<'ast, T>,
        symbols: &mut TypedSymbolDeclarations<'ast, T>,
        symbol_unifier: &mut SymbolUnifier<'ast, T>,
    ) -> Result<(), Vec<Error>> {
        let mut errors: Vec<Error> = vec![];

        let span = declaration.span().in_module(module_id);
        let declaration = declaration.value;

        match declaration.symbol.clone() {
            Symbol::Here(SymbolDefinition::Struct(t)) => {
                match self.check_struct_type_declaration(
                    declaration.id.to_string(),
                    t.clone(),
                    module_id,
                    state,
                ) {
                    Ok(ty) => {
                        match symbol_unifier.insert_type(declaration.id) {
                            false => errors.push(
                                ErrorInner {
                                    span: Some(span),
                                    message: format!(
                                        "{} conflicts with another symbol",
                                        declaration.id
                                    ),
                                }
                                .in_file(module_id),
                            ),
                            true => {
                                // there should be no entry in the map for this type yet
                                assert!(state
                                    .types
                                    .entry(module_id.to_path_buf())
                                    .or_default()
                                    .insert(
                                        declaration.id.to_string(),
                                        UserDeclarationType {
                                            generics: ty
                                                .generics
                                                .clone()
                                                .into_iter()
                                                .map(|g| g.unwrap())
                                                .collect(),
                                            ty: DeclarationType::Struct(ty)
                                        }
                                    )
                                    .is_none());
                            }
                        };
                    }
                    Err(e) => errors.extend(e.into_iter().map(|inner| Error {
                        inner,
                        module_id: module_id.to_path_buf(),
                    })),
                }
            }
            Symbol::Here(SymbolDefinition::Constant(c)) => {
                match self.check_constant_definition(declaration.id, c, module_id, state) {
                    Ok(c) => {
                        match symbol_unifier.insert_constant(declaration.id) {
                            false => errors.push(
                                ErrorInner {
                                    span: Some(span),
                                    message: format!(
                                        "{} conflicts with another symbol",
                                        declaration.id
                                    ),
                                }
                                .in_file(module_id),
                            ),
                            true => {
                                symbols.push(
                                    TypedConstantSymbolDeclaration::new(
                                        CanonicalConstantIdentifier::new(
                                            declaration.id,
                                            module_id.into(),
                                        ),
                                        TypedConstantSymbol::Here(c.clone()),
                                    )
                                    .into(),
                                );
                                let id = declaration.id;

                                let info = IdentifierInfo {
                                    id: CoreIdentifier::Constant(CanonicalConstantIdentifier::new(
                                        declaration.id,
                                        module_id.into(),
                                    )),
                                    ty: c.get_type(),
                                    is_mutable: false,
                                };
                                assert_eq!(self.scope.level, 0);
                                assert!(!self.scope.insert(id, info));
                                assert!(state
                                    .constants
                                    .entry(module_id.to_path_buf())
                                    .or_default()
                                    .insert(declaration.id, c.ty)
                                    .is_none());
                            }
                        };
                    }
                    Err(e) => {
                        errors.push(e.in_file(module_id));
                    }
                }
            }
            Symbol::Here(SymbolDefinition::Type(t)) => {
                match self.check_type_definition(t, module_id, state) {
                    Ok(ty) => {
                        match symbol_unifier.insert_type(declaration.id) {
                            false => errors.push(
                                ErrorInner {
                                    span: Some(span),
                                    message: format!(
                                        "{} conflicts with another symbol",
                                        declaration.id,
                                    ),
                                }
                                .in_file(module_id),
                            ),
                            true => {
                                assert!(state
                                    .types
                                    .entry(module_id.to_path_buf())
                                    .or_default()
                                    .insert(declaration.id.to_string(), ty)
                                    .is_none());
                            }
                        };
                    }
                    Err(e) => {
                        errors.extend(e.into_iter().map(|inner| inner.in_file(module_id)));
                    }
                }
            }
            Symbol::Here(SymbolDefinition::Function(f)) => {
                match self.check_function(declaration.id, f, module_id, state) {
                    Ok(funct) => {
                        match symbol_unifier
                            .insert_function(declaration.id, funct.signature.clone())
                        {
                            false => errors.push(
                                ErrorInner {
                                    span: Some(span),
                                    message: format!(
                                        "{} conflicts with another symbol",
                                        declaration.id
                                    ),
                                }
                                .in_file(module_id),
                            ),
                            true => {}
                        };

                        self.functions.insert(
                            DeclarationFunctionKey::with_location(
                                module_id.to_path_buf(),
                                declaration.id,
                            )
                            .signature(funct.signature.clone()),
                        );
                        symbols.push(
                            TypedFunctionSymbolDeclaration::new(
                                DeclarationFunctionKey::with_location(
                                    module_id.to_path_buf(),
                                    declaration.id,
                                )
                                .signature(funct.signature.clone()),
                                TypedFunctionSymbol::Here(funct),
                            )
                            .into(),
                        );
                    }
                    Err(e) => {
                        errors.extend(e.into_iter().map(|inner| inner.in_file(module_id)));
                    }
                }
            }
            Symbol::There(import) => {
                let span = import.span().in_module(module_id);
                let import = import.value;

                match Checker::default().check_module(&import.module_id, state) {
                    Ok(()) => {
                        // find candidates in the checked module
                        let function_candidates: Vec<_> = state
                            .typed_modules
                            .get(&import.module_id)
                            .unwrap()
                            .functions_iter()
                            .filter(|d| d.key.id == import.symbol_id)
                            .map(|d| DeclarationFunctionKey {
                                module: import.module_id.to_path_buf(),
                                id: import.symbol_id,
                                signature: d.symbol.signature(&state.typed_modules).clone(),
                            })
                            .collect();

                        // find candidates in the types
                        let type_candidate = state
                            .types
                            .entry(import.module_id.to_path_buf())
                            .or_default()
                            .get(import.symbol_id)
                            .cloned();

                        // find constant definition candidate
                        let const_candidate = state
                            .constants
                            .entry(import.module_id.to_path_buf())
                            .or_default()
                            .iter()
                            .find(|(i, _)| *i == &import.symbol_id)
                            .map(|(_, c)| c)
                            .cloned();

                        match (function_candidates.len(), type_candidate, const_candidate) {
                            (0, Some(t), None) => {
                                // rename the type to the declared symbol
                                let t = UserDeclarationType {
                                    ty: match t.ty {
                                        DeclarationType::Struct(t) => DeclarationType::Struct(DeclarationStructType {
                                            location: Some(StructLocation {
                                                name: declaration.id.into(),
                                                module: module_id.to_path_buf()
                                            }),
                                            ..t
                                        }),
                                        _ => t.ty // all other cases
                                    },
                                    ..t
                                };

                                // we imported a type, so the symbol it gets bound to should not already exist
                                match symbol_unifier.insert_type(declaration.id) {
                                    false => {
                                        errors.push(Error {
                                            module_id: module_id.to_path_buf(),
                                            inner: ErrorInner {
                                                span: Some(span),
                                                message: format!(
                                                    "{} conflicts with another symbol",
                                                    declaration.id,
                                                ),
                                            }});
                                    }
                                    true => {}
                                };
                                state
                                    .types
                                    .entry(module_id.to_path_buf())
                                    .or_default()
                                    .insert(declaration.id.to_string(), t);
                            }
                            (0, None, Some(ty)) => {
                                match symbol_unifier.insert_constant(declaration.id) {
                                    false => {
                                        errors.push(Error {
                                            module_id: module_id.to_path_buf(),
                                            inner: ErrorInner {
                                                span: Some(span),
                                                message: format!(
                                                    "{} conflicts with another symbol",
                                                    declaration.id,
                                                ),
                                            }});
                                    }
                                    true => {
                                        let imported_id = CanonicalConstantIdentifier::new(import.symbol_id, import.module_id);
                                        let id = CanonicalConstantIdentifier::new(declaration.id, module_id.into());

                                        symbols.push(TypedConstantSymbolDeclaration::new(
                                            id.clone(),
                                            TypedConstantSymbol::There(imported_id)
                                        ).into());

                                        let id = declaration.id;
                                        let info = IdentifierInfo {
                                            id: CoreIdentifier::Constant(CanonicalConstantIdentifier::new(
                                                declaration.id,
                                                module_id.into(),
                                            )),
                                            ty: zokrates_ast::typed::types::try_from_g_type(ty.clone()).unwrap(),
                                            is_mutable: false,
                                        };
                                        assert_eq!(self.scope.level, 0);
                                        assert!(!self.scope.insert(id, info));

                                        state
                                            .constants
                                            .entry(module_id.to_path_buf())
                                            .or_default()
                                            .insert(declaration.id, ty);
                                    }
                                };
                            }
                            (0, None, None) => {
                                errors.push(ErrorInner {
                                    span: Some(span),
                                    message: format!(
                                        "Could not find symbol {} in module {}",
                                        import.symbol_id, import.module_id.display(),
                                    ),
                                }.in_file(module_id));
                            }
                            (_, Some(_), Some(_)) => unreachable!("collision in module we're importing from should have been caught when checking it"),
                            _ => {
                                for candidate in function_candidates {

                                    match symbol_unifier.insert_function(declaration.id, candidate.signature.clone()) {
                                        false => {
                                            errors.push(ErrorInner {
                                                span: Some(span),
                                                message: format!(
                                                    "{} conflicts with another symbol",
                                                    declaration.id,
                                                ),
                                            }.in_file(module_id));
                                        },
                                        true => {}
                                    };

                                    let local_key = candidate.clone().id(declaration.id).module(module_id.to_path_buf());

                                    self.functions.insert(local_key.clone());
                                    symbols.push(
                                        TypedFunctionSymbolDeclaration::new(
                                            local_key,
                                            TypedFunctionSymbol::There(candidate,
                                            ),
                                        ).into()
                                    );
                                }
                            }
                        };
                    }
                    Err(e) => {
                        errors.extend(e);
                    }
                };
            }
            Symbol::Flat(funct) => {
                match symbol_unifier.insert_function(declaration.id, funct.typed_signature()) {
                    false => {
                        errors.push(
                            ErrorInner {
                                span: Some(span),
                                message: format!(
                                    "{} conflicts with another symbol",
                                    declaration.id
                                ),
                            }
                            .in_file(module_id),
                        );
                    }
                    true => {}
                };

                self.functions.insert(
                    DeclarationFunctionKey::with_location(module_id.to_path_buf(), declaration.id)
                        .signature(funct.typed_signature()),
                );
                symbols.push(
                    TypedFunctionSymbolDeclaration::new(
                        DeclarationFunctionKey::with_location(
                            module_id.to_path_buf(),
                            declaration.id,
                        )
                        .signature(funct.typed_signature()),
                        TypedFunctionSymbol::Flat(funct),
                    )
                    .into(),
                );
            }
            _ => unreachable!(),
        };

        // return if any errors occurred
        if !errors.is_empty() {
            return Err(errors);
        }

        Ok(())
    }

    fn check_module(
        &mut self,
        module_id: &ModuleId,
        state: &mut State<'ast, T>,
    ) -> Result<(), Vec<Error>> {
        let mut checked_symbols = TypedSymbolDeclarations::new();

        // check if the module was already removed from the untyped ones
        let to_insert = match state.modules.remove(module_id) {
            // if it was, do nothing
            None => None,
            // if it was not, check it
            Some(module) => {
                // create default entries for this module
                state.types.entry(module_id.to_path_buf()).or_default();
                state.constants.entry(module_id.to_path_buf()).or_default();

                // we keep track of the introduced symbols to avoid collisions between types and functions
                let mut symbol_unifier = SymbolUnifier::default();

                // we go through symbol declarations and check them
                for declaration in module.symbols {
                    self.check_symbol_declaration(
                        declaration,
                        module_id,
                        state,
                        &mut checked_symbols,
                        &mut symbol_unifier,
                    )?
                }

                Some(TypedModule {
                    symbols: checked_symbols,
                })
            }
        };

        // insert into typed_modules if we checked anything
        if let Some(typed_module) = to_insert {
            // there should be no checked module at that key just yet, if there is we have a collision or we checked something twice
            assert!(state
                .typed_modules
                .insert(module_id.to_path_buf(), typed_module)
                .is_none());
        };

        Ok(())
    }

    fn check_single_main(module: &TypedModule<T>) -> Result<(), ErrorInner> {
        match module
            .functions_iter()
            .filter(|d| d.key.id == "main")
            .count()
        {
            1 => Ok(()),
            0 => Err(ErrorInner {
                span: None,
                message: "No main function found".into(),
            }),
            n => Err(ErrorInner {
                span: None,
                message: format!("Only one main function allowed, found {}", n),
            }),
        }
    }

    fn check_for_variable(
        &mut self,
        var: VariableNode<'ast>,
        module_id: &ModuleId,
        types: &TypeMap<'ast, T>,
    ) -> Result<Variable<'ast, T>, Vec<ErrorInner>> {
        let span = var.span().in_module(module_id);

        let var = self.check_variable(var, module_id, types)?;

        match var.get_type() {
            Type::Uint(UBitwidth::B32) => Ok(()),
            t => Err(vec![ErrorInner {
                span: Some(span),
                message: format!("Variable in for loop cannot have type {}", t),
            }]),
        }?;

        Ok(var)
    }

    fn id_in_this_scope<I: Into<SourceIdentifier<'ast>>>(&self, id: I) -> CoreIdentifier<'ast> {
        // in the semantic checker, 0 is top level, 1 is function level. For shadowing, we start with 0 at function level
        // hence the offset of 1
        assert!(
            self.scope.level > 0,
            "CoreIdentifier cannot be declared in the global scope"
        );
        CoreIdentifier::from(ShadowedIdentifier::shadow(id.into(), self.scope.level - 1))
    }

    fn check_function(
        &mut self,
        id: Identifier<'ast>,
        funct_node: FunctionNode<'ast>,
        module_id: &ModuleId,
        state: &State<'ast, T>,
    ) -> Result<TypedFunction<'ast, T>, Vec<ErrorInner>> {
        assert!(self.return_type.is_none());

        self.enter_scope();

        let span = funct_node.span().in_module(module_id);

        let mut errors = vec![];
        let funct = funct_node.value;
        let mut signature = None;

        assert_eq!(funct.arguments.len(), funct.signature.inputs.len());

        let mut arguments_checked = vec![];

        let mut statements_checked = vec![];

        match self.check_signature(funct.signature, module_id, state) {
            Ok(s) => {
                // initialise generics map
                let mut generics: GenericsAssignment<'ast, T> = GGenericsAssignment::default();

                // define variables for the constants
                for generic in &s.generics {
                    let generic = match generic.clone().unwrap() {
                        DeclarationConstant::Generic(g) => g,
                        _ => unreachable!(),
                    };

                    // for declaration signatures, generics cannot be ignored
                    generics.0.insert(
                        generic.clone(),
                        UExpression::identifier(self.id_in_this_scope(generic.name()).into())
                            .annotate(UBitwidth::B32),
                    );

                    //we don't have to check for conflicts here, because this was done when checking the signature
                    self.insert_into_scope(generic.name(), Type::Uint(UBitwidth::B32), false);
                }

                for (arg, decl_ty) in funct.arguments.into_iter().zip(s.inputs.iter()) {
                    let span = arg.span().in_module(module_id);

                    let arg = arg.value;

                    // parameters defined on a non-entrypoint function should not have visibility modifiers
                    if (state.main_id != module_id || id != "main") && arg.is_private.is_some() {
                        errors.push(ErrorInner {
                            span: Some(span),
                            message:
                                "Visibility modifiers on arguments are only allowed on the entrypoint function"
                                    .into(),
                        });
                    }

                    let decl_v = DeclarationVariable::new(
                        self.id_in_this_scope(arg.id.value.id),
                        decl_ty.clone(),
                    );

                    let is_mutable = arg.id.value.is_mutable;

                    let ty = specialize_declaration_type(decl_v.clone().ty, &generics).unwrap();

                    assert_eq!(self.scope.level, 1);

                    let id = arg.id.value.id;
                    let info = IdentifierInfo {
                        id: decl_v.id.id.id.clone(),
                        ty,
                        is_mutable,
                    };
                    match self.scope.insert(id, info) {
                        false => {}
                        true => {
                            errors.push(ErrorInner {
                                span: Some(span),
                                message: format!("Duplicate name in function definition: `{}` was previously declared as an argument, a generic parameter or a constant", arg.id.value.id)
                            });
                        }
                    };

                    arguments_checked.push(
                        DeclarationParameter::new(decl_v, arg.is_private.unwrap_or(false))
                            .with_span(span),
                    );
                }

                let mut found_return = false;

                for stat in funct.statements.into_iter() {
                    let span = Some(stat.span().in_module(module_id));

                    if let Statement::Return(..) = stat.value {
                        if found_return {
                            errors.push(ErrorInner {
                                span,
                                message: "Expected a single return statement".to_string(),
                            });
                        }

                        found_return = true;
                    }

                    match self.check_statement(stat, module_id, &state.types) {
                        Ok(statement) => {
                            statements_checked.push(statement);
                        }
                        Err(e) => {
                            errors.extend(e);
                        }
                    }
                }

                if !found_return {
                    match (*s.output).is_empty_tuple() {
                        true => statements_checked.push(
                            TypedStatement::ret(TypedExpression::empty_tuple()).with_span(span),
                        ),
                        false => {
                            errors.push(ErrorInner {
                                span: Some(span),
                                message: "Expected a return statement".to_string(),
                            });
                        }
                    }
                }

                signature = Some(s);
            }
            Err(e) => {
                errors.extend(e);
            }
        };

        self.exit_scope();

        if !errors.is_empty() {
            return Err(errors);
        }

        self.return_type = None;

        Ok(TypedFunction {
            arguments: arguments_checked,
            statements: statements_checked,
            signature: signature.unwrap(),
        })
    }

    fn check_signature(
        &mut self,
        signature: UnresolvedSignature<'ast>,
        module_id: &ModuleId,
        state: &State<'ast, T>,
    ) -> Result<DeclarationSignature<'ast, T>, Vec<ErrorInner>> {
        let mut errors = vec![];
        let mut inputs = vec![];
        let mut generics = vec![];

        let mut generics_map = BTreeMap::new();

        for (index, g) in signature.generics.iter().enumerate() {
            if state
                .constants
                .get(module_id)
                .and_then(|m| m.get(g.value))
                .is_some()
            {
                errors.push(ErrorInner {
                    span: Some(g.span().in_module(module_id)),
                    message: format!(
                        "Generic parameter {p} conflicts with constant symbol {p}",
                        p = g.value
                    ),
                });
            } else {
                match generics_map.insert(g.value, index).is_none() {
                    true => {
                        generics.push(Some(DeclarationConstant::Generic(
                            GenericIdentifier::with_name(g.value).with_index(index),
                        )));
                    }
                    false => {
                        errors.push(ErrorInner {
                            span: Some(g.span().in_module(module_id)),
                            message: format!("Generic parameter {} is already declared", g.value),
                        });
                    }
                }
            }
        }

        for t in signature.inputs {
            match self.check_declaration_type(
                t,
                module_id,
                state,
                &generics_map,
                &mut HashSet::default(),
            ) {
                Ok(t) => {
                    inputs.push(t);
                }
                Err(e) => {
                    errors.push(e);
                }
            }
        }

        match signature
            .output
            .map(|o| {
                self.check_declaration_type(
                    o,
                    module_id,
                    state,
                    &generics_map,
                    &mut HashSet::default(),
                )
            })
            .unwrap_or_else(|| Ok(DeclarationType::Tuple(GTupleType::new(vec![]))))
        {
            Ok(output) => {
                if !errors.is_empty() {
                    return Err(errors);
                }

                self.return_type = Some(output.clone());
                Ok(DeclarationSignature::new()
                    .generics(generics)
                    .inputs(inputs)
                    .output(output))
            }
            Err(e) => {
                errors.push(e);
                Err(errors)
            }
        }
    }

    fn check_type(
        &mut self,
        ty: UnresolvedTypeNode<'ast>,
        module_id: &ModuleId,
        types: &TypeMap<'ast, T>,
    ) -> Result<Type<'ast, T>, ErrorInner> {
        let span = ty.span().in_module(module_id);
        let ty = ty.value;

        match ty {
            UnresolvedType::FieldElement => Ok(Type::FieldElement),
            UnresolvedType::Boolean => Ok(Type::Boolean),
            UnresolvedType::Uint(bitwidth) => Ok(Type::uint(bitwidth)),
            UnresolvedType::Array(t, size) => {
                let size = self.check_expression(size, module_id, types)?;

                let ty = size.get_type();

                let size = match size {
                    TypedExpression::Uint(e) => match e.bitwidth() {
                        UBitwidth::B32 => Ok(e),
                        _ => Err(ErrorInner {
                            span: Some(span),
                            message: format!(
                            "Expected array dimension to be a u32 constant, found {} of type {}",
                            e, ty
                        ),
                        }),
                    },
                    TypedExpression::Int(v) => {
                        UExpression::try_from_int(v.clone(), &UBitwidth::B32).map_err(|_| {
                            ErrorInner {
                                span: Some(span),
                                message: format!(
                            "Expected array dimension to be a u32 constant, found {} of type {}",
                            v, ty
                        ),
                            }
                        })
                    }
                    _ => Err(ErrorInner {
                        span: Some(span),
                        message: format!(
                            "Expected array dimension to be a u32 constant, found {} of type {}",
                            size, ty
                        ),
                    }),
                }?;

                Ok(Type::Array(ArrayType::new(
                    self.check_type(*t, module_id, types)?,
                    size,
                )))
            }
            UnresolvedType::Tuple(elements) => {
                let checked_elements: Vec<_> = elements
                    .into_iter()
                    .map(|e| self.check_type(e, module_id, types))
                    .collect::<Result<_, _>>()?;
                Ok(Type::Tuple(TupleType::new(checked_elements)))
            }
            UnresolvedType::User(id, generics) => {
                let declared_ty =
                    types
                        .get(module_id)
                        .unwrap()
                        .get(&id)
                        .cloned()
                        .ok_or_else(|| ErrorInner {
                            span: Some(span),
                            message: format!("Undefined type {}", id),
                        })?;

                let generic_identifiers = declared_ty.declaration_generics();

                let declaration_type = declared_ty.ty;

                // absence of generics is treated as 0 generics, as we do not provide inference for now
                let generics = generics.unwrap_or_default();

                // check generics
                match generic_identifiers.len() == generics.len() {
                    true => {
                        // build the generic assignment for this type
                        let assignment = GGenericsAssignment(generics
                            .into_iter()
                            .zip(generic_identifiers)
                            .enumerate()
                            .map(|(i, (e, g))| match e {
                                Some(e) => {
                                    self
                                        .check_expression(e, module_id, types)
                                        .and_then(|e| {
                                            UExpression::try_from_typed(e, &UBitwidth::B32)
                                                .map(|e| (GenericIdentifier::with_name(g).with_index(i), e))
                                                .map_err(|e| ErrorInner {
                                                    span: Some(span),
                                                    message: format!("Expected u32 expression, but got expression of type {}", e.get_type()),
                                                })
                                        })
                                },
                                None => Err(ErrorInner {
                                    span: Some(span),
                                    message:
                                    "Expected u32 constant or identifier, but found `_`. Generic inference is not supported yet."
                                        .into(),
                                })
                            })
                            .collect::<Result<_, _>>()?);

                        // specialize the declared type using the generic assignment
                        Ok(specialize_declaration_type(declaration_type, &assignment).unwrap())
                    }
                    false => Err(ErrorInner {
                        span: Some(span),
                        message: format!(
                            "Expected {} generic argument{} on type {}, but got {}",
                            generic_identifiers.len(),
                            if generic_identifiers.len() == 1 {
                                ""
                            } else {
                                "s"
                            },
                            id,
                            generics.len()
                        ),
                    }),
                }
            }
        }
    }
    fn check_generic_expression(
        &mut self,
        expr: ExpressionNode<'ast>,
        module_id: &ModuleId,
        constants_map: &BTreeMap<ConstantIdentifier<'ast>, DeclarationType<'ast, T>>,
        generics_map: &BTreeMap<Identifier<'ast>, usize>,
        used_generics: &mut HashSet<Identifier<'ast>>,
    ) -> Result<DeclarationConstant<'ast, T>, ErrorInner> {
        let span = expr.span().in_module(module_id);

        match expr.value {
            Expression::U32Constant(c) => Ok(DeclarationConstant::from(c)),
            Expression::IntConstant(c) => {
                if c <= BigUint::from(2u128.pow(32) - 1) {
                    Ok(DeclarationConstant::from(
                        u32::from_str_radix(&c.to_str_radix(16), 16).unwrap(),
                    ))
                } else {
                    Err(ErrorInner {
                        span: Some(span),
                        message: format!(
                    "Expected array dimension to be a u32 constant or an identifier, found {}",
                    Expression::IntConstant(c)
                ),
                    })
                }
            }
            Expression::Identifier(name) => {
                used_generics.insert(name);

                match (constants_map.get(name), generics_map.get(&name)) {
                    (Some(ty), None) => {
                        match ty {
                            DeclarationType::Uint(UBitwidth::B32) => Ok(DeclarationConstant::Constant(CanonicalConstantIdentifier::new(name, module_id.into()))),
                            _ => Err(ErrorInner {
                                span: Some(span),
                                message: format!(
                                    "Expected array dimension to be a u32 constant or an identifier, found {} of type {}",
                                    name, ty
                                ),
                            })
                        }
                    }
                    (None, Some(index)) => Ok(DeclarationConstant::Generic(GenericIdentifier::with_name(name).with_index(*index))),
                    _ => Err(ErrorInner {
                        span: Some(span),
                        message: format!("Undeclared symbol `{}`", name)
                    })
                }
            }
            e => Err(ErrorInner {
                span: Some(span),
                message: format!(
                    "Expected array dimension to be a u32 constant or an identifier, found {}",
                    e
                ),
            }),
        }
    }

    fn check_declaration_type(
        &mut self,
        ty: UnresolvedTypeNode<'ast>,
        module_id: &ModuleId,
        state: &State<'ast, T>,
        generics_map: &BTreeMap<Identifier<'ast>, usize>,
        used_generics: &mut HashSet<Identifier<'ast>>,
    ) -> Result<DeclarationType<'ast, T>, ErrorInner> {
        let span = ty.span().in_module(module_id);
        let ty = ty.value;

        match ty {
            UnresolvedType::FieldElement => Ok(DeclarationType::FieldElement),
            UnresolvedType::Boolean => Ok(DeclarationType::Boolean),
            UnresolvedType::Uint(bitwidth) => Ok(DeclarationType::uint(bitwidth)),
            UnresolvedType::Array(t, size) => {
                let checked_size = self.check_generic_expression(
                    size.clone(),
                    module_id,
                    state.constants.get(module_id).unwrap_or(&BTreeMap::new()),
                    generics_map,
                    used_generics,
                )?;

                Ok(DeclarationType::Array(DeclarationArrayType::new(
                    self.check_declaration_type(*t, module_id, state, generics_map, used_generics)?,
                    checked_size,
                )))
            }
            UnresolvedType::Tuple(elements) => {
                let checked_elements: Vec<_> = elements
                    .into_iter()
                    .map(|e| {
                        self.check_declaration_type(
                            e,
                            module_id,
                            state,
                            generics_map,
                            used_generics,
                        )
                    })
                    .collect::<Result<_, _>>()?;
                Ok(DeclarationType::Tuple(DeclarationTupleType::new(
                    checked_elements,
                )))
            }
            UnresolvedType::User(id, generics) => {
                let ty = state
                    .types
                    .get(module_id)
                    .unwrap()
                    .get(&id)
                    .cloned()
                    .ok_or_else(|| ErrorInner {
                        span: Some(span),
                        message: format!("Undefined type {}", id),
                    })?;

                let generics = generics.unwrap_or_default();
                let checked_generics: Vec<_> = generics
                    .into_iter()
                    .map(|e| match e {
                        Some(e) => self
                            .check_generic_expression(
                                e,
                                module_id,
                                state.constants.get(module_id).unwrap_or(&BTreeMap::new()),
                                generics_map,
                                used_generics,
                            )
                            .map(Some),
                        None => Err(ErrorInner {
                            span: Some(span),
                            message: "Expected u32 constant or identifier, but found `_`".into(),
                        }),
                    })
                    .collect::<Result<_, _>>()?;

                match ty.generics.len() == checked_generics.len() {
                    true => {
                        let mut assignment = GGenericsAssignment::default();

                        assignment.0.extend(ty.generics.iter().zip(checked_generics.iter()).map(|(decl_g, g_val)| match decl_g.clone() {
                            DeclarationConstant::Generic(g) => (g, g_val.clone().unwrap()),
                            _ => unreachable!("generic on declaration struct types must be generic identifiers")
                        }));

                        let res = match ty.ty {
                            // if the type is a struct, we do not specialize in the members.
                            // we only remap the generics
                            DeclarationType::Struct(declared_struct_ty) => {
                                DeclarationType::Struct(DeclarationStructType {
                                    generics: declared_struct_ty
                                        .generics
                                        .into_iter()
                                        .map(|g| g.map(|g| g.map(&assignment).unwrap()))
                                        .collect(),
                                    ..declared_struct_ty
                                })
                            }
                            ty => specialize_declaration_type(ty, &assignment).unwrap(),
                        };

                        Ok(res)
                    }
                    false => Err(ErrorInner {
                        span: Some(span),
                        message: format!(
                            "Expected {} generic argument{} on type {}, but got {}",
                            ty.generics.len(),
                            if ty.generics.len() == 1 { "" } else { "s" },
                            id,
                            checked_generics.len()
                        ),
                    }),
                }
            }
        }
    }

    fn check_variable(
        &mut self,
        v: zokrates_ast::untyped::VariableNode<'ast>,
        module_id: &ModuleId,
        types: &TypeMap<'ast, T>,
    ) -> Result<Variable<'ast, T>, Vec<ErrorInner>> {
        let ty = self
            .check_type(v.value.ty, module_id, types)
            .map_err(|e| vec![e])?;

        // insert into the scope and ignore whether shadowing happened
        self.insert_into_scope(v.value.id, ty.clone(), v.value.is_mutable);

        Ok(Variable::new(self.id_in_this_scope(v.value.id), ty))
    }

    fn check_for_loop(
        &mut self,
        var: zokrates_ast::untyped::VariableNode<'ast>,
        range: (ExpressionNode<'ast>, ExpressionNode<'ast>),
        statements: Vec<StatementNode<'ast>>,
        span: SourceSpan,
        module_id: &ModuleId,
        types: &TypeMap<'ast, T>,
    ) -> Result<TypedStatement<'ast, T>, Vec<ErrorInner>> {
        let from = self
            .check_expression(range.0, module_id, types)
            .map_err(|e| vec![e])?;
        let to = self
            .check_expression(range.1, module_id, types)
            .map_err(|e| vec![e])?;

        let from = match from {
            TypedExpression::Uint(from) => match from.bitwidth() {
                UBitwidth::B32 => Ok(from),
                bitwidth => Err(ErrorInner {
                    span: Some(span),
                    message: format!(
                        "Expected lower loop bound to be of type u32, found {}",
                        Type::<T>::Uint(bitwidth)
                    ),
                }),
            },
            TypedExpression::Int(v) => {
                UExpression::try_from_int(v, &UBitwidth::B32).map_err(|_| ErrorInner {
                    span: Some(span),
                    message: format!(
                        "Expected lower loop bound to be of type u32, found {}",
                        Type::<T>::Int
                    ),
                })
            }
            from => Err(ErrorInner {
                span: Some(span),
                message: format!(
                    "Expected lower loop bound to be of type u32, found {}",
                    from.get_type()
                ),
            }),
        }
        .map_err(|e| vec![e])?;

        let to = match to {
            TypedExpression::Uint(to) => match to.bitwidth() {
                UBitwidth::B32 => Ok(to),
                bitwidth => Err(ErrorInner {
                    span: Some(span),
                    message: format!(
                        "Expected upper loop bound to be of type u32, found {}",
                        Type::<T>::Uint(bitwidth)
                    ),
                }),
            },
            TypedExpression::Int(v) => {
                UExpression::try_from_int(v, &UBitwidth::B32).map_err(|_| ErrorInner {
                    span: Some(span),
                    message: format!(
                        "Expected upper loop bound to be of type u32, found {}",
                        Type::<T>::Int
                    ),
                })
            }
            to => Err(ErrorInner {
                span: Some(span),
                message: format!(
                    "Expected upper loop bound to be of type u32, found {}",
                    to.get_type()
                ),
            }),
        }
        .map_err(|e| vec![e])?;

        let var = self.check_for_variable(var, module_id, types)?;

        let checked_statements = statements
            .into_iter()
            .map(|s| self.check_statement(s, module_id, types))
            .collect::<Result<Vec<_>, _>>()?;

        Ok(TypedStatement::for_(var, from, to, checked_statements).with_span(span))
    }

    // the assignee is already checked to be defined and mutable
    fn check_rhs(
        &mut self,
        return_type: Type<'ast, T>,
        expr: ExpressionNode<'ast>,
        module_id: &ModuleId,
        types: &TypeMap<'ast, T>,
    ) -> Result<TypedExpression<'ast, T>, ErrorInner> {
        match expr.value {
            // for function calls, check the rhs with the expected type
            Expression::FunctionCall(fun_id_expression, generics, arguments) => self
                .check_function_call_expression(
                    *fun_id_expression,
                    generics,
                    arguments,
                    Some(return_type),
                    module_id,
                    types,
                ),
            // otherwise, just check the rhs normally
            _ => self.check_expression(expr, module_id, types),
        }
    }

    fn check_assembly_statement(
        &mut self,
        stat: AssemblyStatementNode<'ast>,
        module_id: &ModuleId,
        types: &TypeMap<'ast, T>,
    ) -> Result<Vec<TypedAssemblyStatement<'ast, T>>, ErrorInner> {
        let span = stat.span().in_module(module_id);

        match stat.value {
            AssemblyStatement::Assignment(assignee, expression, constrained) => {
                let assignee = self.check_assignee(assignee, module_id, types)?;
                let e = self.check_expression(expression, module_id, types)?;

                let e = FieldElementExpression::try_from_typed(e).map_err(|e| ErrorInner {
                    span: Some(span),
                    message: format!(
                        "Expected right hand side of an assembly assignment to be of type field, found {}",
                        e.get_type(),
                    ),
                })?;

                match constrained {
                    true => {
                        let e = FieldElementExpression::block(vec![], e);
                        match assignee.get_type() {
                            Type::FieldElement => Ok(vec![
                                TypedAssemblyStatement::assignment(
                                    assignee.clone(),
                                    e.clone().into(),
                                )
                                .with_span(span),
                                TypedAssemblyStatement::constraint(
                                    assignee.into(),
                                    e,
                                    SourceMetadata::new(module_id.display().to_string(), span.from),
                                )
                                .with_span(span),
                            ]),
                            ty => Err(ErrorInner {
                                span: Some(span),
                                message: format!("Assignee must be of type field, found {}", ty),
                            }),
                        }
                    }
                    false => {
                        let e = FieldElementExpression::block(vec![], e);
                        Ok(vec![
                            TypedAssemblyStatement::assignment(assignee, e.into()).with_span(span)
                        ])
                    }
                }
            }
            AssemblyStatement::Constraint(lhs, rhs) => {
                let lhs = self.check_expression(lhs, module_id, types)?;
                let rhs = self.check_expression(rhs, module_id, types)?;

                let lhs = FieldElementExpression::try_from_typed(lhs).map_err(|e| ErrorInner {
                    span: Some(span),
                    message: format!(
                        "Expected left hand side of a constraint to be of type field, found {}",
                        e.get_type(),
                    ),
                })?;

                let rhs = FieldElementExpression::try_from_typed(rhs).map_err(|e| ErrorInner {
                    span: Some(span),
                    message: format!(
                        "Expected right hand side of a constraint to be of type field, found {}",
                        e.get_type(),
                    ),
                })?;

                Ok(vec![TypedAssemblyStatement::constraint(
                    lhs,
                    rhs,
                    SourceMetadata::new(module_id.display().to_string(), span.from),
                )
                .with_span(span)])
            }
        }
    }

    fn check_statement(
        &mut self,
        stat: StatementNode<'ast>,
        module_id: &ModuleId,
        types: &TypeMap<'ast, T>,
    ) -> Result<TypedStatement<'ast, T>, Vec<ErrorInner>> {
        let span = stat.span().in_module(module_id);

        match stat.value {
            Statement::Assembly(statements) => {
                let mut checked_statements = vec![];
                for s in statements {
                    checked_statements.extend(
                        self.check_assembly_statement(s, module_id, types)
                            .map_err(|e| vec![e])?,
                    );
                }
                Ok(TypedStatement::Assembly(
                    AssemblyBlockStatement::new(checked_statements).with_span(span),
                ))
            }
            Statement::Log(l, expressions) => {
                let l = FormatString::from(l);

                let expressions = expressions
                    .into_iter()
                    .map(|e| self.check_expression(e, module_id, types))
                    .collect::<Result<Vec<_>, _>>()
                    .map_err(|e| vec![e])?;

                let mut errors = vec![];

                for e in &expressions {
                    if let TypedExpression::Int(e) = e {
                        errors.push(ErrorInner {
                            span: Some(span),
                            message: format!("Cannot determine type for expression `{}`", e),
                        });
                    }
                }

                if expressions.len() != l.len() {
                    errors.push(ErrorInner {
                        span: Some(span),
                        message: format!(
                            "Wrong argument count in log call: expected {}, got {}",
                            l.len(),
                            expressions.len()
                        ),
                    });
                }

                if !errors.is_empty() {
                    return Err(errors);
                }

                Ok(TypedStatement::log(l, expressions).with_span(span))
            }
            Statement::Return(e) => {
                let mut errors = vec![];

                // we clone the return type because there might be other return statements
                let return_type = self.return_type.clone().unwrap();

                let e_checked = e
                    .map(|e| {
                        match e.value {
                            Expression::FunctionCall(fun_id_expression, generics, arguments) => {
                                let ty = zokrates_ast::typed::types::try_from_g_type(
                                    return_type.clone(),
                                )
                                .map(Some)
                                .unwrap();

                                self.check_function_call_expression(
                                    *fun_id_expression,
                                    generics,
                                    arguments,
                                    ty,
                                    module_id,
                                    types,
                                )
                            }
                            _ => self.check_expression(e, module_id, types),
                        }
                        .map_err(|e| vec![e])
                    })
                    .unwrap_or_else(|| Ok(TypedExpression::empty_tuple()))?;

                let res = match TypedExpression::align_to_type(e_checked.clone(), &return_type)
                    .map_err(|e| {
                        vec![ErrorInner {
                            span: Some(span),
                            message: format!(
                                "Expected return value to be of type `{}`, found `{}` of type `{}`",
                                e.1,
                                e.0,
                                e.0.get_type()
                            ),
                        }]
                    }) {
                    Ok(e) => {
                        match e.get_type() == return_type {
                            true => {}
                            false => errors.push(ErrorInner {
                                span: Some(span),
                                message: format!(
                                    "Expected `{}` in return statement, found `{}`",
                                    return_type,
                                    e.get_type()
                                ),
                            }),
                        }
                        TypedStatement::ret(e).with_span(span)
                    }
                    Err(err) => {
                        errors.extend(err);
                        TypedStatement::ret(e_checked).with_span(span)
                    }
                };

                if !errors.is_empty() {
                    return Err(errors);
                }

                Ok(res)
            }
            Statement::Definition(var, expr) => {
                // get the lhs type
                let var_ty = self
                    .check_type(var.value.ty, module_id, types)
                    .map_err(|e| vec![e])?;

                // check the rhs based on the lhs type
                let checked_expr = self
                    .check_rhs(var_ty.clone(), expr, module_id, types)
                    .map_err(|e| vec![e])?;

                // insert the lhs into the scope and ignore whether shadowing happened
                self.insert_into_scope(var.value.id, var_ty.clone(), var.value.is_mutable);

                let var = Variable::new(self.id_in_this_scope(var.value.id), var_ty.clone());

                match var_ty {
                    Type::FieldElement => FieldElementExpression::try_from_typed(checked_expr)
                        .map(TypedExpression::from),
                    Type::Boolean => {
                        BooleanExpression::try_from_typed(checked_expr).map(TypedExpression::from)
                    }
                    Type::Uint(bitwidth) => UExpression::try_from_typed(checked_expr, &bitwidth)
                        .map(TypedExpression::from),
                    Type::Array(ref array_ty) => {
                        ArrayExpression::try_from_typed(checked_expr, array_ty)
                            .map(TypedExpression::from)
                    }
                    Type::Struct(ref struct_ty) => {
                        StructExpression::try_from_typed(checked_expr, struct_ty)
                            .map(TypedExpression::from)
                    }
                    Type::Tuple(ref tuple_ty) => {
                        TupleExpression::try_from_typed(checked_expr, tuple_ty)
                            .map(TypedExpression::from)
                    }
                    Type::Int => Err(checked_expr), // Integers cannot be assigned
                }
                .map_err(|e| ErrorInner {
                    span: Some(span),
                    message: format!(
                        "Expression `{}` of type `{}` cannot be assigned to `{}` of type `{}`",
                        e,
                        e.get_type(),
                        var.clone(),
                        var_ty
                    ),
                })
                .map(|e| TypedStatement::definition(var.into(), e).with_span(span))
                .map_err(|e| vec![e])
            }
            Statement::Assignment(assignee, expr) => {
                // check that the assignee is declared, well formed and mutable
                let assignee = self
                    .check_assignee(assignee, module_id, types)
                    .map_err(|e| vec![e])?;

                let assignee_ty = assignee.get_type();

                let checked_expr = self
                    .check_rhs(assignee_ty.clone(), expr, module_id, types)
                    .map_err(|e| vec![e])?;

                match assignee_ty {
                    Type::FieldElement => FieldElementExpression::try_from_typed(checked_expr)
                        .map(TypedExpression::from),
                    Type::Boolean => {
                        BooleanExpression::try_from_typed(checked_expr).map(TypedExpression::from)
                    }
                    Type::Uint(bitwidth) => UExpression::try_from_typed(checked_expr, &bitwidth)
                        .map(TypedExpression::from),
                    Type::Array(ref array_ty) => {
                        ArrayExpression::try_from_typed(checked_expr, array_ty)
                            .map(TypedExpression::from)
                    }
                    Type::Struct(ref struct_ty) => {
                        StructExpression::try_from_typed(checked_expr, struct_ty)
                            .map(TypedExpression::from)
                    }
                    Type::Tuple(ref tuple_ty) => {
                        TupleExpression::try_from_typed(checked_expr, tuple_ty)
                            .map(TypedExpression::from)
                    }
                    Type::Int => Err(checked_expr), // Integers cannot be assigned
                }
                .map_err(|e| ErrorInner {
                    span: Some(span),
                    message: format!(
                        "Expression `{}` of type `{}` cannot be assigned to `{}` of type `{}`",
                        e,
                        e.get_type(),
                        assignee.clone(),
                        assignee_ty
                    ),
                })
                .map(|e| TypedStatement::definition(assignee, e).with_span(span))
                .map_err(|e| vec![e])
            }
            Statement::Assertion(e, message) => {
                let e = self
                    .check_expression(e, module_id, types)
                    .map_err(|e| vec![e])?;

                match e {
                    TypedExpression::Boolean(e) => Ok(TypedStatement::assertion(
                        e,
                        RuntimeError::SourceAssertion(
                            SourceMetadata::new(module_id.display().to_string(), span.from)
                                .message(message),
                        ),
                    )
                    .with_span(span)),
                    e => Err(ErrorInner {
                        span: Some(span),
                        message: format!(
                            "Expected {} to be of type bool, found {}",
                            e,
                            e.get_type(),
                        ),
                    }),
                }
                .map_err(|e| vec![e])
            }
            Statement::For(var, from, to, statements) => {
                self.enter_scope();

                let res = self.check_for_loop(var, (from, to), statements, span, module_id, types);

                self.exit_scope();

                res
            }
        }
    }

    fn check_assignee(
        &mut self,
        assignee: AssigneeNode<'ast>,
        module_id: &ModuleId,
        types: &TypeMap<'ast, T>,
    ) -> Result<TypedAssignee<'ast, T>, ErrorInner> {
        let span = assignee.span().in_module(module_id);
        // check that the assignee is declared
        match assignee.value {
            Assignee::Identifier(variable_name) => match self.scope.get(variable_name) {
                Some(info) => match info.is_mutable {
                    false => Err(ErrorInner {
                        span: Some(assignee.span().in_module(module_id)),
                        message: format!("Assignment to an immutable variable `{}`", variable_name),
                    }),
                    _ => Ok(TypedAssignee::Identifier(Variable::new(
                        info.id,
                        info.ty.clone(),
                    ))),
                },
                None => Err(ErrorInner {
                    span: Some(assignee.span().in_module(module_id)),
                    message: format!("Variable `{}` is undeclared", variable_name),
                }),
            },
            Assignee::Select(assignee, index) => {
                let checked_assignee = self.check_assignee(*assignee, module_id, types)?;

                let ty = checked_assignee.get_type();
                match ty {
                    Type::Array(..) => {
                        let checked_index = match *index {
                            RangeOrExpression::Expression(e) => {
                                self.check_expression(e, module_id, types)?
                            }
                            r => unimplemented!(
                                "Using slices in assignments is not supported yet, found {}",
                                r
                            ),
                        };

                        let checked_typed_index =
                            UExpression::try_from_typed(checked_index, &UBitwidth::B32).map_err(
                                |e| ErrorInner {
                                    span: Some(span),
                                    message: format!(
                                        "Expected array {} index to have type u32, found {}",
                                        checked_assignee,
                                        e.get_type()
                                    ),
                                },
                            )?;

                        Ok(TypedAssignee::select(checked_assignee, checked_typed_index))
                    }
                    ty => Err(ErrorInner {
                        span: Some(span),
                        message: format!(
                            "Cannot access element at index {} on {} of type {}",
                            index, checked_assignee, ty,
                        ),
                    }),
                }
            }
            Assignee::Member(assignee, member) => {
                let checked_assignee = self.check_assignee(*assignee, module_id, types)?;

                let ty = checked_assignee.get_type();
                match &ty {
                    Type::Struct(members) => match members.iter().find(|m| m.id == *member) {
                        Some(_) => Ok(TypedAssignee::member(checked_assignee, (*member).into())),
                        None => Err(ErrorInner {
                            span: Some(span),
                            message: format!(
                                "{} {{{}}} doesn't have member {}",
                                ty,
                                members
                                    .iter()
                                    .map(|m| format!("{}: {}", m.id, m.ty))
                                    .collect::<Vec<_>>()
                                    .join(", "),
                                member
                            ),
                        }),
                    },
                    ty => Err(ErrorInner {
                        span: Some(span),

                        message: format!(
                            "Cannot access field {} on {} of type {}",
                            member, checked_assignee, ty,
                        ),
                    }),
                }
            }
            Assignee::Element(assignee, index) => {
                let checked_assignee = self.check_assignee(*assignee, module_id, types)?;

                let ty = checked_assignee.get_type();
                match &ty {
                    Type::Tuple(tuple_ty) => match tuple_ty.elements.get(index as usize) {
                        Some(_) => Ok(TypedAssignee::element(checked_assignee, index)),
                        None => Err(ErrorInner {
                            span: Some(span),
                            message: format!(
                                "Tuple of size {} cannot be accessed at index {}",
                                tuple_ty.elements.len(),
                                index
                            ),
                        }),
                    },
                    ty => Err(ErrorInner {
                        span: Some(span),

                        message: format!(
                            "Cannot access element {} on {} of type {}",
                            index, checked_assignee, ty,
                        ),
                    }),
                }
            }
        }
    }

    fn check_spread_or_expression(
        &mut self,
        spread_or_expression: SpreadOrExpression<'ast>,
        module_id: &ModuleId,
        types: &TypeMap<'ast, T>,
    ) -> Result<TypedExpressionOrSpread<'ast, T>, ErrorInner> {
        match spread_or_expression {
            SpreadOrExpression::Spread(s) => {
                let span = s.span().in_module(module_id);

                let checked_expression =
                    self.check_expression(s.value.expression, module_id, types)?;

                match checked_expression {
                    TypedExpression::Array(a) => Ok(TypedExpressionOrSpread::Spread(a.into())),
                    e => Err(ErrorInner {
                        span: Some(span),
                        message: format!(
                            "Expected spread operator to apply on array, found {}",
                            e.get_type()
                        ),
                    }),
                }
            }
            SpreadOrExpression::Expression(e) => {
                self.check_expression(e, module_id, types).map(|r| r.into())
            }
        }
    }

    fn check_function_call_expression(
        &mut self,
        function_id: ExpressionNode<'ast>,
        generics: Option<Vec<Option<ExpressionNode<'ast>>>>,
        arguments: Vec<ExpressionNode<'ast>>,
        expected_return_type: Option<Type<'ast, T>>,
        module_id: &ModuleId,
        types: &TypeMap<'ast, T>,
    ) -> Result<TypedExpression<'ast, T>, ErrorInner> {
        let span = function_id.span().in_module(module_id);
        let fun_id = match function_id.value {
            Expression::Identifier(id) => Ok(id),
            e => Err(ErrorInner {
                span: Some(span),
                message: format!(
                    "Expected function in function call to be an identifier, found `{}`",
                    e
                ),
            }),
        }?;

        // check the generic arguments, if any
        let generics_checked: Option<Vec<Option<UExpression<'ast, T>>>> = generics
            .map(|generics| {
                generics
                    .into_iter()
                    .map(|g| {
                        g.map(|g| {
                            let span = g.span().in_module(module_id);
                            self.check_expression(g, module_id, types).and_then(|g| {
                                UExpression::try_from_typed(g, &UBitwidth::B32).map_err(|e| {
                                    ErrorInner {
                                        span: Some(span),
                                        message: format!(
                                            "Expected {} to be of type u32, found {}",
                                            e,
                                            e.get_type(),
                                        ),
                                    }
                                })
                            })
                        })
                        .transpose()
                    })
                    .collect::<Result<_, _>>()
            })
            .transpose()?;

        // check the arguments
        let mut arguments_checked = vec![];
        for arg in arguments {
            let arg_checked = self.check_expression(arg, module_id, types)?;
            arguments_checked.push(arg_checked);
        }

        let arguments_types: Vec<_> = arguments_checked.iter().map(|a| a.get_type()).collect();

        let query = FunctionQuery::new(
            fun_id,
            &generics_checked,
            &arguments_types,
            expected_return_type.clone(),
        );

        let functions = self.find_functions(&query);

        match functions.len() {
            // the function has to be defined
            1 => {
                let mut functions = functions;

                let f = functions.pop().unwrap();

                let signature = f.signature;

                let arguments_checked = arguments_checked.into_iter().zip(signature.inputs.iter()).map(|(a, t)| TypedExpression::align_to_type(a, t)).collect::<Result<Vec<_>, _>>().map_err(|e| ErrorInner {
                    span: Some(span),
                    message: format!("Expected function call argument to be of type `{}`, found `{}` of type `{}`", e.1, e.0, e.0.get_type())
                })?;

                let generics_checked = generics_checked.unwrap_or_else(|| vec![None; signature.generics.len()]);

                let output_type = expected_return_type.map(Ok).unwrap_or_else(|| signature.get_output_type(
                    generics_checked.clone(),
                    arguments_checked.iter().map(|a| a.get_type()).collect()
                ).map_err(|e| ErrorInner {
                    span: Some(span),
                    message: format!(
                        "Failed to infer value for generic parameter `{}`, try providing an explicit value",
                        e,
                    ),
                }))?;

                let function_key = DeclarationFunctionKey {
                    module: module_id.to_path_buf(),
                    id: f.id,
                    signature: signature.clone(),
                };

                let res: Result<TypedExpression<'ast, T>, _> = match output_type {
                    Type::Int => unreachable!(),
                    Type::FieldElement => Ok(FieldElementExpression::function_call(
                        function_key,
                        generics_checked,
                        arguments_checked,
                    ).into()),
                    Type::Boolean => Ok(BooleanExpression::function_call(
                        function_key,
                        generics_checked,
                        arguments_checked,
                    ).into()),
                    Type::Uint(bitwidth) => Ok(UExpression::function_call(
                        function_key,
                        generics_checked,
                        arguments_checked,
                    ).annotate(bitwidth).into()),
                    Type::Struct(struct_ty) => Ok(StructExpression::function_call(
                        function_key,
                        generics_checked,
                        arguments_checked,
                    ).annotate(struct_ty).into()),
                    Type::Array(array_ty) => Ok(ArrayExpression::function_call(
                        function_key,
                        generics_checked,
                        arguments_checked,
                    ).annotate(array_ty).into()),
                    Type::Tuple(tuple_ty) => Ok(TupleExpression::function_call(
                        function_key,
                        generics_checked,
                        arguments_checked,
                    ).annotate(tuple_ty).into()),
                };

                res.map(|e| e.with_span(span))
            }
            0 => Err(ErrorInner {
                span: Some(span),
                message: format!(
                    "Function definition for function {} with signature {} not found.",
                    fun_id, query
                ),
            }),
            n => Err(ErrorInner {
                span: Some(span),
                message: format!("Ambiguous call to function {}, {} candidates were found. Please be more explicit.", fun_id, n)
            }),
        }
    }

    fn check_expression(
        &mut self,
        expr: ExpressionNode<'ast>,
        module_id: &ModuleId,
        types: &TypeMap<'ast, T>,
    ) -> Result<TypedExpression<'ast, T>, ErrorInner> {
        let span: SourceSpan = expr.span().in_module(module_id);

        match expr.value {
            Expression::IntConstant(v) => Ok(IntExpression::value(v).with_span(span).into()),
            Expression::BooleanConstant(b) => Ok(BooleanExpression::value(b).with_span(span).into()),
            Expression::Identifier(name) => {
                // check that `id` is defined in the scope
                match self.scope.get(name) {
                    Some(info) => {
                        let id = info.id;
                        match info.ty.clone() {
                            Type::Boolean => Ok(BooleanExpression::identifier(id.into()).into()),
                            Type::Uint(bitwidth) => {
                                Ok(UExpression::identifier(id.into()).annotate(bitwidth).into())
                            }
                            Type::FieldElement => {
                                Ok(FieldElementExpression::identifier(id.into()).into())
                            }
                            Type::Array(array_type) => Ok(ArrayExpression::identifier(id.into())
                                .annotate(array_type)
                                .into()),
                            Type::Struct(members) => Ok(StructExpression::identifier(id.into())
                                .annotate(members)
                                .into()),
                            Type::Tuple(tuple_ty) => Ok(TupleExpression::identifier(id.into())
                                .annotate(tuple_ty)
                                .into()),
                            Type::Int => unreachable!(),
                        }
                    }
                    None => Err(ErrorInner {
                        span: Some(span),
                        message: format!("Identifier \"{}\" is undefined", name),
                    }),
                }
            }
            Expression::Add(e1, e2) => {
                let e1_checked = self.check_expression(*e1, module_id, types)?;
                let e2_checked = self.check_expression(*e2, module_id, types)?;

                use self::TypedExpression::*;

                let (e1_checked, e2_checked) = TypedExpression::align_without_integers(
                    e1_checked, e2_checked,
                )
                .map_err(|(e1, e2)| ErrorInner {
                    span: Some(span),
                    message: format!("Cannot apply `+` to {}, {}", e1.get_type(), e2.get_type()),
                })?;

                match (e1_checked, e2_checked) {
                    (Int(e1), Int(e2)) => Ok(IntExpression::add(e1, e2).into()),
                    (TypedExpression::FieldElement(e1), TypedExpression::FieldElement(e2)) => {
                        Ok(FieldElementExpression::add(e1, e2)
                            .into())
                    }
                    (TypedExpression::Uint(e1), TypedExpression::Uint(e2))
                        if e1.get_type() == e2.get_type() =>
                    {
                        Ok((e1 + e2).into())
                    }
                    (t1, t2) => Err(ErrorInner {
                        span: Some(span),

                        message: format!(
                            "Cannot apply `+` to {}, {}",
                            t1.get_type(),
                            t2.get_type()
                        ),
                    }),
                }
            }
            Expression::Sub(e1, e2) => {
                let e1_checked = self.check_expression(*e1, module_id, types)?;
                let e2_checked = self.check_expression(*e2, module_id, types)?;

                use self::TypedExpression::*;

                let (e1_checked, e2_checked) = TypedExpression::align_without_integers(
                    e1_checked, e2_checked,
                )
                .map_err(|(e1, e2)| ErrorInner {
                    span: Some(span),
                    message: format!("Cannot apply `-` to {}, {}", e1.get_type(), e2.get_type()),
                })?;

                match (e1_checked, e2_checked) {
                    (Int(e1), Int(e2)) => Ok(IntExpression::sub(e1, e2).into()),
                    (FieldElement(e1), FieldElement(e2)) => Ok((e1 - e2).into()),
                    (Uint(e1), Uint(e2)) if e1.get_type() == e2.get_type() => Ok((e1 - e2).into()),
                    (t1, t2) => Err(ErrorInner {
                        span: Some(span),

                        message: format!(
                            "Expected only field elements, found {}, {}",
                            t1.get_type(),
                            t2.get_type()
                        ),
                    }),
                }
            }
            Expression::Mult(e1, e2) => {
                let e1_checked = self.check_expression(*e1, module_id, types)?;
                let e2_checked = self.check_expression(*e2, module_id, types)?;

                use self::TypedExpression::*;

                let (e1_checked, e2_checked) = TypedExpression::align_without_integers(
                    e1_checked, e2_checked,
                )
                .map_err(|(e1, e2)| ErrorInner {
                    span: Some(span),
                    message: format!("Cannot apply `*` to {}, {}", e1.get_type(), e2.get_type()),
                })?;

                match (e1_checked, e2_checked) {
                    (Int(e1), Int(e2)) => Ok(IntExpression::mul(e1, e2).into()),
                    (TypedExpression::FieldElement(e1), TypedExpression::FieldElement(e2)) => {
                        Ok((e1 * e2).into())
                    }
                    (TypedExpression::Uint(e1), TypedExpression::Uint(e2))
                        if e1.get_type() == e2.get_type() =>
                    {
                        Ok((e1 * e2).into())
                    }
                    (t1, t2) => Err(ErrorInner {
                        span: Some(span),

                        message: format!(
                            "Cannot apply `*` to {}, {}",
                            t1.get_type(),
                            t2.get_type()
                        ),
                    }),
                }
            }
            Expression::Div(e1, e2) => {
                let e1_checked = self.check_expression(*e1, module_id, types)?;
                let e2_checked = self.check_expression(*e2, module_id, types)?;

                use self::TypedExpression::*;

                let (e1_checked, e2_checked) = TypedExpression::align_without_integers(
                    e1_checked, e2_checked,
                )
                .map_err(|(e1, e2)| ErrorInner {
                    span: Some(span),
                    message: format!("Cannot apply `/` to {}, {}", e1.get_type(), e2.get_type()),
                })?;

                match (e1_checked, e2_checked) {
                    (Int(e1), Int(e2)) => Ok(IntExpression::div(e1, e2).into()),
                    (FieldElement(e1), FieldElement(e2)) => Ok((e1 / e2).into()),
                    (TypedExpression::Uint(e1), TypedExpression::Uint(e2))
                        if e1.get_type() == e2.get_type() =>
                    {
                        Ok((e1 / e2).into())
                    }
                    (t1, t2) => Err(ErrorInner {
                        span: Some(span),

                        message: format!(
                            "Cannot apply `/` to {}, {}",
                            t1.get_type(),
                            t2.get_type()
                        ),
                    }),
                }
            }
            Expression::Rem(e1, e2) => {
                let e1_checked = self.check_expression(*e1, module_id, types)?;
                let e2_checked = self.check_expression(*e2, module_id, types)?;

                let (e1_checked, e2_checked) = TypedExpression::align_without_integers(
                    e1_checked, e2_checked,
                )
                .map_err(|(e1, e2)| ErrorInner {
                    span: Some(span),
                    message: format!("Cannot apply `%` to {}, {}", e1.get_type(), e2.get_type()),
                })?;

                match (e1_checked, e2_checked) {
                    (TypedExpression::Uint(e1), TypedExpression::Uint(e2))
                        if e1.get_type() == e2.get_type() =>
                    {
                        Ok((e1 % e2).into())
                    }
                    (t1, t2) => Err(ErrorInner {
                        span: Some(span),

                        message: format!(
                            "Cannot apply `%` to {}, {}",
                            t1.get_type(),
                            t2.get_type()
                        ),
                    }),
                }
            }
            Expression::Pow(e1, e2) => {
                let e1_checked = self.check_expression(*e1, module_id, types)?;
                let e2_checked = self.check_expression(*e2, module_id, types)?;

                let e1_checked = match FieldElementExpression::try_from_typed(e1_checked) {
                    Ok(e) => e.into(),
                    Err(e) => e,
                };
                let e2_checked = match UExpression::try_from_typed(e2_checked, &UBitwidth::B32) {
                    Ok(e) => e.into(),
                    Err(e) => e,
                };

                match (e1_checked, e2_checked) {
                    (TypedExpression::FieldElement(e1), TypedExpression::Uint(e2)) => Ok(
                        TypedExpression::FieldElement(FieldElementExpression::pow(e1, e2)),
                    ),
                    (t1, t2) => Err(ErrorInner {
                        span: Some(span),

                        message: format!(
                            "Expected `field` and `u32`, found {}, {}",
                            t1.get_type(),
                            t2.get_type()
                        ),
                    }),
                }
            }
            Expression::Neg(e) => {
                let e = self.check_expression(*e, module_id, types)?;

                match e {
                    TypedExpression::Int(e) => Ok(IntExpression::neg(e).into()),
                    TypedExpression::FieldElement(e) => {
                        Ok(FieldElementExpression::neg(e).into())
                    }
                    TypedExpression::Uint(e) => Ok((-e).into()),
                    e => Err(ErrorInner {
                        span: Some(span),
                        message: format!(
                            "Unary operator `-` cannot be applied to {} of type {}",
                            e,
                            e.get_type()
                        ),
                    }),
                }
            }
            Expression::Pos(e) => {
                let e = self.check_expression(*e, module_id, types)?;

                match e {
                    TypedExpression::Int(e) => Ok(IntExpression::pos(e).into()),
                    TypedExpression::FieldElement(e) => {
                        Ok(FieldElementExpression::pos(e).into())
                    }
                    TypedExpression::Uint(e) => Ok(UExpression::pos(e).into()),
                    e => Err(ErrorInner {
                        span: Some(span),
                        message: format!(
                            "Unary operator `+` cannot be applied to {} of type {}",
                            e,
                            e.get_type()
                        ),
                    }),
                }
            }
            Expression::Conditional(conditional) => {
                let condition_checked =
                    self.check_expression(*conditional.condition, module_id, types)?;

                if !conditional.consequence_statements.is_empty()
                    || !conditional.alternative_statements.is_empty()
                {
                    return Err(ErrorInner {
                        span: Some(span),
                        message: "Statements are not supported in conditional branches".to_string(),
                    });
                }

                let consequence_checked =
                    self.check_expression(*conditional.consequence, module_id, types)?;
                let alternative_checked =
                    self.check_expression(*conditional.alternative, module_id, types)?;

                let (consequence_checked, alternative_checked) =
                    TypedExpression::align_without_integers(
                        consequence_checked,
                        alternative_checked,
                    )
                    .map_err(|(e1, e2)| ErrorInner {
                        span: Some(span),
                        message: format!("{{consequence}} and {{alternative}} in conditional expression should have the same type, found {}, {}", e1.get_type(), e2.get_type()),
                    })?;

                let kind = match conditional.kind {
                    zokrates_ast::untyped::ConditionalKind::IfElse => {
                        zokrates_ast::typed::ConditionalKind::IfElse
                    }
                    zokrates_ast::untyped::ConditionalKind::Ternary => {
                        zokrates_ast::typed::ConditionalKind::Ternary
                    }
                };

                match condition_checked {
                    TypedExpression::Boolean(condition) => {
                        match (consequence_checked, alternative_checked) {
                            (TypedExpression::FieldElement(consequence), TypedExpression::FieldElement(alternative)) => {
                                Ok(FieldElementExpression::conditional(condition, consequence, alternative, kind).into())
                            },
                            (TypedExpression::Boolean(consequence), TypedExpression::Boolean(alternative)) => {
                                Ok(BooleanExpression::conditional(condition, consequence, alternative, kind).into())
                            },
                            (TypedExpression::Array(consequence), TypedExpression::Array(alternative)) => {
                                Ok(ArrayExpression::conditional(condition, consequence, alternative, kind).into())
                            },
                            (TypedExpression::Struct(consequence), TypedExpression::Struct(alternative)) => {
                                Ok(StructExpression::conditional(condition, consequence, alternative, kind).into())
                            },
                            (TypedExpression::Tuple(consequence), TypedExpression::Tuple(alternative)) => {
                                Ok(TupleExpression::conditional(condition, consequence, alternative, kind).into())
                            },
                            (TypedExpression::Uint(consequence), TypedExpression::Uint(alternative)) => {
                                Ok(UExpression::conditional(condition, consequence, alternative, kind).into())
                            },
                            (TypedExpression::Int(consequence), TypedExpression::Int(alternative)) => {
                                Ok(IntExpression::conditional(condition, consequence, alternative, kind).into())
                            },
                            (c, a) => Err(ErrorInner {
                                span: Some(span),
                                message: format!("{{consequence}} and {{alternative}} in conditional expression should have the same type, found {}, {}", c.get_type(), a.get_type())
                            })
                        }
                    }
                    c => Err(ErrorInner {
                        span: Some(span),
                        message: format!(
                            "{{condition}} should be a boolean, found {}",
                            c.get_type()
                        ),
                    }),
                }
            }
            Expression::FieldConstant(n) => Ok(FieldElementExpression::Value(
                T::try_from(n)
                    .map(ValueExpression::new)
                    .map_err(|_| ErrorInner {
                        span: Some(span),
                        message: format!(
                            "Field constant not in the representable range [{}, {}]",
                            T::min_value(),
                            T::max_value()
                        ),
                    })?,
            ).with_span(span)
            .into()),
<<<<<<< HEAD
            Expression::U8Constant(n) => Ok(UExpression::from_value(n.into()).annotate(8).with_span(span).into()),
            Expression::U16Constant(n) => Ok(UExpression::from_value(n.into()).annotate(16).with_span(span).into()),
            Expression::U32Constant(n) => Ok(UExpression::from_value(n.into()).annotate(32).with_span(span).into()),
            Expression::U64Constant(n) => Ok(UExpression::from_value(n.into()).annotate(64).with_span(span).into()),
            Expression::FunctionCall(fun_id_expression, generics, arguments) => self
=======
            Expression::U8Constant(n) => Ok(UExpression::value(n.into()).annotate(8).with_span(span).into()),
            Expression::U16Constant(n) => Ok(UExpression::value(n.into()).annotate(16).with_span(span).into()),
            Expression::U32Constant(n) => Ok(UExpression::value(n.into()).annotate(32).with_span(span).into()),
            Expression::U64Constant(n) => Ok(UExpression::value(n.into()).annotate(64).with_span(span).into()),
            Expression::FunctionCall(box fun_id_expression, generics, arguments) => self
>>>>>>> 7ba959cf
                .check_function_call_expression(
                    *fun_id_expression,
                    generics,
                    arguments,
                    None,
                    module_id,
                    types,
                ),
            Expression::Lt(e1, e2) => {
                let e1_checked = self.check_expression(*e1, module_id, types)?;
                let e2_checked = self.check_expression(*e2, module_id, types)?;

                let (e1_checked, e2_checked) = TypedExpression::align_without_integers(
                    e1_checked, e2_checked,
                )
                .map_err(|(e1, e2)| ErrorInner {
                    span: Some(span),
                    message: format!(
                        "Cannot compare {} of type {} to {} of type {}",
                        e1,
                        e1.get_type(),
                        e2,
                        e2.get_type()
                    ),
                })?;

                match (e1_checked, e2_checked) {
                    (TypedExpression::FieldElement(e1), TypedExpression::FieldElement(e2)) => {
                        Ok(BooleanExpression::field_lt(e1, e2).into())
                    }
                    (TypedExpression::Uint(e1), TypedExpression::Uint(e2)) => {
                        if e1.get_type() == e2.get_type() {
                            Ok(BooleanExpression::uint_lt(e1, e2).into())
                        } else {
                            Err(ErrorInner {
                                span: Some(span),
                                message: format!(
                                    "Cannot compare {} of type {} to {} of type {}",
                                    e1,
                                    e1.get_type(),
                                    e2,
                                    e2.get_type()
                                ),
                            })
                        }
                    }
                    (e1, e2) => Err(ErrorInner {
                        span: Some(span),
                        message: format!(
                            "Cannot compare {} of type {} to {} of type {}",
                            e1,
                            e1.get_type(),
                            e2,
                            e2.get_type()
                        ),
                    }),
                }
            }
            Expression::Le(e1, e2) => {
                let e1_checked = self.check_expression(*e1, module_id, types)?;
                let e2_checked = self.check_expression(*e2, module_id, types)?;

                let (e1_checked, e2_checked) = TypedExpression::align_without_integers(
                    e1_checked, e2_checked,
                )
                .map_err(|(e1, e2)| ErrorInner {
                    span: Some(span),
                    message: format!(
                        "Cannot compare {} of type {} to {} of type {}",
                        e1,
                        e1.get_type(),
                        e2,
                        e2.get_type()
                    ),
                })?;

                match (e1_checked, e2_checked) {
                    (TypedExpression::FieldElement(e1), TypedExpression::FieldElement(e2)) => {
                        Ok(BooleanExpression::field_le(e1, e2).into())
                    }
                    (TypedExpression::Uint(e1), TypedExpression::Uint(e2)) => {
                        if e1.get_type() == e2.get_type() {
                            Ok(BooleanExpression::uint_le(e1, e2).into())
                        } else {
                            Err(ErrorInner {
                                span: Some(span),
                                message: format!(
                                    "Cannot compare {} of type {} to {} of type {}",
                                    e1,
                                    e1.get_type(),
                                    e2,
                                    e2.get_type()
                                ),
                            })
                        }
                    }
                    (e1, e2) => Err(ErrorInner {
                        span: Some(span),
                        message: format!(
                            "Cannot compare {} of type {} to {} of type {}",
                            e1,
                            e1.get_type(),
                            e2,
                            e2.get_type()
                        ),
                    }),
                }
            }
            Expression::Eq(e1, e2) => {
                let e1_checked = self.check_expression(*e1, module_id, types)?;
                let e2_checked = self.check_expression(*e2, module_id, types)?;

                let (e1_checked, e2_checked) = TypedExpression::align_without_integers(
                    e1_checked, e2_checked,
                )
                .map_err(|(e1, e2)| ErrorInner {
                    span: Some(span),
                    message: format!(
                        "Cannot compare {} of type {} to {} of type {}",
                        e1,
                        e1.get_type(),
                        e2,
                        e2.get_type()
                    ),
                })?;

                match (e1_checked, e2_checked) {
                    (TypedExpression::FieldElement(e1), TypedExpression::FieldElement(e2)) => {
                        Ok(BooleanExpression::field_eq(e1, e2).into())
                    }
                    (TypedExpression::Boolean(e1), TypedExpression::Boolean(e2)) => {
                        Ok(BooleanExpression::bool_eq(e1, e2).into())
                    }
                    (TypedExpression::Array(e1), TypedExpression::Array(e2)) => {
                        Ok(BooleanExpression::array_eq(e1, e2).into())
                    }
                    (TypedExpression::Struct(e1), TypedExpression::Struct(e2)) => {
                        Ok(BooleanExpression::struct_eq(e1, e2).into())
                    }
                    (TypedExpression::Tuple(e1), TypedExpression::Tuple(e2)) => {
                        Ok(BooleanExpression::tuple_eq(e1, e2).into())
                    }
                    (TypedExpression::Uint(e1), TypedExpression::Uint(e2))
                        if e1.get_type() == e2.get_type() =>
                    {
                        Ok(BooleanExpression::uint_eq(e1, e2).into())
                    }
                    (e1, e2) => Err(ErrorInner {
                        span: Some(span),
                        message: format!(
                            "Cannot compare {} of type {} to {} of type {}",
                            e1,
                            e1.get_type(),
                            e2,
                            e2.get_type()
                        ),
                    }),
                }
            }
            Expression::Ge(e1, e2) => {
                let e1_checked = self.check_expression(*e1, module_id, types)?;
                let e2_checked = self.check_expression(*e2, module_id, types)?;

                let (e1_checked, e2_checked) = TypedExpression::align_without_integers(
                    e1_checked, e2_checked,
                )
                .map_err(|(e1, e2)| ErrorInner {
                    span: Some(span),
                    message: format!(
                        "Cannot compare {} of type {} to {} of type {}",
                        e1,
                        e1.get_type(),
                        e2,
                        e2.get_type()
                    ),
                })?;

                match (e1_checked, e2_checked) {
                    (TypedExpression::FieldElement(e1), TypedExpression::FieldElement(e2)) => {
                        Ok(BooleanExpression::field_ge(e1, e2).into())
                    }
                    (TypedExpression::Uint(e1), TypedExpression::Uint(e2)) => {
                        if e1.get_type() == e2.get_type() {
                            Ok(BooleanExpression::uint_ge(e1, e2).into())
                        } else {
                            Err(ErrorInner {
                                span: Some(span),
                                message: format!(
                                    "Cannot compare {} of type {} to {} of type {}",
                                    e1,
                                    e1.get_type(),
                                    e2,
                                    e2.get_type()
                                ),
                            })
                        }
                    }
                    (e1, e2) => Err(ErrorInner {
                        span: Some(span),
                        message: format!(
                            "Cannot compare {} of type {} to {} of type {}",
                            e1,
                            e1.get_type(),
                            e2,
                            e2.get_type()
                        ),
                    }),
                }
            }
            Expression::Gt(e1, e2) => {
                let e1_checked = self.check_expression(*e1, module_id, types)?;
                let e2_checked = self.check_expression(*e2, module_id, types)?;

                let (e1_checked, e2_checked) = TypedExpression::align_without_integers(
                    e1_checked, e2_checked,
                )
                .map_err(|(e1, e2)| ErrorInner {
                    span: Some(span),
                    message: format!(
                        "Cannot compare {} of type {} to {} of type {}",
                        e1,
                        e1.get_type(),
                        e2,
                        e2.get_type()
                    ),
                })?;

                match (e1_checked, e2_checked) {
                    (TypedExpression::FieldElement(e1), TypedExpression::FieldElement(e2)) => {
                        Ok(BooleanExpression::field_gt(e1, e2).into())
                    }
                    (TypedExpression::Uint(e1), TypedExpression::Uint(e2)) => {
                        if e1.get_type() == e2.get_type() {
                            Ok(BooleanExpression::uint_gt(e1, e2).into())
                        } else {
                            Err(ErrorInner {
                                span: Some(span),
                                message: format!(
                                    "Cannot compare {} of type {} to {} of type {}",
                                    e1,
                                    e1.get_type(),
                                    e2,
                                    e2.get_type()
                                ),
                            })
                        }
                    }
                    (e1, e2) => Err(ErrorInner {
                        span: Some(span),
                        message: format!(
                            "Cannot compare {} of type {} to {} of type {}",
                            e1,
                            e1.get_type(),
                            e2,
                            e2.get_type()
                        ),
                    }),
                }
            }
            Expression::Select(array, index) => {
                let array = self.check_expression(*array, module_id, types)?;

                match *index {
                    RangeOrExpression::Range(r) => {
                        match array {
                            TypedExpression::Array(array) => {
                                let array_size = array.size();

                                let inner_type = array.inner_type().clone();

                                // check that the bounds are valid expressions
                                let from = r
                                    .value
                                    .from
                                    .map(|e| self.check_expression(e, module_id, types))
                                    .unwrap_or_else(|| Ok(UExpression::from(0u32).into()))?;

                                let to = r
                                    .value
                                    .to
                                    .map(|e| self.check_expression(e, module_id, types))
                                    .unwrap_or_else(|| Ok(array_size.clone().into()))?;

                                let from = UExpression::try_from_typed(from, &UBitwidth::B32).map_err(|e| ErrorInner {
                                                    span: Some(span),
                                                    message: format!(
                                                        "Expected the lower bound of the range to be a u32, found {} of type {}",
                                                        e,
                                                        e.get_type()
                                                    ),
                                                })?;

                                let to = UExpression::try_from_typed(to, &UBitwidth::B32).map_err(|e| ErrorInner {
                                                    span: Some(span),
                                                    message: format!(
                                                        "Expected the upper bound of the range to be a u32, found {} of type {}",
                                                        e,
                                                        e.get_type()
                                                    ),
                                                })?;

                                Ok(ArrayExpressionInner::Slice(
                                    SliceExpression::new(
                                    array,
                                    from.clone(),
                                    to.clone(),
                                    ))
                                .annotate(ArrayType::new(inner_type, UExpression::floor_sub(to, from)))
                                .into())
                            }
                            e => Err(ErrorInner {
                                span: Some(span),
                                message: format!(
                                    "Cannot access slice of expression {} of type {}",
                                    e,
                                    e.get_type(),
                                ),
                            }),
                        }
                    }
                    RangeOrExpression::Expression(index) => {
                        let index = self.check_expression(index, module_id, types)?;

                        let index =
                            UExpression::try_from_typed(index, &UBitwidth::B32).map_err(|e| {
                                ErrorInner {
                                    span: Some(span),
                                    message: format!(
                                        "Expected index to be of type u32, found {}",
                                        e
                                    ),
                                }
                            })?;

                        match array {
                            TypedExpression::Array(a) => {
                                match a.inner_type().clone() {
                                    Type::FieldElement => {
                                        Ok(FieldElementExpression::select(a, index).into())
                                    }
                                    Type::Uint(..) => Ok(UExpression::select(a, index).into()),
                                    Type::Boolean => Ok(BooleanExpression::select(a, index).into()),
                                    Type::Array(..) => Ok(ArrayExpression::select(a, index).into()),
                                    Type::Struct(..) => Ok(StructExpression::select(a, index).into()),
                                    Type::Tuple(..) => Ok(TupleExpression::select(a, index).into()),
                                    Type::Int => unreachable!(),
                                }
                            }
                            a => Err(ErrorInner {
                                span: Some(span),
                                message: format!(
                                    "Cannot access element at index {} of type {} on expression {} of type {}",
                                    index,
                                    index.get_type(),
                                    a,
                                    a.get_type()
                                ),
                            }),
                        }
                    }
                }
            }
            Expression::Element(e, index) => {
                let e = self.check_expression(*e, module_id, types)?;
                match e {
                    TypedExpression::Tuple(t) => {
                        let ty = t.ty().elements.get(index as usize);

                        match ty {
                            Some(ty) => match ty {
                                Type::Int => unreachable!(),
                                Type::FieldElement => {
                                    Ok(FieldElementExpression::element(t, index).into())
                                }
                                Type::Boolean => Ok(BooleanExpression::element(t, index).into()),
                                Type::Uint(..) => Ok(UExpression::element(t, index).into()),
                                Type::Array(..) => Ok(ArrayExpression::element(t, index).into()),
                                Type::Struct(..) => Ok(StructExpression::element(t, index).into()),
                                Type::Tuple(..) => Ok(TupleExpression::element(t, index).into()),
                            },
                            None => Err(ErrorInner {
                                span: Some(span),
                                message: format!(
                                    "Tuple of size {} cannot be accessed at index {}",
                                    t.ty().elements.len(),
                                    index
                                ),
                            }),
                        }
                    }
                    e => Err(ErrorInner {
                        span: Some(span),
                        message: format!(
                            "Cannot access tuple element {} on expression of type {}",
                            index,
                            e.get_type()
                        ),
                    }),
                }
            }
            Expression::Member(e, id) => {
                let e = self.check_expression(*e, module_id, types)?;

                match e {
                    TypedExpression::Struct(s) => {
                        // check that the struct has that field and return the type if it does
                        let ty = s.ty().iter().find(|m| m.id == *id).map(|m| *m.ty.clone());

                        match ty {
                            Some(ty) => match ty {
                                Type::Int => unreachable!(),
                                Type::FieldElement => {
                                    Ok(FieldElementExpression::member(s, id.to_string()).into())
                                }
                                Type::Boolean => {
                                    Ok(BooleanExpression::member(s, id.to_string()).into())
                                }
                                Type::Uint(..) => Ok(UExpression::member(s, id.to_string()).into()),
                                Type::Array(..) => {
                                    Ok(ArrayExpression::member(s, id.to_string()).into())
                                }
                                Type::Struct(..) => {
                                    Ok(StructExpression::member(s, id.to_string()).into())
                                }
                                Type::Tuple(..) => {
                                    Ok(TupleExpression::member(s, id.to_string()).into())
                                }
                            },
                            None => Err(ErrorInner {
                                span: Some(span),
                                message: format!(
                                    "{} {{{}}} doesn't have member {}",
                                    s.get_type(),
                                    s.ty()
                                        .members
                                        .iter()
                                        .map(|m| format!("{}: {}", m.id, m.ty))
                                        .collect::<Vec<_>>()
                                        .join(", "),
                                    id,
                                ),
                            }),
                        }
                    }
                    e => Err(ErrorInner {
                        span: Some(span),
                        message: format!(
                            "Cannot access member {} on expression of type {}",
                            id,
                            e.get_type()
                        ),
                    }),
                }
            }
            Expression::InlineArray(expressions_or_spreads) => {
                // check each expression, getting its type
                let mut expressions_or_spreads_checked = vec![];
                for e in expressions_or_spreads {
                    let e_checked = self.check_spread_or_expression(e, module_id, types)?;
                    expressions_or_spreads_checked.push(e_checked);
                }

                if expressions_or_spreads_checked.is_empty() {
                    return Err(ErrorInner {
                        span: Some(span),
                        message: "Empty arrays are not allowed".to_string(),
                    });
                }

                // we infer the inner type to be the type of the first non-integer element
                // if there was no such element, then the array only has integers and we use that as the inner type
                let inferred_type = expressions_or_spreads_checked
                    .iter()
                    .filter_map(|e| match e.get_type() {
                        (Type::Int, _) => None,
                        (t, _) => Some(t),
                    })
                    .next()
                    .unwrap_or(Type::Int);

                let unwrapped_expressions_or_spreads = match inferred_type.clone() {
                    Type::Int => expressions_or_spreads_checked,
                    t => {
                        let target_array_ty =
                            ArrayType::new(t, UExpression::value(0).annotate(UBitwidth::B32));

                        expressions_or_spreads_checked
                            .into_iter()
                            .map(|e| {
                                TypedExpressionOrSpread::align_to_type(e, &target_array_ty).map_err(
                                    |(e, ty)| ErrorInner {
                                        span: Some(span),
                                        message: format!("Expected {} to have type {}", e, ty,),
                                    },
                                )
                            })
                            .collect::<Result<Vec<_>, _>>()?
                    }
                };

                // the size of the inline array is the sum of the size of its elements. However expressed as a u32 expression,
                // this value can be an tree of height n in the worst case, with n the size of the array (if all elements are
                // simple values and not spreads, 1 + 1 + 1 + ... 1)
                // To avoid that, we compute 2 sizes: the sum of all constant sizes as an u32 expression, and the
                // sum of all non constant sizes as a u32 number. We then return the sum of the two as a u32 expression.
                // `1 + 1 + ... + 1` is reduced to a single expression, which prevents this blowup

                let size: UExpression<'ast, T> = unwrapped_expressions_or_spreads
                    .iter()
                    .map(|e| e.size())
                    .fold(None, |acc, e| match acc {
                        Some((c_acc, e_acc)) => match e.as_inner() {
                            UExpressionInner::Value(e) => Some(((c_acc + e.value as u32), e_acc)),
                            _ => Some((c_acc, e_acc + e)),
                        },
                        None => match e.as_inner() {
                            UExpressionInner::Value(e) => Some((e.value as u32, 0u32.into())),
                            _ => Some((0u32, e)),
                        },
                    })
                    .map(|(c_size, e_size)| e_size + c_size.into())
                    .unwrap_or_else(|| 0u32.into());

                Ok(
<<<<<<< HEAD
                    ArrayExpression::from_value(unwrapped_expressions_or_spreads)
                        .annotate(ArrayType::new(inferred_type, size))
=======
                    ArrayExpression::value(unwrapped_expressions_or_spreads)
                        .annotate(inferred_type, size)
>>>>>>> 7ba959cf
                        .into(),
                )
            }
            Expression::InlineTuple(elements) => {
                let elements: Vec<_> = elements
                    .into_iter()
                    .map(|e| self.check_expression(e, module_id, types))
                    .collect::<Result<_, _>>()?;
                let ty = TupleType::new(elements.iter().map(|e| e.get_type()).collect());
                Ok(TupleExpression::value(elements).annotate(ty).into())
            }
            Expression::ArrayInitializer(e, count) => {
                let e = self.check_expression(*e, module_id, types)?;
                let ty = e.get_type();

                let count = self.check_expression(*count, module_id, types)?;

                let count = UExpression::try_from_typed(count, &UBitwidth::B32).map_err(|e| {
                    ErrorInner {
                        span: Some(span),
                        message: format!(
                            "Expected array initializer count to be a u32, found {} of type {}",
                            e,
                            e.get_type(),
                        ),
                    }
                })?;

                Ok(ArrayExpressionInner::Repeat(RepeatExpression::new(e, count.clone()))
                    .annotate(ArrayType::new(ty, count))
                    .into())
            }
            Expression::InlineStruct(id, inline_members) => {
                let ty = match types.get(module_id).unwrap().get(&id).cloned() {
                    None => Err(ErrorInner {
                        span: Some(span),
                        message: format!("Undefined type `{}`", id),
                    }),
                    Some(ty) => Ok(ty),
                }?;

                let mut declared_struct_type = match ty.ty {
                    DeclarationType::Struct(struct_type) => struct_type,
                    _ => unreachable!(),
                };

                declared_struct_type.generics = (0..declared_struct_type.generics.len())
                    .map(|index| {
                        Some(DeclarationConstant::Generic(
                            GenericIdentifier::without_name().with_index(index),
                        ))
                    })
                    .collect();

                // check that we provided the required number of values
                if declared_struct_type.members_count() != inline_members.len() {
                    return Err(ErrorInner {
                        span: Some(span),
                        message: format!(
                            "Inline struct {} does not match {} {{{}}}",
                            Expression::InlineStruct(id, inline_members),
                            declared_struct_type,
                            declared_struct_type
                                .members
                                .iter()
                                .map(|m| format!("{}: {}", m.id, m.ty))
                                .collect::<Vec<_>>()
                                .join(", ")
                        ),
                    });
                }

                // check that the mapping of values matches the expected type
                // put the value into a map, pick members from this map following declared members, and try to parse them

                let mut inline_members_map = inline_members
                    .clone()
                    .into_iter()
                    .map(|(id, v)| (id.to_string(), v))
                    .collect::<BTreeMap<_, _>>();

                let inferred_values = declared_struct_type
                    .iter()
                    .map(
                        |member| match inline_members_map.remove(member.id.as_str()) {
                            Some(value) => {
                                let expression_checked =
                                    self.check_expression(value, module_id, types)?;

                                let expression_checked =
                                    TypedExpression::align_to_type(expression_checked, &*member.ty)
                                        .map_err(|e| ErrorInner {
                                            span: Some(span),
                                            message: format!(
                                        "Member {} of struct {} has type {}, found {} of type {}",
                                        member.id,
                                        id.clone(),
                                        e.1,
                                        e.0,
                                        e.0.get_type(),
                                    ),
                                        })?;

                                Ok(expression_checked)
                            }
                            None => Err(ErrorInner {
                                span: Some(span),
                                message: format!(
                                    "Member {} of struct {} {{{}}} not found in value {}",
                                    member.id,
                                    declared_struct_type,
                                    declared_struct_type
                                        .members
                                        .iter()
                                        .map(|m| format!("{}: {}", m.id, m.ty))
                                        .collect::<Vec<_>>()
                                        .join(", "),
                                    Expression::InlineStruct(id.clone(), inline_members.clone()),
                                ),
                            }),
                        },
                    )
                    .collect::<Result<Vec<_>, _>>()?;

                let mut generics_map = GGenericsAssignment::default();

                let members = declared_struct_type
                    .iter()
                    .zip(inferred_values.iter())
                    .map(|(m, v)| {
                        if !check_type(&m.ty, &v.get_type(), &mut generics_map) {
                            Err(ErrorInner {
                                span: Some(span),
                                message: format!(
                                    "Value `{}` doesn't match the expected type `{}` because of conflict in generic values",
                                    Expression::InlineStruct(id.clone(), inline_members.clone()),
                                    declared_struct_type
                                ),
                            })
                        } else {
                            Ok(StructMember::new(m.id.clone(), v.get_type().clone()))
                        }
                    })
                    .collect::<Result<Vec<_>, _>>()?;

                let generics = generics_map.0.values().cloned().map(Some).collect();

                let inferred_struct_type = StructType {
                    canonical_location: declared_struct_type.canonical_location.clone(),
                    location: declared_struct_type.location,
                    generics,
                    members,
                };

                Ok(StructExpression::value(inferred_values)
                    .annotate(inferred_struct_type)
                    .into())
            }
            Expression::And(e1, e2) => {
                let e1_checked = self.check_expression(*e1, module_id, types)?;
                let e2_checked = self.check_expression(*e2, module_id, types)?;

                let (e1_checked, e2_checked) = TypedExpression::align_without_integers(
                    e1_checked, e2_checked,
                )
                .map_err(|(e1, e2)| ErrorInner {
                    span: Some(span),
                    message: format!(
                        "Cannot apply boolean operators to {} and {}",
                        e1.get_type(),
                        e2.get_type()
                    ),
                })?;

                match (e1_checked, e2_checked) {
                    (TypedExpression::Int(e1), TypedExpression::Int(e2)) => {
                        Ok(IntExpression::and(e1, e2).into())
                    }
                    (TypedExpression::Boolean(e1), TypedExpression::Boolean(e2)) => {
                        Ok(BooleanExpression::bitand(e1, e2).into())
                    }
                    (e1, e2) => Err(ErrorInner {
                        span: Some(span),

                        message: format!(
                            "Cannot apply boolean operators to {} and {}",
                            e1.get_type(),
                            e2.get_type()
                        ),
                    }),
                }
            }
            Expression::Or(e1, e2) => {
                let e1_checked = self.check_expression(*e1, module_id, types)?;
                let e2_checked = self.check_expression(*e2, module_id, types)?;
                match (e1_checked, e2_checked) {
                    (TypedExpression::Boolean(e1), TypedExpression::Boolean(e2)) => {
                        Ok(BooleanExpression::bitor(e1, e2).into())
                    }
                    (e1, e2) => Err(ErrorInner {
                        span: Some(span),
                        message: format!(
                            "Cannot apply `||` to {}, {}",
                            e1.get_type(),
                            e2.get_type()
                        ),
                    }),
                }
            }
            Expression::LeftShift(e1, e2) => {
                let e1 = self.check_expression(*e1, module_id, types)?;
                let e2 = self.check_expression(*e2, module_id, types)?;

                let e2 =
                    UExpression::try_from_typed(e2, &UBitwidth::B32).map_err(|e| ErrorInner {
                        span: Some(span),
                        message: format!(
                            "Expected the left shift right operand to have type `u32`, found {}",
                            e
                        ),
                    })?;

                match e1 {
                    TypedExpression::Int(e1) => Ok(IntExpression::left_shift(e1, e2).into()),
                    TypedExpression::Uint(e1) => Ok(UExpression::left_shift(e1, e2).into()),
                    TypedExpression::FieldElement(e1) => {
                        Ok(FieldElementExpression::left_shift(e1, e2).into())
                    }
                    e1 => Err(ErrorInner {
                        span: Some(span),
                        message: format!(
                            "Cannot left-shift {} by {}",
                            e1.get_type(),
                            e2.get_type()
                        ),
                    }),
                }
            }
            Expression::RightShift(e1, e2) => {
                let e1 = self.check_expression(*e1, module_id, types)?;
                let e2 = self.check_expression(*e2, module_id, types)?;

                let e2 =
                    UExpression::try_from_typed(e2, &UBitwidth::B32).map_err(|e| ErrorInner {
                        span: Some(span),
                        message: format!(
                            "Expected the right shift right operand to be of type `u32`, found {}",
                            e
                        ),
                    })?;

                match e1 {
                    TypedExpression::Int(e1) => {
                        Ok(IntExpression::right_shift(e1, e2).into())
                    }
                    TypedExpression::Uint(e1) => Ok(UExpression::right_shift(e1, e2).into()),
                    TypedExpression::FieldElement(e1) => {
                        Ok(FieldElementExpression::right_shift(e1, e2).into())
                    }
                    e1 => Err(ErrorInner {
                        span: Some(span),
                        message: format!(
                            "Cannot right-shift {} by {}",
                            e1.get_type(),
                            e2.get_type()
                        ),
                    }),
                }
            }
            Expression::BitOr(e1, e2) => {
                let e1_checked = self.check_expression(*e1, module_id, types)?;
                let e2_checked = self.check_expression(*e2, module_id, types)?;

                let (e1_checked, e2_checked) = TypedExpression::align_without_integers(
                    e1_checked, e2_checked,
                )
                .map_err(|(e1, e2)| ErrorInner {
                    span: Some(span),
                    message: format!("Cannot apply `|` to {}, {}", e1.get_type(), e2.get_type()),
                })?;

                match (e1_checked, e2_checked) {
                    (TypedExpression::Int(e1), TypedExpression::Int(e2)) => {
                        Ok(IntExpression::or(e1, e2).into())
                    }
                    (TypedExpression::FieldElement(e1), TypedExpression::FieldElement(e2)) => {
                        Ok(FieldElementExpression::bitor(e1, e2).into())
                    }
                    (TypedExpression::Uint(e1), TypedExpression::Uint(e2))
                        if e1.bitwidth() == e2.bitwidth() =>
                    {
                        Ok(UExpression::or(e1, e2).into())
                    }
                    (e1, e2) => Err(ErrorInner {
                        span: Some(span),
                        message: format!(
                            "Cannot apply `|` to {}, {}",
                            e1.get_type(),
                            e2.get_type()
                        ),
                    }),
                }
            }
            Expression::BitAnd(e1, e2) => {
                let e1_checked = self.check_expression(*e1, module_id, types)?;
                let e2_checked = self.check_expression(*e2, module_id, types)?;

                let (e1_checked, e2_checked) = TypedExpression::align_without_integers(
                    e1_checked, e2_checked,
                )
                .map_err(|(e1, e2)| ErrorInner {
                    span: Some(span),
                    message: format!("Cannot apply `&` to {}, {}", e1.get_type(), e2.get_type()),
                })?;

                match (e1_checked, e2_checked) {
                    (TypedExpression::Int(e1), TypedExpression::Int(e2)) => {
                        Ok(IntExpression::and(e1, e2).into())
                    }
                    (TypedExpression::FieldElement(e1), TypedExpression::FieldElement(e2)) => {
                        Ok(FieldElementExpression::bitand(e1, e2).into())
                    }
                    (TypedExpression::Uint(e1), TypedExpression::Uint(e2))
                        if e1.bitwidth() == e2.bitwidth() =>
                    {
                        Ok(UExpression::and(e1, e2).into())
                    }
                    (e1, e2) => Err(ErrorInner {
                        span: Some(span),
                        message: format!(
                            "Cannot apply `&` to {}, {}",
                            e1.get_type(),
                            e2.get_type()
                        ),
                    }),
                }
            }
            Expression::BitXor(e1, e2) => {
                let e1_checked = self.check_expression(*e1, module_id, types)?;
                let e2_checked = self.check_expression(*e2, module_id, types)?;

                let (e1_checked, e2_checked) = TypedExpression::align_without_integers(
                    e1_checked, e2_checked,
                )
                .map_err(|(e1, e2)| ErrorInner {
                    span: Some(span),
                    message: format!("Cannot apply `^` to {}, {}", e1.get_type(), e2.get_type()),
                })?;

                match (e1_checked, e2_checked) {
                    (TypedExpression::Int(e1), TypedExpression::Int(e2)) => {
                        Ok(IntExpression::xor(e1, e2).into())
                    }
                    (TypedExpression::FieldElement(e1), TypedExpression::FieldElement(e2)) => {
                        Ok(FieldElementExpression::bitxor(e1, e2).into())
                    }
                    (TypedExpression::Uint(e1), TypedExpression::Uint(e2))
                        if e1.bitwidth() == e2.bitwidth() =>
                    {
                        Ok(UExpression::xor(e1, e2).into())
                    }
                    (e1, e2) => Err(ErrorInner {
                        span: Some(span),
                        message: format!(
                            "Cannot apply `^` to {}, {}",
                            e1.get_type(),
                            e2.get_type()
                        ),
                    }),
                }
            }
            Expression::Not(e) => {
                let e_checked = self.check_expression(*e, module_id, types)?;
                match e_checked {
                    TypedExpression::Int(e) => Ok(IntExpression::not(e).into()),
                    TypedExpression::Boolean(e) => Ok(BooleanExpression::not(e).into()),
                    TypedExpression::Uint(e) => Ok((!e).into()),
                    e => Err(ErrorInner {
                        span: Some(span),
                        message: format!("Cannot negate {}", e.get_type()),
                    }),
                }
            }
        }.map(|e| e.with_span(span))
    }

    fn insert_into_scope<I: Clone + Into<SourceIdentifier<'ast>>>(
        &mut self,
        id: I,
        ty: Type<'ast, T>,
        is_mutable: bool,
    ) -> bool {
        let info = IdentifierInfo {
            id: self.id_in_this_scope(id.clone()),
            ty,
            is_mutable,
        };
        self.scope.insert(id, info)
    }

    fn find_functions(
        &self,
        query: &FunctionQuery<'ast, T>,
    ) -> Vec<DeclarationFunctionKey<'ast, T>> {
        query.match_funcs(&self.functions)
    }

    fn enter_scope(&mut self) {
        self.scope.enter();
    }

    fn exit_scope(&mut self) {
        self.scope.exit();
    }
}

#[cfg(test)]
mod tests {
    use super::*;

    use lazy_static::lazy_static;
    use zokrates_ast::typed;
    use zokrates_ast::untyped;
    use zokrates_field::Bn128Field;

    lazy_static! {
        static ref MODULE_ID: OwnedModuleId = OwnedModuleId::default();
    }
    mod constants {
        use super::*;

        #[test]
        fn field_in_range() {
            // The value of `P - 1` is a valid field literal
            let expr = Expression::FieldConstant(Bn128Field::max_value().to_biguint()).mock();
            assert!(Checker::<Bn128Field>::default()
                .check_expression(expr, &MODULE_ID, &TypeMap::new())
                .is_ok());
        }

        #[test]
        fn field_overflow() {
            // the value of `P` is an invalid field literal
            let value = Bn128Field::max_value().to_biguint().add(1u32);
            let expr = Expression::FieldConstant(value).mock();

            assert!(Checker::<Bn128Field>::default()
                .check_expression(expr, &MODULE_ID, &TypeMap::new())
                .is_err());
        }
    }

    mod array {
        use super::*;
        use num_bigint::BigUint;

        #[test]
        fn element_type_mismatch() {
            // having different types in an array isn't allowed
            // in the case of arrays, lengths do *not* have to match, as at this point they can be
            // generic, so we cannot tell yet
            let types = TypeMap::new();

            // [3, true]
            let a = Expression::InlineArray(vec![
                Expression::IntConstant(3usize.into()).mock().into(),
                Expression::BooleanConstant(true).mock().into(),
            ])
            .mock();
            assert!(Checker::<Bn128Field>::default()
                .check_expression(a, &MODULE_ID, &types)
                .is_err());

            // [[0f], [0f, 0f]]
            // accepted at this stage, as we do not check array lengths (as they can be variable)
            let a = Expression::InlineArray(vec![
                Expression::InlineArray(vec![Expression::FieldConstant(BigUint::from(0u32))
                    .mock()
                    .into()])
                .mock()
                .into(),
                Expression::InlineArray(vec![
                    Expression::FieldConstant(BigUint::from(0u32)).mock().into(),
                    Expression::FieldConstant(BigUint::from(0u32)).mock().into(),
                ])
                .mock()
                .into(),
            ])
            .mock();
            assert!(Checker::<Bn128Field>::default()
                .check_expression(a, &MODULE_ID, &types)
                .is_ok());

            // [[0f], true]
            let a = Expression::InlineArray(vec![
                Expression::InlineArray(vec![Expression::FieldConstant(BigUint::from(0u32))
                    .mock()
                    .into()])
                .mock()
                .into(),
                Expression::InlineArray(vec![Expression::BooleanConstant(true).mock().into()])
                    .mock()
                    .into(),
            ])
            .mock();
            assert!(Checker::<Bn128Field>::default()
                .check_expression(a, &MODULE_ID, &types)
                .is_err());
        }
    }

    /// Helper function to create: () { return; }
    fn function0() -> FunctionNode<'static> {
        let statements = vec![Statement::Return(None).mock()];

        let arguments = vec![];

        let signature = UnresolvedSignature::new();

        Function {
            arguments,
            statements,
            signature,
        }
        .mock()
    }

    /// Helper function to create: (field a) { return; }
    fn function1() -> FunctionNode<'static> {
        let statements = vec![Statement::Return(None).mock()];

        let arguments = vec![untyped::Parameter::new(
            untyped::Variable::immutable("a", UnresolvedType::FieldElement.mock()).mock(),
            None,
        )
        .mock()];

        let signature =
            UnresolvedSignature::new().inputs(vec![UnresolvedType::FieldElement.mock()]);

        Function {
            arguments,
            statements,
            signature,
        }
        .mock()
    }

    mod symbols {
        use super::*;

        fn struct0() -> StructDefinitionNode<'static> {
            StructDefinition {
                generics: vec![],
                fields: vec![],
            }
            .mock()
        }

        fn struct1() -> StructDefinitionNode<'static> {
            StructDefinition {
                generics: vec![],
                fields: vec![StructDefinitionField {
                    id: "foo",
                    ty: UnresolvedType::FieldElement.mock(),
                }
                .mock()],
            }
            .mock()
        }

        #[test]
        fn unifier() {
            // the unifier should only accept either a single type or many functions of different signatures for each symbol

            let mut unifier = SymbolUnifier::<Bn128Field>::default();

            // the `foo` type
            assert!(unifier.insert_type("foo"));
            // the `foo` type annot be declared a second time
            assert!(!unifier.insert_type("foo"));
            // the `foo` function cannot be declared as the name is already taken by a type
            assert!(!unifier.insert_function("foo", DeclarationSignature::new()));
            // the `bar` type
            assert!(unifier.insert_function("bar", DeclarationSignature::new()));
            // a second `bar` function of the same signature cannot be declared
            assert!(!unifier.insert_function("bar", DeclarationSignature::new()));
            // a second `bar` function of a different signature can be declared
            assert!(unifier.insert_function(
                "bar",
                DeclarationSignature::new().inputs(vec![DeclarationType::FieldElement])
            ));
            // a second `bar` function with a generic parameter, which *could* conflict with an existing one should not be allowed
            assert!(!unifier.insert_function(
                "bar",
                DeclarationSignature::new()
                    .generics(vec![Some(
                        GenericIdentifier::with_name("K").with_index(0).into()
                    )])
                    .inputs(vec![DeclarationType::FieldElement])
            ));
            // a `bar` function with a different signature
            assert!(unifier.insert_function(
                "bar",
                DeclarationSignature::new()
                    .generics(vec![Some(
                        GenericIdentifier::with_name("K").with_index(0).into()
                    )])
                    .inputs(vec![DeclarationType::array((
                        DeclarationType::FieldElement,
                        GenericIdentifier::with_name("K").with_index(0)
                    ))])
            ));
            // a `bar` function with an equivalent signature, just renaming generic parameters
            assert!(!unifier.insert_function(
                "bar",
                DeclarationSignature::new()
                    .generics(vec![Some(
                        GenericIdentifier::with_name("L").with_index(0).into()
                    )])
                    .inputs(vec![DeclarationType::array((
                        DeclarationType::FieldElement,
                        GenericIdentifier::with_name("L").with_index(0)
                    ))])
            ));
            // a `bar` type isn't allowed as the name is already taken by at least one function
            assert!(!unifier.insert_type("bar"));
        }

        #[test]
        fn imported_function() {
            // foo.zok
            // def main() {
            //   return;
            // }

            // bar.zok
            // from "./foo.zok" import main;

            // after semantic check, `bar` should import a checked function

            let foo: Module = Module {
                symbols: vec![SymbolDeclaration {
                    id: "main",
                    symbol: Symbol::Here(SymbolDefinition::Function(function0())),
                }
                .mock()],
            };

            let bar: Module = Module {
                symbols: vec![SymbolDeclaration {
                    id: "main",
                    symbol: Symbol::There(SymbolImport::with_id_in_module("main", "foo").mock()),
                }
                .mock()],
            };

            let mut state = State::<Bn128Field>::new(
                vec![("foo".into(), foo), ("bar".into(), bar)]
                    .into_iter()
                    .collect(),
                (*MODULE_ID).clone(),
            );

            let mut checker: Checker<Bn128Field> = Checker::default();

            assert_eq!(
                checker.check_module(&OwnedModuleId::from("bar"), &mut state),
                Ok(())
            );
            assert_eq!(
                state.typed_modules.get(&PathBuf::from("bar")),
                Some(&TypedModule {
                    symbols: vec![TypedFunctionSymbolDeclaration::new(
                        DeclarationFunctionKey::with_location("bar", "main")
                            .signature(DeclarationSignature::new()),
                        TypedFunctionSymbol::There(
                            DeclarationFunctionKey::with_location("foo", "main")
                                .signature(DeclarationSignature::new()),
                        )
                    )
                    .into()]
                    .into_iter()
                    .collect(),
                })
            );
        }

        #[test]
        fn duplicate_function_declaration() {
            // def foo() {
            //   return;
            // }
            // def foo() {
            //   return;
            // }
            //
            // should fail

            let module = Module {
                symbols: vec![
                    SymbolDeclaration {
                        id: "foo",
                        symbol: Symbol::Here(SymbolDefinition::Function(function0())),
                    }
                    .mock(),
                    SymbolDeclaration {
                        id: "foo",
                        symbol: Symbol::Here(SymbolDefinition::Function(function0())),
                    }
                    .mock(),
                ],
            };

            let mut state = State::<Bn128Field>::new(
                vec![((*MODULE_ID).clone(), module)].into_iter().collect(),
                (*MODULE_ID).clone(),
            );

            let mut checker: Checker<Bn128Field> = Checker::default();
            assert_eq!(
                checker.check_module(&MODULE_ID, &mut state).unwrap_err()[0]
                    .inner
                    .message,
                "foo conflicts with another symbol"
            );
        }

        #[test]
        fn duplicate_function_declaration_generic() {
            // def foo<P>(field[P] a) {
            //   return;
            // }
            // def foo(field[3] a) {
            //   return;
            // }
            //
            // should succeed as P could be different from 3

            let mut f0 = function0();

            f0.value.arguments = vec![untyped::Parameter::new(
                untyped::Variable::immutable(
                    "a",
                    UnresolvedType::array(
                        UnresolvedType::FieldElement.mock(),
                        Expression::Identifier("P").mock(),
                    )
                    .mock(),
                )
                .mock(),
                None,
            )
            .mock()];
            f0.value.signature = UnresolvedSignature::new()
                .generics(vec!["P".mock()])
                .inputs(vec![UnresolvedType::array(
                    UnresolvedType::FieldElement.mock(),
                    Expression::Identifier("P").mock(),
                )
                .mock()]);

            let mut f1 = function0();

            f1.value.arguments = vec![untyped::Parameter::new(
                untyped::Variable::immutable(
                    "a",
                    UnresolvedType::array(
                        UnresolvedType::FieldElement.mock(),
                        Expression::U32Constant(3).mock(),
                    )
                    .mock(),
                )
                .mock(),
                None,
            )
            .mock()];
            f1.value.signature = UnresolvedSignature::new().inputs(vec![UnresolvedType::array(
                UnresolvedType::FieldElement.mock(),
                Expression::U32Constant(3).mock(),
            )
            .mock()]);

            let module = Module {
                symbols: vec![
                    SymbolDeclaration {
                        id: "foo",
                        symbol: Symbol::Here(SymbolDefinition::Function(f0)),
                    }
                    .mock(),
                    SymbolDeclaration {
                        id: "foo",
                        symbol: Symbol::Here(SymbolDefinition::Function(f1)),
                    }
                    .mock(),
                ],
            };

            let mut state = State::new(
                vec![((*MODULE_ID).clone(), module)].into_iter().collect(),
                (*MODULE_ID).clone(),
            );

            let mut checker: Checker<Bn128Field> = Checker::default();
            assert!(checker.check_module(&MODULE_ID, &mut state).is_ok());
        }

        mod generics {
            use super::*;

            #[test]
            fn unused_generic() {
                // def foo<P>() {
                //   return;
                // }
                // def main() {
                //   return;
                // }
                //
                // should succeed

                let mut foo = function0();

                foo.value.signature = UnresolvedSignature::new().generics(vec!["P".mock()]);

                let module = Module {
                    symbols: vec![
                        SymbolDeclaration {
                            id: "foo",
                            symbol: Symbol::Here(SymbolDefinition::Function(foo)),
                        }
                        .mock(),
                        SymbolDeclaration {
                            id: "main",
                            symbol: Symbol::Here(SymbolDefinition::Function(function0())),
                        }
                        .mock(),
                    ],
                };

                let mut state = State::new(
                    vec![((*MODULE_ID).clone(), module)].into_iter().collect(),
                    (*MODULE_ID).clone(),
                );

                let mut checker: Checker<Bn128Field> = Checker::default();
                assert!(checker.check_module(&MODULE_ID, &mut state).is_ok());
            }

            #[test]
            fn undeclared_generic() {
                // def foo(field[P] a) {
                //   return;
                // }
                // def main() {
                //   return;
                // }
                //
                // should fail

                let mut foo = function0();

                foo.value.arguments = vec![untyped::Parameter::private(
                    untyped::Variable::immutable(
                        "a",
                        UnresolvedType::array(
                            UnresolvedType::FieldElement.mock(),
                            Expression::Identifier("P").mock(),
                        )
                        .mock(),
                    )
                    .mock(),
                )
                .mock()];
                foo.value.signature =
                    UnresolvedSignature::new().inputs(vec![UnresolvedType::array(
                        UnresolvedType::FieldElement.mock(),
                        Expression::Identifier("P").mock(),
                    )
                    .mock()]);

                let module = Module {
                    symbols: vec![
                        SymbolDeclaration {
                            id: "foo",
                            symbol: Symbol::Here(SymbolDefinition::Function(foo)),
                        }
                        .mock(),
                        SymbolDeclaration {
                            id: "main",
                            symbol: Symbol::Here(SymbolDefinition::Function(function0())),
                        }
                        .mock(),
                    ],
                };

                let mut state = State::new(
                    vec![((*MODULE_ID).clone(), module)].into_iter().collect(),
                    (*MODULE_ID).clone(),
                );

                let mut checker: Checker<Bn128Field> = Checker::default();
                assert_eq!(
                    checker.check_module(&MODULE_ID, &mut state).unwrap_err()[0]
                        .inner
                        .message,
                    "Undeclared symbol `P`"
                );
            }
        }

        #[test]
        fn overloaded_function_declaration() {
            // def foo() {
            //   return;
            // }
            // def foo(field a) {
            //   return;
            // }
            //
            // should succeed as overloading is allowed

            let module = Module {
                symbols: vec![
                    SymbolDeclaration {
                        id: "foo",
                        symbol: Symbol::Here(SymbolDefinition::Function(function0())),
                    }
                    .mock(),
                    SymbolDeclaration {
                        id: "foo",
                        symbol: Symbol::Here(SymbolDefinition::Function(function1())),
                    }
                    .mock(),
                ],
            };

            let mut state = State::<Bn128Field>::new(
                vec![((*MODULE_ID).clone(), module)].into_iter().collect(),
                (*MODULE_ID).clone(),
            );

            let mut checker: Checker<Bn128Field> = Checker::default();
            assert_eq!(checker.check_module(&MODULE_ID, &mut state), Ok(()));
            assert!(state
                .typed_modules
                .get(&*MODULE_ID)
                .unwrap()
                .functions_iter()
                .any(|d| d.key
                    == DeclarationFunctionKey::with_location((*MODULE_ID).clone(), "foo")
                        .signature(DeclarationSignature::new())));

            assert!(state
                .typed_modules
                .get(&*MODULE_ID)
                .unwrap()
                .functions_iter()
                .any(|d| d.key
                    == DeclarationFunctionKey::with_location((*MODULE_ID).clone(), "foo")
                        .signature(
                            DeclarationSignature::new().inputs(vec![DeclarationType::FieldElement])
                        )));
        }

        #[test]
        fn duplicate_type_declaration() {
            // struct Foo {}
            // struct Foo { foo: field; }
            //
            // should fail

            let module: Module = Module {
                symbols: vec![
                    SymbolDeclaration {
                        id: "foo",
                        symbol: Symbol::Here(SymbolDefinition::Struct(struct0())),
                    }
                    .mock(),
                    SymbolDeclaration {
                        id: "foo",
                        symbol: Symbol::Here(SymbolDefinition::Struct(struct1())),
                    }
                    .mock(),
                ],
            };

            let mut state = State::<Bn128Field>::new(
                vec![((*MODULE_ID).clone(), module)].into_iter().collect(),
                (*MODULE_ID).clone(),
            );

            let mut checker: Checker<Bn128Field> = Checker::default();
            assert_eq!(
                checker.check_module(&MODULE_ID, &mut state).unwrap_err()[0]
                    .inner
                    .message,
                "foo conflicts with another symbol"
            );
        }

        #[test]
        fn type_function_conflict() {
            // struct foo {}
            // def foo() {
            //   return;
            // }
            //
            // should fail

            let module = Module {
                symbols: vec![
                    SymbolDeclaration {
                        id: "foo",
                        symbol: Symbol::Here(SymbolDefinition::Function(function0())),
                    }
                    .mock(),
                    SymbolDeclaration {
                        id: "foo",
                        symbol: Symbol::Here(SymbolDefinition::Struct(
                            StructDefinition {
                                generics: vec![],
                                fields: vec![],
                            }
                            .mock(),
                        )),
                    }
                    .mock(),
                ],
            };

            let mut state = State::<Bn128Field>::new(
                vec![((*MODULE_ID).clone(), module)].into_iter().collect(),
                (*MODULE_ID).clone(),
            );

            let mut checker: Checker<Bn128Field> = Checker::default();
            assert_eq!(
                checker.check_module(&MODULE_ID, &mut state).unwrap_err()[0]
                    .inner
                    .message,
                "foo conflicts with another symbol"
            );
        }

        #[test]
        fn type_imported_function_conflict() {
            // import first

            // // bar.code
            // def main() { return; }
            //
            // // main.code
            // import main from "bar" as foo;
            // struct foo {}
            //
            // should fail

            let bar = Module::with_symbols(vec![SymbolDeclaration {
                id: "main",
                symbol: Symbol::Here(SymbolDefinition::Function(function0())),
            }
            .mock()]);

            let main = Module {
                symbols: vec![
                    SymbolDeclaration {
                        id: "foo",
                        symbol: Symbol::There(
                            SymbolImport::with_id_in_module("main", "bar").mock(),
                        ),
                    }
                    .mock(),
                    SymbolDeclaration {
                        id: "foo",
                        symbol: Symbol::Here(SymbolDefinition::Struct(struct0())),
                    }
                    .mock(),
                ],
            };

            let mut state = State::<Bn128Field>::new(
                vec![((*MODULE_ID).clone(), main), ("bar".into(), bar)]
                    .into_iter()
                    .collect(),
                (*MODULE_ID).clone(),
            );

            let mut checker: Checker<Bn128Field> = Checker::default();
            assert_eq!(
                checker.check_module(&MODULE_ID, &mut state).unwrap_err()[0]
                    .inner
                    .message,
                "foo conflicts with another symbol"
            );

            // type declaration first

            // // bar.code
            // def main() { return; }
            //
            // // main.code
            // struct foo {}
            // import main from "bar" as foo;
            //
            // should fail

            let bar = Module::with_symbols(vec![SymbolDeclaration {
                id: "main",
                symbol: Symbol::Here(SymbolDefinition::Function(function0())),
            }
            .mock()]);

            let main = Module {
                symbols: vec![
                    SymbolDeclaration {
                        id: "foo",
                        symbol: Symbol::Here(SymbolDefinition::Struct(struct0())),
                    }
                    .mock(),
                    SymbolDeclaration {
                        id: "foo",
                        symbol: Symbol::There(
                            SymbolImport::with_id_in_module("main", "bar").mock(),
                        ),
                    }
                    .mock(),
                ],
            };

            let mut state = State::<Bn128Field>::new(
                vec![((*MODULE_ID).clone(), main), ("bar".into(), bar)]
                    .into_iter()
                    .collect(),
                (*MODULE_ID).clone(),
            );

            let mut checker: Checker<Bn128Field> = Checker::default();
            assert_eq!(
                checker.check_module(&MODULE_ID, &mut state).unwrap_err()[0]
                    .inner
                    .message,
                "foo conflicts with another symbol"
            );
        }
    }

    fn new_with_args<'ast, T: Field>(
        scope: Scope<'ast, T>,
        functions: HashSet<DeclarationFunctionKey<'ast, T>>,
    ) -> Checker<'ast, T> {
        Checker {
            scope,
            functions,
            return_type: None,
        }
    }

    // checking function signatures
    mod signature {
        use super::*;

        #[test]
        fn undeclared_generic() {
            let modules = Modules::new();
            let state = State::new(modules, (*MODULE_ID).clone());

            let signature = UnresolvedSignature::new().inputs(vec![UnresolvedType::Array(
                Box::new(UnresolvedType::FieldElement.mock()),
                Expression::Identifier("K").mock(),
            )
            .mock()]);
            assert_eq!(
                Checker::<Bn128Field>::default().check_signature(signature, &MODULE_ID, &state),
                Err(vec![ErrorInner {
                    span: Some(SourceSpan::mock()),
                    message: "Undeclared symbol `K`".to_string()
                }])
            );
        }

        #[test]
        fn success() {
            // <K, L, M>(field[L][K]) -> field[L][K]
            let modules = Modules::new();
            let state = State::new(modules, (*MODULE_ID).clone());

            let signature = UnresolvedSignature::new()
                .generics(vec!["K".mock(), "L".mock(), "M".mock()])
                .inputs(vec![UnresolvedType::Array(
                    Box::new(
                        UnresolvedType::Array(
                            Box::new(UnresolvedType::FieldElement.mock()),
                            Expression::Identifier("K").mock(),
                        )
                        .mock(),
                    ),
                    Expression::Identifier("L").mock(),
                )
                .mock()])
                .output(
                    UnresolvedType::Array(
                        Box::new(
                            UnresolvedType::Array(
                                Box::new(UnresolvedType::FieldElement.mock()),
                                Expression::Identifier("L").mock(),
                            )
                            .mock(),
                        ),
                        Expression::Identifier("K").mock(),
                    )
                    .mock(),
                );
            assert_eq!(
                Checker::<Bn128Field>::default().check_signature(signature, &MODULE_ID, &state),
                Ok(DeclarationSignature::new()
                    .inputs(vec![DeclarationType::array((
                        DeclarationType::array((
                            DeclarationType::FieldElement,
                            GenericIdentifier::with_name("K").with_index(0)
                        )),
                        GenericIdentifier::with_name("L").with_index(1)
                    ))])
                    .output(DeclarationType::array((
                        DeclarationType::array((
                            DeclarationType::FieldElement,
                            GenericIdentifier::with_name("L").with_index(1)
                        )),
                        GenericIdentifier::with_name("K").with_index(0)
                    ))))
            );
        }
    }

    #[test]
    fn undefined_variable_in_statement() {
        // field a = b;
        // b undefined

        let statement: StatementNode = Statement::Definition(
            untyped::Variable::immutable("a", UnresolvedType::FieldElement.mock()).mock(),
            Expression::Identifier("b").mock(),
        )
        .mock();

        let mut checker: Checker<Bn128Field> = Checker::default();
        checker.enter_scope();

        assert_eq!(
            checker.check_statement(statement, &MODULE_ID, &TypeMap::new()),
            Err(vec![ErrorInner {
                span: Some(SourceSpan::mock()),
                message: "Identifier \"b\" is undefined".into()
            }])
        );
    }

    #[test]
    fn defined_variable_in_statement() {
        // field a = b;
        // b defined
        let statement: StatementNode = Statement::Definition(
            untyped::Variable::immutable("a", UnresolvedType::FieldElement.mock()).mock(),
            Expression::Identifier("b").mock(),
        )
        .mock();

        let mut scope = Scope::default();
        scope.insert(
            "b",
            IdentifierInfo {
                id: "b".into(),
                ty: Type::FieldElement,
                is_mutable: false,
            },
        );

        let mut checker: Checker<Bn128Field> = new_with_args(scope, HashSet::new());
        checker.enter_scope();
        assert_eq!(
            checker.check_statement(statement, &MODULE_ID, &TypeMap::new()),
            Ok(TypedStatement::definition(
                typed::Variable::field_element("a").into(),
                FieldElementExpression::identifier("b".into()).into()
            ))
        );
    }

    #[test]
    fn declared_in_other_function() {
        // def foo() {
        //   field a = 1;
        //   return;
        // }
        // def bar() {
        //   return a;
        // }
        //
        // should fail
        let foo_args = vec![];
        let foo_statements = vec![
            Statement::Definition(
                untyped::Variable::immutable("a", UnresolvedType::FieldElement.mock()).mock(),
                Expression::IntConstant(1usize.into()).mock(),
            )
            .mock(),
            Statement::Return(None).mock(),
        ];
        let foo = Function {
            arguments: foo_args,
            statements: foo_statements,
            signature: UnresolvedSignature::new(),
        }
        .mock();

        let bar_args = vec![];
        let bar_statements =
            vec![Statement::Return(Some(Expression::Identifier("a").mock())).mock()];

        let bar = Function {
            arguments: bar_args,
            statements: bar_statements,
            signature: UnresolvedSignature::new()
                .inputs(vec![])
                .output(UnresolvedType::FieldElement.mock()),
        }
        .mock();

        let symbols = vec![
            SymbolDeclaration {
                id: "foo",
                symbol: Symbol::Here(SymbolDefinition::Function(foo)),
            }
            .mock(),
            SymbolDeclaration {
                id: "bar",
                symbol: Symbol::Here(SymbolDefinition::Function(bar)),
            }
            .mock(),
        ];
        let module = Module { symbols };

        let mut state = State::<Bn128Field>::new(
            vec![((*MODULE_ID).clone(), module)].into_iter().collect(),
            (*MODULE_ID).clone(),
        );

        let mut checker: Checker<Bn128Field> = Checker::default();
        assert_eq!(
            checker.check_module(&MODULE_ID, &mut state),
            Err(vec![Error {
                inner: ErrorInner {
                    span: Some(SourceSpan::mock()),
                    message: "Identifier \"a\" is undefined".into()
                },
                module_id: (*MODULE_ID).clone()
            }])
        );
    }

    #[test]
    fn declared_in_two_scopes() {
        // def foo() {
        //   field a = 1;
        //   return;
        // }
        // def bar() {
        //   field a = 2;
        //   return;
        // }
        // def main() {
        //   return 1;
        // }
        // should pass
        let foo_args = vec![];
        let foo_statements = vec![
            Statement::Definition(
                untyped::Variable::immutable("a", UnresolvedType::FieldElement.mock()).mock(),
                Expression::IntConstant(1usize.into()).mock(),
            )
            .mock(),
            Statement::Return(None).mock(),
        ];

        let foo = Function {
            arguments: foo_args,
            statements: foo_statements,
            signature: UnresolvedSignature::new(),
        }
        .mock();

        let bar_args = vec![];
        let bar_statements = vec![
            Statement::Definition(
                untyped::Variable::immutable("a", UnresolvedType::FieldElement.mock()).mock(),
                Expression::IntConstant(2usize.into()).mock(),
            )
            .mock(),
            Statement::Return(None).mock(),
        ];
        let bar = Function {
            arguments: bar_args,
            statements: bar_statements,
            signature: UnresolvedSignature::new(),
        }
        .mock();

        let main_args = vec![];
        let main_statements =
            vec![Statement::Return(Some(Expression::IntConstant(1usize.into()).mock())).mock()];

        let main = Function {
            arguments: main_args,
            statements: main_statements,
            signature: UnresolvedSignature::new()
                .inputs(vec![])
                .output(UnresolvedType::FieldElement.mock()),
        }
        .mock();

        let symbols = vec![
            SymbolDeclaration {
                id: "foo",
                symbol: Symbol::Here(SymbolDefinition::Function(foo)),
            }
            .mock(),
            SymbolDeclaration {
                id: "bar",
                symbol: Symbol::Here(SymbolDefinition::Function(bar)),
            }
            .mock(),
            SymbolDeclaration {
                id: "main",
                symbol: Symbol::Here(SymbolDefinition::Function(main)),
            }
            .mock(),
        ];
        let module = Module { symbols };

        let mut state = State::<Bn128Field>::new(
            vec![((*MODULE_ID).clone(), module)].into_iter().collect(),
            (*MODULE_ID).clone(),
        );

        let mut checker: Checker<Bn128Field> = Checker::default();
        assert!(checker.check_module(&MODULE_ID, &mut state).is_ok());
    }

    #[test]
    fn for_index_after_end() {
        // def foo() {
        //   for u32 i in 0..10 { }
        //   return i;
        // }
        // should fail
        let foo_statements: Vec<StatementNode> = vec![
            Statement::For(
                untyped::Variable::immutable("i", UnresolvedType::Uint(32).mock()).mock(),
                Expression::IntConstant(0usize.into()).mock(),
                Expression::IntConstant(10usize.into()).mock(),
                vec![],
            )
            .mock(),
            Statement::Return(Some(Expression::Identifier("i").mock())).mock(),
        ];
        let foo = Function {
            arguments: vec![],
            statements: foo_statements,
            signature: UnresolvedSignature::new()
                .inputs(vec![])
                .output(UnresolvedType::FieldElement.mock()),
        }
        .mock();

        let modules = Modules::new();
        let state = State::new(modules, (*MODULE_ID).clone());

        let mut checker: Checker<Bn128Field> = Checker::default();
        assert_eq!(
            checker.check_function("foo", foo, &MODULE_ID, &state),
            Err(vec![ErrorInner {
                span: Some(SourceSpan::mock()),
                message: "Identifier \"i\" is undefined".into()
            }])
        );
    }

    #[test]
    fn for_index_in_for() {
        // def foo() {
        //   for u32 i in 0..10 {
        //     field a = i;
        //   }
        //   return;
        // }
        // should pass

        let for_statements = vec![Statement::Definition(
            untyped::Variable::immutable("a", UnresolvedType::Uint(32).mock()).mock(),
            Expression::Identifier("i").mock(),
        )
        .mock()];

        let foo_statements = vec![
            Statement::For(
                untyped::Variable::immutable("i", UnresolvedType::Uint(32).mock()).mock(),
                Expression::IntConstant(0usize.into()).mock(),
                Expression::IntConstant(10usize.into()).mock(),
                for_statements,
            )
            .mock(),
            Statement::Return(None).mock(),
        ];

        let for_statements_checked = vec![TypedStatement::definition(
            typed::Variable::uint(
                CoreIdentifier::Source(ShadowedIdentifier::shadow("a".into(), 1)),
                UBitwidth::B32,
            )
            .into(),
            UExpression::identifier(
                CoreIdentifier::Source(ShadowedIdentifier::shadow("i".into(), 1)).into(),
            )
            .annotate(UBitwidth::B32)
            .into(),
        )];

        let foo_statements_checked = vec![
            TypedStatement::for_(
                typed::Variable::uint(
                    CoreIdentifier::Source(ShadowedIdentifier::shadow("i".into(), 1)),
                    UBitwidth::B32,
                ),
                0u32.into(),
                10u32.into(),
                for_statements_checked,
            ),
            TypedStatement::ret(TypedExpression::empty_tuple()),
        ];

        let foo = Function {
            arguments: vec![],
            statements: foo_statements,
            signature: UnresolvedSignature::new(),
        }
        .mock();

        let foo_checked = TypedFunction {
            arguments: vec![],
            statements: foo_statements_checked,
            signature: DeclarationSignature::default(),
        };

        let modules = Modules::new();
        let state = State::new(modules, (*MODULE_ID).clone());

        let mut checker: Checker<Bn128Field> = Checker::default();
        assert_eq!(
            checker.check_function("foo", foo, &MODULE_ID, &state),
            Ok(foo_checked)
        );
    }

    #[test]
    fn arity_mismatch() {
        // def foo() -> bool {
        //   return true;
        // }
        // def bar() {
        //   field a = foo();
        //   return;
        // }
        // should fail
        let bar_statements: Vec<StatementNode> = vec![
            Statement::Definition(
                untyped::Variable::immutable("a", UnresolvedType::FieldElement.mock()).mock(),
                Expression::FunctionCall(
                    Box::new(Expression::Identifier("foo").mock()),
                    None,
                    vec![],
                )
                .mock(),
            )
            .mock(),
            Statement::Return(None).mock(),
        ];

        let foo = DeclarationFunctionKey {
            module: (*MODULE_ID).clone(),
            id: "foo",
            signature: DeclarationSignature::new()
                .inputs(vec![])
                .output(DeclarationType::Boolean),
        };

        let functions = vec![foo].into_iter().collect();

        let bar = Function {
            arguments: vec![],
            statements: bar_statements,
            signature: UnresolvedSignature::new(),
        }
        .mock();

        let modules = Modules::new();
        let state = State::new(modules, (*MODULE_ID).clone());

        let mut checker: Checker<Bn128Field> = new_with_args(Scope::default(), functions);
        assert_eq!(
            checker.check_function("bar", bar, &MODULE_ID, &state),
            Err(vec![ErrorInner {
                span: Some(SourceSpan::mock()),
                message:
                    "Function definition for function foo with signature () -> field not found."
                        .into()
            }])
        );
    }

    #[test]
    fn function_undefined_in_definition() {
        // def bar() {
        //   field a = foo();
        //   return;
        // }
        // should fail
        let bar_statements: Vec<StatementNode> = vec![
            Statement::Definition(
                untyped::Variable::immutable("a", UnresolvedType::FieldElement.mock()).mock(),
                Expression::FunctionCall(
                    Box::new(Expression::Identifier("foo").mock()),
                    None,
                    vec![],
                )
                .mock(),
            )
            .mock(),
            Statement::Return(None).mock(),
        ];

        let bar = Function {
            arguments: vec![],
            statements: bar_statements,
            signature: UnresolvedSignature::new(),
        }
        .mock();

        let modules = Modules::new();
        let state = State::new(modules, (*MODULE_ID).clone());

        let mut checker: Checker<Bn128Field> = new_with_args(Scope::default(), HashSet::new());
        assert_eq!(
            checker.check_function("bar", bar, &MODULE_ID, &state),
            Err(vec![ErrorInner {
                span: Some(SourceSpan::mock()),

                message:
                    "Function definition for function foo with signature () -> field not found."
                        .into()
            }])
        );
    }

    #[test]
    fn undeclared_variable() {
        // def foo() -> field {
        //   return 1;
        // }
        // def main() {
        //   a = foo();
        //   return;
        // }
        // should fail

        let foo_statements: Vec<StatementNode> =
            vec![Statement::Return(Some(Expression::IntConstant(1usize.into()).mock())).mock()];

        let foo = Function {
            arguments: vec![],
            statements: foo_statements,
            signature: UnresolvedSignature::new()
                .inputs(vec![])
                .output(UnresolvedType::FieldElement.mock()),
        }
        .mock();

        let main_statements: Vec<StatementNode> = vec![
            Statement::Assignment(
                Assignee::Identifier("a").mock(),
                Expression::FunctionCall(
                    Box::new(Expression::Identifier("foo").mock()),
                    None,
                    vec![],
                )
                .mock(),
            )
            .mock(),
            Statement::Return(None).mock(),
        ];

        let main = Function {
            arguments: vec![],
            statements: main_statements,
            signature: UnresolvedSignature::new()
                .inputs(vec![])
                .output(UnresolvedType::Tuple(vec![]).mock()),
        }
        .mock();

        let module = Module {
            symbols: vec![
                SymbolDeclaration {
                    id: "foo",
                    symbol: Symbol::Here(SymbolDefinition::Function(foo)),
                }
                .mock(),
                SymbolDeclaration {
                    id: "main",
                    symbol: Symbol::Here(SymbolDefinition::Function(main)),
                }
                .mock(),
            ],
        };

        let mut state = State::<Bn128Field>::new(
            vec![((*MODULE_ID).clone(), module)].into_iter().collect(),
            (*MODULE_ID).clone(),
        );

        let mut checker: Checker<Bn128Field> = new_with_args(Scope::default(), HashSet::new());
        assert_eq!(
            checker.check_module(&MODULE_ID, &mut state),
            Err(vec![Error {
                inner: ErrorInner {
                    span: Some(SourceSpan::mock()),
                    message: "Variable `a` is undeclared".into()
                },
                module_id: (*MODULE_ID).clone()
            }])
        );
    }

    #[test]
    fn assign_to_select() {
        // def foo() -> field {
        //   return 1;
        // }
        // def main() {
        //   field[1] mut a = [0];
        //   a[0] = foo();
        //   return;
        // }
        // should succeed

        let foo_statements: Vec<StatementNode> =
            vec![Statement::Return(Some(Expression::IntConstant(1usize.into()).mock())).mock()];

        let foo = Function {
            arguments: vec![],
            statements: foo_statements,
            signature: UnresolvedSignature::new()
                .inputs(vec![])
                .output(UnresolvedType::FieldElement.mock()),
        }
        .mock();

        let main_statements: Vec<StatementNode> = vec![
            Statement::Definition(
                untyped::Variable::mutable(
                    "a",
                    UnresolvedType::array(
                        UnresolvedType::FieldElement.mock(),
                        Expression::IntConstant(1usize.into()).mock(),
                    )
                    .mock(),
                )
                .mock(),
                Expression::InlineArray(vec![untyped::SpreadOrExpression::Expression(
                    Expression::IntConstant(0usize.into()).mock(),
                )])
                .mock(),
            )
            .mock(),
            Statement::Assignment(
                Assignee::Select(
                    Box::new(Assignee::Identifier("a").mock()),
                    Box::new(RangeOrExpression::Expression(
                        untyped::Expression::IntConstant(0usize.into()).mock(),
                    )),
                )
                .mock(),
                Expression::FunctionCall(
                    Box::new(Expression::Identifier("foo").mock()),
                    None,
                    vec![],
                )
                .mock(),
            )
            .mock(),
            Statement::Return(None).mock(),
        ];

        let main = Function {
            arguments: vec![],
            statements: main_statements,
            signature: UnresolvedSignature::new()
                .inputs(vec![])
                .output(UnresolvedType::Tuple(vec![]).mock()),
        }
        .mock();

        let module = Module {
            symbols: vec![
                SymbolDeclaration {
                    id: "foo",
                    symbol: Symbol::Here(SymbolDefinition::Function(foo)),
                }
                .mock(),
                SymbolDeclaration {
                    id: "main",
                    symbol: Symbol::Here(SymbolDefinition::Function(main)),
                }
                .mock(),
            ],
        };

        let mut state = State::<Bn128Field>::new(
            vec![((*MODULE_ID).clone(), module)].into_iter().collect(),
            (*MODULE_ID).clone(),
        );

        let mut checker: Checker<Bn128Field> = new_with_args(Scope::default(), HashSet::new());
        assert!(checker.check_module(&MODULE_ID, &mut state).is_ok());
    }

    #[test]
    fn function_undefined() {
        // def bar() {
        //   assert(1 == foo());
        //   return;
        // }
        // should fail

        let bar_statements: Vec<StatementNode> = vec![
            Statement::Assertion(
                Expression::Eq(
                    Box::new(Expression::IntConstant(1usize.into()).mock()),
                    Box::new(
                        Expression::FunctionCall(
                            Box::new(Expression::Identifier("foo").mock()),
                            None,
                            vec![],
                        )
                        .mock(),
                    ),
                )
                .mock(),
                None,
            )
            .mock(),
            Statement::Return(None).mock(),
        ];

        let bar = Function {
            arguments: vec![],
            statements: bar_statements,
            signature: UnresolvedSignature::new(),
        }
        .mock();

        let modules = Modules::new();
        let state = State::new(modules, (*MODULE_ID).clone());

        let mut checker: Checker<Bn128Field> = new_with_args(Scope::default(), HashSet::new());
        assert_eq!(
            checker.check_function("bar", bar, &MODULE_ID, &state),
            Err(vec![ErrorInner {
                span: Some(SourceSpan::mock()),

                message: "Function definition for function foo with signature () -> _ not found."
                    .into()
            }])
        );
    }

    #[test]
    fn return_undefined() {
        // def bar() {
        //   return a;
        // }
        // should fail
        let bar_statements: Vec<StatementNode> =
            vec![Statement::Return(Some(Expression::Identifier("a").mock())).mock()];

        let bar = Function {
            arguments: vec![],
            statements: bar_statements,
            signature: UnresolvedSignature::new()
                .inputs(vec![])
                .output(UnresolvedType::FieldElement.mock()),
        }
        .mock();

        let modules = Modules::new();
        let state = State::new(modules, (*MODULE_ID).clone());

        let mut checker: Checker<Bn128Field> = new_with_args(Scope::default(), HashSet::new());
        assert_eq!(
            checker.check_function("bar", bar, &MODULE_ID, &state),
            Err(vec![ErrorInner {
                span: Some(SourceSpan::mock()),
                message: "Identifier \"a\" is undefined".into()
            }])
        );
    }

    #[test]
    fn duplicate_argument_name() {
        // def main(field a, bool a) {
        //   return;
        // }
        //
        // should fail

        let mut f = function0();
        f.value.arguments = vec![
            untyped::Parameter::private(
                untyped::Variable::immutable("a", UnresolvedType::FieldElement.mock()).mock(),
            )
            .mock(),
            untyped::Parameter::private(
                untyped::Variable::immutable("a", UnresolvedType::Boolean.mock()).mock(),
            )
            .mock(),
        ];
        f.value.signature = UnresolvedSignature::new().inputs(vec![
            UnresolvedType::FieldElement.mock(),
            UnresolvedType::Boolean.mock(),
        ]);

        let modules = Modules::new();
        let state = State::new(modules, (*MODULE_ID).clone());

        let mut checker: Checker<Bn128Field> = new_with_args(Scope::default(), HashSet::new());
        assert_eq!(
            checker
                .check_function("main", f, &MODULE_ID, &state)
                .unwrap_err()[0]
                .message,
            "Duplicate name in function definition: `a` was previously declared as an argument, a generic parameter or a constant"
        );
    }

    #[test]
    fn duplicate_main_function() {
        // def main(field a) -> field {
        //   return 1;
        // }
        // def main() -> field {
        //   return 1;
        // }
        //
        // should fail
        let main1_statements: Vec<StatementNode> =
            vec![Statement::Return(Some(Expression::IntConstant(1usize.into()).mock())).mock()];

        let main1_arguments = vec![zokrates_ast::untyped::Parameter::public(
            untyped::Variable::immutable("a", UnresolvedType::FieldElement.mock()).mock(),
        )
        .mock()];

        let main2_statements: Vec<StatementNode> =
            vec![Statement::Return(Some(Expression::IntConstant(1usize.into()).mock())).mock()];

        let main2_arguments = vec![];

        let main1 = Function {
            arguments: main1_arguments,
            statements: main1_statements,
            signature: UnresolvedSignature::new()
                .inputs(vec![UnresolvedType::FieldElement.mock()])
                .output(UnresolvedType::FieldElement.mock()),
        }
        .mock();

        let main2 = Function {
            arguments: main2_arguments,
            statements: main2_statements,
            signature: UnresolvedSignature::new()
                .inputs(vec![])
                .output(UnresolvedType::FieldElement.mock()),
        }
        .mock();

        let symbols = vec![
            SymbolDeclaration {
                id: "main",
                symbol: Symbol::Here(SymbolDefinition::Function(main1)),
            }
            .mock(),
            SymbolDeclaration {
                id: "main",
                symbol: Symbol::Here(SymbolDefinition::Function(main2)),
            }
            .mock(),
        ];

        let main_module = Module { symbols };

        let program = Program {
            modules: vec![((*MODULE_ID).clone(), main_module)]
                .into_iter()
                .collect(),
            main: (*MODULE_ID).clone(),
        };

        let mut checker: Checker<Bn128Field> = Checker::default();
        assert_eq!(
            checker.check_program(program),
            Err(vec![Error {
                inner: ErrorInner {
                    span: None,
                    message: "Only one main function allowed, found 2".into()
                },
                module_id: (*MODULE_ID).clone()
            }])
        );
    }

    mod shadowing {

        use super::*;

        #[test]
        fn same_type() {
            // field a = 2;
            // field a = 2;
            //
            // should succeed

            let mut checker: Checker<Bn128Field> = Checker::default();
            checker.enter_scope();
            let _: Result<TypedStatement<Bn128Field>, Vec<ErrorInner>> = checker.check_statement(
                Statement::Definition(
                    untyped::Variable::immutable("a", UnresolvedType::FieldElement.mock()).mock(),
                    untyped::Expression::IntConstant(2usize.into()).mock(),
                )
                .mock(),
                &MODULE_ID,
                &TypeMap::new(),
            );
            let s2_checked: Result<TypedStatement<Bn128Field>, Vec<ErrorInner>> = checker
                .check_statement(
                    Statement::Definition(
                        untyped::Variable::immutable("a", UnresolvedType::FieldElement.mock())
                            .mock(),
                        untyped::Expression::IntConstant(2usize.into()).mock(),
                    )
                    .mock(),
                    &MODULE_ID,
                    &TypeMap::new(),
                );
            assert!(s2_checked.is_ok());
        }

        #[test]
        fn different_type() {
            // field a = 2;
            // bool a = true;
            //
            // should succeed

            let mut checker: Checker<Bn128Field> = Checker::default();
            checker.enter_scope();
            let _: Result<TypedStatement<Bn128Field>, Vec<ErrorInner>> = checker.check_statement(
                Statement::Definition(
                    untyped::Variable::immutable("a", UnresolvedType::FieldElement.mock()).mock(),
                    untyped::Expression::IntConstant(2usize.into()).mock(),
                )
                .mock(),
                &MODULE_ID,
                &TypeMap::new(),
            );
            let s2_checked: Result<TypedStatement<Bn128Field>, Vec<ErrorInner>> = checker
                .check_statement(
                    Statement::Definition(
                        untyped::Variable::immutable("a", UnresolvedType::Boolean.mock()).mock(),
                        untyped::Expression::BooleanConstant(true).mock(),
                    )
                    .mock(),
                    &MODULE_ID,
                    &TypeMap::new(),
                );
            assert!(s2_checked.is_ok());
            assert_eq!(checker.scope.get("a").unwrap().ty, DeclarationType::Boolean);
        }

        #[test]
        fn scopes() {
            // field mut a = 2;
            // for uint i in 0..0 {
            //    a = 3
            //    field a = 4
            // }
            // a = 5
            //
            // should be turned into
            //
            // field mut a_0 = 2;
            // for uint i_1 in 0..0 {
            //    a_0 = 3
            //    field a_1 = 4
            // }
            // a_0 = 5

            let mut checker: Checker<Bn128Field> = Checker::default();

            let statements = vec![
                Statement::Definition(
                    untyped::Variable::mutable("a", UnresolvedType::FieldElement.mock()).mock(),
                    untyped::Expression::IntConstant(2usize.into()).mock(),
                )
                .mock(),
                Statement::For(
                    untyped::Variable::immutable("i", UnresolvedType::Uint(32).mock()).mock(),
                    untyped::Expression::U32Constant(0).mock(),
                    untyped::Expression::U32Constant(0).mock(),
                    vec![
                        Statement::Assignment(
                            untyped::Assignee::Identifier("a").mock(),
                            untyped::Expression::IntConstant(3usize.into()).mock(),
                        )
                        .mock(),
                        Statement::Definition(
                            untyped::Variable::immutable("a", UnresolvedType::FieldElement.mock())
                                .mock(),
                            untyped::Expression::IntConstant(4usize.into()).mock(),
                        )
                        .mock(),
                    ],
                )
                .mock(),
                Statement::Assignment(
                    untyped::Assignee::Identifier("a").mock(),
                    untyped::Expression::IntConstant(5usize.into()).mock(),
                )
                .mock(),
            ];

            let expected = vec![
                TypedStatement::definition(
                    typed::Variable::new(
                        CoreIdentifier::from(ShadowedIdentifier::shadow("a".into(), 0)),
                        Type::FieldElement,
                    )
                    .into(),
                    FieldElementExpression::value(2u32.into()).into(),
                ),
                TypedStatement::for_(
                    typed::Variable::new(
                        CoreIdentifier::from(ShadowedIdentifier::shadow("i".into(), 1)),
                        Type::Uint(UBitwidth::B32),
                    ),
                    0u32.into(),
                    0u32.into(),
                    vec![
                        TypedStatement::definition(
                            typed::Variable::new(
                                CoreIdentifier::from(ShadowedIdentifier::shadow("a".into(), 0)),
                                Type::FieldElement,
                            )
                            .into(),
                            FieldElementExpression::value(3u32.into()).into(),
                        ),
                        TypedStatement::definition(
                            typed::Variable::new(
                                CoreIdentifier::from(ShadowedIdentifier::shadow("a".into(), 1)),
                                Type::FieldElement,
                            )
                            .into(),
                            FieldElementExpression::value(4u32.into()).into(),
                        ),
                    ],
                ),
                TypedStatement::definition(
                    typed::Variable::new(
                        CoreIdentifier::from(ShadowedIdentifier::shadow("a".into(), 0)),
                        Type::FieldElement,
                    )
                    .into(),
                    FieldElementExpression::value(5u32.into()).into(),
                ),
            ];

            checker.enter_scope();
            let checked: Vec<_> = statements
                .into_iter()
                .map(|s| {
                    checker
                        .check_statement(s, &MODULE_ID, &TypeMap::default())
                        .unwrap()
                })
                .collect();

            assert_eq!(checked, expected);
        }
    }

    mod structs {
        use super::*;
        use zokrates_ast::typed::types::StructMember;

        /// solver function to create a module at location "" with a single symbol `Foo { foo: field }`
        fn create_module_with_foo(
            s: StructDefinition<'static>,
        ) -> (Checker<Bn128Field>, State<Bn128Field>) {
            let module: Module = Module {
                symbols: vec![SymbolDeclaration {
                    id: "Foo",
                    symbol: Symbol::Here(SymbolDefinition::Struct(s.mock())),
                }
                .mock()],
            };

            let mut state = State::<Bn128Field>::new(
                vec![((*MODULE_ID).clone(), module)].into_iter().collect(),
                (*MODULE_ID).clone(),
            );

            let mut checker: Checker<Bn128Field> = Checker::default();

            checker.check_module(&MODULE_ID, &mut state).unwrap();

            (checker, state)
        }

        /// tests about declaring a type
        mod declaration {
            use super::*;

            #[test]
            fn empty_def() {
                // an empty struct should be allowed to be defined
                let modules = Modules::new();
                let state = State::new(modules, (*MODULE_ID).clone());

                let declaration: StructDefinitionNode = StructDefinition {
                    generics: vec![],
                    fields: vec![],
                }
                .mock();

                let expected_type =
                    DeclarationStructType::new("".into(), "Foo".into(), vec![], vec![]);

                assert_eq!(
                    Checker::<Bn128Field>::default().check_struct_type_declaration(
                        "Foo".into(),
                        declaration,
                        &MODULE_ID,
                        &state
                    ),
                    Ok(expected_type)
                );
            }

            #[test]
            fn valid_def() {
                // a valid struct should be allowed to be defined
                let modules = Modules::new();
                let state = State::new(modules, (*MODULE_ID).clone());

                let declaration: StructDefinitionNode = StructDefinition {
                    generics: vec![],
                    fields: vec![
                        StructDefinitionField {
                            id: "foo",
                            ty: UnresolvedType::FieldElement.mock(),
                        }
                        .mock(),
                        StructDefinitionField {
                            id: "bar",
                            ty: UnresolvedType::Boolean.mock(),
                        }
                        .mock(),
                    ],
                }
                .mock();

                let expected_type = DeclarationStructType::new(
                    "".into(),
                    "Foo".into(),
                    vec![],
                    vec![
                        DeclarationStructMember::new("foo".into(), DeclarationType::FieldElement),
                        DeclarationStructMember::new("bar".into(), DeclarationType::Boolean),
                    ],
                );

                assert_eq!(
                    Checker::<Bn128Field>::default().check_struct_type_declaration(
                        "Foo".into(),
                        declaration,
                        &MODULE_ID,
                        &state
                    ),
                    Ok(expected_type)
                );
            }

            #[test]
            fn duplicate_member_def() {
                // definition of a struct with a duplicate member should be rejected
                let modules = Modules::new();
                let state = State::new(modules, (*MODULE_ID).clone());

                let declaration: StructDefinitionNode = StructDefinition {
                    generics: vec![],
                    fields: vec![
                        StructDefinitionField {
                            id: "foo",
                            ty: UnresolvedType::FieldElement.mock(),
                        }
                        .mock(),
                        StructDefinitionField {
                            id: "foo",
                            ty: UnresolvedType::Boolean.mock(),
                        }
                        .mock(),
                    ],
                }
                .mock();

                assert_eq!(
                    Checker::<Bn128Field>::default()
                        .check_struct_type_declaration(
                            "Foo".into(),
                            declaration,
                            &MODULE_ID,
                            &state
                        )
                        .unwrap_err()[0]
                        .message,
                    "Duplicate key foo in struct definition"
                );
            }

            #[test]
            fn recursive() {
                // a struct wrapping another struct should be allowed to be defined

                // struct Foo = { foo: field; }
                // struct Bar = { foo: Foo; }

                let module: Module = Module {
                    symbols: vec![
                        SymbolDeclaration {
                            id: "Foo",
                            symbol: Symbol::Here(SymbolDefinition::Struct(
                                StructDefinition {
                                    generics: vec![],
                                    fields: vec![StructDefinitionField {
                                        id: "foo",
                                        ty: UnresolvedType::FieldElement.mock(),
                                    }
                                    .mock()],
                                }
                                .mock(),
                            )),
                        }
                        .mock(),
                        SymbolDeclaration {
                            id: "Bar",
                            symbol: Symbol::Here(SymbolDefinition::Struct(
                                StructDefinition {
                                    generics: vec![],
                                    fields: vec![StructDefinitionField {
                                        id: "foo",
                                        ty: UnresolvedType::User("Foo".into(), None).mock(),
                                    }
                                    .mock()],
                                }
                                .mock(),
                            )),
                        }
                        .mock(),
                    ],
                };

                let mut state = State::<Bn128Field>::new(
                    vec![((*MODULE_ID).clone(), module)].into_iter().collect(),
                    (*MODULE_ID).clone(),
                );

                assert!(Checker::default()
                    .check_module(&MODULE_ID, &mut state)
                    .is_ok());
                assert_eq!(
                    state
                        .types
                        .get(&*MODULE_ID)
                        .unwrap()
                        .get(&"Bar".to_string())
                        .map(|ty| &ty.ty)
                        .unwrap(),
                    &DeclarationType::Struct(DeclarationStructType::new(
                        (*MODULE_ID).clone(),
                        "Bar".into(),
                        vec![],
                        vec![DeclarationStructMember::new(
                            "foo".into(),
                            DeclarationType::Struct(DeclarationStructType::new(
                                (*MODULE_ID).clone(),
                                "Foo".into(),
                                vec![],
                                vec![DeclarationStructMember::new(
                                    "foo".into(),
                                    DeclarationType::FieldElement
                                )]
                            ))
                        )]
                    ))
                );
            }

            #[test]
            fn recursive_undefined() {
                // a struct wrapping an undefined struct should be rejected

                // struct Bar = { foo: Foo; }

                let module: Module = Module {
                    symbols: vec![SymbolDeclaration {
                        id: "Bar",
                        symbol: Symbol::Here(SymbolDefinition::Struct(
                            StructDefinition {
                                generics: vec![],
                                fields: vec![StructDefinitionField {
                                    id: "foo",
                                    ty: UnresolvedType::User("Foo".into(), None).mock(),
                                }
                                .mock()],
                            }
                            .mock(),
                        )),
                    }
                    .mock()],
                };

                let mut state = State::<Bn128Field>::new(
                    vec![((*MODULE_ID).clone(), module)].into_iter().collect(),
                    (*MODULE_ID).clone(),
                );

                assert!(Checker::default()
                    .check_module(&MODULE_ID, &mut state)
                    .is_err());
            }

            #[test]
            fn self_referential() {
                // a struct wrapping itself should be rejected

                // struct Foo = { foo: Foo; }

                let module: Module = Module {
                    symbols: vec![SymbolDeclaration {
                        id: "Foo",
                        symbol: Symbol::Here(SymbolDefinition::Struct(
                            StructDefinition {
                                generics: vec![],
                                fields: vec![StructDefinitionField {
                                    id: "foo",
                                    ty: UnresolvedType::User("Foo".into(), None).mock(),
                                }
                                .mock()],
                            }
                            .mock(),
                        )),
                    }
                    .mock()],
                };

                let mut state = State::<Bn128Field>::new(
                    vec![((*MODULE_ID).clone(), module)].into_iter().collect(),
                    (*MODULE_ID).clone(),
                );

                assert!(Checker::default()
                    .check_module(&MODULE_ID, &mut state)
                    .is_err());
            }

            #[test]
            fn cyclic() {
                // A wrapping B wrapping A should be rejected

                // struct Foo = { bar: Bar; }
                // struct Bar = { foo: Foo; }

                let module: Module = Module {
                    symbols: vec![
                        SymbolDeclaration {
                            id: "Foo",
                            symbol: Symbol::Here(SymbolDefinition::Struct(
                                StructDefinition {
                                    generics: vec![],
                                    fields: vec![StructDefinitionField {
                                        id: "bar",
                                        ty: UnresolvedType::User("Bar".into(), None).mock(),
                                    }
                                    .mock()],
                                }
                                .mock(),
                            )),
                        }
                        .mock(),
                        SymbolDeclaration {
                            id: "Bar",
                            symbol: Symbol::Here(SymbolDefinition::Struct(
                                StructDefinition {
                                    generics: vec![],
                                    fields: vec![StructDefinitionField {
                                        id: "foo",
                                        ty: UnresolvedType::User("Foo".into(), None).mock(),
                                    }
                                    .mock()],
                                }
                                .mock(),
                            )),
                        }
                        .mock(),
                    ],
                };

                let mut state = State::<Bn128Field>::new(
                    vec![((*MODULE_ID).clone(), module)].into_iter().collect(),
                    (*MODULE_ID).clone(),
                );

                assert!(Checker::default()
                    .check_module(&MODULE_ID, &mut state)
                    .is_err());
            }
        }

        /// tests about using the defined type identifier
        mod usage {
            use super::*;

            #[test]
            fn ty() {
                // a defined type can be checked
                // Foo { foo: field; }
                // Foo

                // an undefined type cannot be checked
                // Bar

                let (mut checker, state) = create_module_with_foo(StructDefinition {
                    generics: vec![],
                    fields: vec![StructDefinitionField {
                        id: "foo",
                        ty: UnresolvedType::FieldElement.mock(),
                    }
                    .mock()],
                });

                assert_eq!(
                    checker.check_type(
                        UnresolvedType::User("Foo".into(), None).mock(),
                        &MODULE_ID,
                        &state.types
                    ),
                    Ok(Type::Struct(StructType::new(
                        "".into(),
                        "Foo".into(),
                        vec![],
                        vec![StructMember::new("foo".into(), Type::FieldElement)]
                    )))
                );

                assert_eq!(
                    checker
                        .check_type(
                            UnresolvedType::User("Bar".into(), None).mock(),
                            &MODULE_ID,
                            &state.types
                        )
                        .unwrap_err()
                        .message,
                    "Undefined type Bar"
                );
            }
        }

        /// tests about accessing members
        mod member {
            use super::*;

            #[test]
            fn valid() {
                // accessing a member on a struct should succeed and return the right type

                // struct Foo = { foo: field; }
                // Foo { foo: 42 }.foo

                let (mut checker, state) = create_module_with_foo(StructDefinition {
                    generics: vec![],
                    fields: vec![StructDefinitionField {
                        id: "foo",
                        ty: UnresolvedType::FieldElement.mock(),
                    }
                    .mock()],
                });

                assert_eq!(
                    checker.check_expression(
                        Expression::Member(
                            Box::new(
                                Expression::InlineStruct(
                                    "Foo".into(),
                                    vec![("foo", Expression::IntConstant(42usize.into()).mock())]
                                )
                                .mock()
                            ),
                            "foo".into()
                        )
                        .mock(),
                        &MODULE_ID,
                        &state.types
                    ),
                    Ok(FieldElementExpression::member(
                        StructExpression::value(vec![FieldElementExpression::value(
                            Bn128Field::from(42u32)
                        )
                        .into()])
                        .annotate(StructType::new(
                            "".into(),
                            "Foo".into(),
                            vec![],
                            vec![StructMember::new("foo".into(), Type::FieldElement)]
                        )),
                        "foo".into()
                    )
                    .into())
                );
            }

            #[test]
            fn invalid() {
                // accessing an undefined member on a struct should fail

                // struct Foo = { foo: field; }
                // Foo { foo: 42 }.bar

                let (mut checker, state) = create_module_with_foo(StructDefinition {
                    generics: vec![],
                    fields: vec![StructDefinitionField {
                        id: "foo",
                        ty: UnresolvedType::FieldElement.mock(),
                    }
                    .mock()],
                });

                assert_eq!(
                    checker
                        .check_expression(
                            Expression::Member(
                                Box::new(
                                    Expression::InlineStruct(
                                        "Foo".into(),
                                        vec![(
                                            "foo",
                                            Expression::IntConstant(42usize.into()).mock()
                                        )]
                                    )
                                    .mock()
                                ),
                                "bar".into()
                            )
                            .mock(),
                            &MODULE_ID,
                            &state.types
                        )
                        .unwrap_err()
                        .message,
                    "Foo {foo: field} doesn\'t have member bar"
                );
            }
        }

        /// tests about defining struct instance inline
        mod value {
            use super::*;

            #[test]
            fn wrong_name() {
                // a A value cannot be defined with B as id, even if A and B have the same members

                let (mut checker, state) = create_module_with_foo(StructDefinition {
                    generics: vec![],
                    fields: vec![StructDefinitionField {
                        id: "foo",
                        ty: UnresolvedType::FieldElement.mock(),
                    }
                    .mock()],
                });

                assert_eq!(
                    checker
                        .check_expression(
                            Expression::InlineStruct(
                                "Bar".into(),
                                vec![("foo", Expression::IntConstant(42usize.into()).mock())]
                            )
                            .mock(),
                            &MODULE_ID,
                            &state.types
                        )
                        .unwrap_err()
                        .message,
                    "Undefined type `Bar`"
                );
            }

            #[test]
            fn valid() {
                // a A value can be defined with members ordered as in the declaration of A

                // struct Foo { foo: field; bar: bool; }
                // Foo foo = Foo { foo: 42, bar: true };

                let (mut checker, state) = create_module_with_foo(StructDefinition {
                    generics: vec![],
                    fields: vec![
                        StructDefinitionField {
                            id: "foo",
                            ty: UnresolvedType::FieldElement.mock(),
                        }
                        .mock(),
                        StructDefinitionField {
                            id: "bar",
                            ty: UnresolvedType::Boolean.mock(),
                        }
                        .mock(),
                    ],
                });

                assert_eq!(
                    checker.check_expression(
                        Expression::InlineStruct(
                            "Foo".into(),
                            vec![
                                ("foo", Expression::IntConstant(42usize.into()).mock()),
                                ("bar", Expression::BooleanConstant(true).mock())
                            ]
                        )
                        .mock(),
                        &MODULE_ID,
                        &state.types
                    ),
                    Ok(StructExpression::value(vec![
                        FieldElementExpression::value(Bn128Field::from(42u32)).into(),
                        BooleanExpression::value(true).into()
                    ])
                    .annotate(StructType::new(
                        "".into(),
                        "Foo".into(),
                        vec![],
                        vec![
                            StructMember::new("foo".into(), Type::FieldElement),
                            StructMember::new("bar".into(), Type::Boolean)
                        ]
                    ))
                    .into())
                );
            }

            #[test]
            fn shuffled() {
                // a A value can be defined with shuffled members compared to the declaration of A

                // struct Foo { foo: field; bar: bool; }
                // Foo foo = Foo { bar: true, foo: 42 };

                let (mut checker, state) = create_module_with_foo(StructDefinition {
                    generics: vec![],
                    fields: vec![
                        StructDefinitionField {
                            id: "foo",
                            ty: UnresolvedType::FieldElement.mock(),
                        }
                        .mock(),
                        StructDefinitionField {
                            id: "bar",
                            ty: UnresolvedType::Boolean.mock(),
                        }
                        .mock(),
                    ],
                });

                assert_eq!(
                    checker.check_expression(
                        Expression::InlineStruct(
                            "Foo".into(),
                            vec![
                                ("bar", Expression::BooleanConstant(true).mock()),
                                ("foo", Expression::IntConstant(42usize.into()).mock())
                            ]
                        )
                        .mock(),
                        &MODULE_ID,
                        &state.types
                    ),
                    Ok(StructExpression::value(vec![
                        FieldElementExpression::value(Bn128Field::from(42u32)).into(),
                        BooleanExpression::value(true).into()
                    ])
                    .annotate(StructType::new(
                        "".into(),
                        "Foo".into(),
                        vec![],
                        vec![
                            StructMember::new("foo".into(), Type::FieldElement),
                            StructMember::new("bar".into(), Type::Boolean)
                        ]
                    ))
                    .into())
                );
            }

            #[test]
            fn subset() {
                // a A value cannot be defined with A as id if members are a subset of the declaration

                // struct Foo { foo: field; bar: bool; }
                // Foo foo = Foo { foo: 42 };

                let (mut checker, state) = create_module_with_foo(StructDefinition {
                    generics: vec![],
                    fields: vec![
                        StructDefinitionField {
                            id: "foo",
                            ty: UnresolvedType::FieldElement.mock(),
                        }
                        .mock(),
                        StructDefinitionField {
                            id: "bar",
                            ty: UnresolvedType::Boolean.mock(),
                        }
                        .mock(),
                    ],
                });

                assert_eq!(
                    checker
                        .check_expression(
                            Expression::InlineStruct(
                                "Foo".into(),
                                vec![("foo", Expression::IntConstant(42usize.into()).mock())]
                            )
                            .mock(),
                            &MODULE_ID,
                            &state.types
                        )
                        .unwrap_err()
                        .message,
                    "Inline struct Foo {foo: 42} does not match Foo {foo: field, bar: bool}"
                );
            }

            #[test]
            fn invalid() {
                // a A value cannot be defined with A as id if members are different ids than the declaration
                // a A value cannot be defined with A as id if members are different types than the declaration

                // struct Foo { foo: field; bar: bool; }
                // Foo { foo: 42, baz: bool } // error
                // Foo { foo: 42, baz: 42 } // error

                let (mut checker, state) = create_module_with_foo(StructDefinition {
                    generics: vec![],
                    fields: vec![
                        StructDefinitionField {
                            id: "foo",
                            ty: UnresolvedType::FieldElement.mock(),
                        }
                        .mock(),
                        StructDefinitionField {
                            id: "bar",
                            ty: UnresolvedType::Boolean.mock(),
                        }
                        .mock(),
                    ],
                });

                assert_eq!(
                    checker
                        .check_expression(
                            Expression::InlineStruct(
                                "Foo".into(),
                                vec![(
                                    "baz",
                                    Expression::BooleanConstant(true).mock()
                                ),(
                                    "foo",
                                    Expression::IntConstant(42usize.into()).mock()
                                )]
                            )
                            .mock(),
                            &MODULE_ID,
                            &state.types
                        ).unwrap_err()
                        .message,
                    "Member bar of struct Foo {foo: field, bar: bool} not found in value Foo {baz: true, foo: 42}"
                );

                assert_eq!(
                    checker
                        .check_expression(
                            Expression::InlineStruct(
                                "Foo".into(),
                                vec![
                                    ("bar", Expression::IntConstant(42usize.into()).mock()),
                                    ("foo", Expression::IntConstant(42usize.into()).mock())
                                ]
                            )
                            .mock(),
                            &MODULE_ID,
                            &state.types
                        )
                        .unwrap_err()
                        .message,
                    "Member bar of struct Foo has type bool, found 42 of type {integer}"
                );
            }
        }
    }

    mod int_inference {
        use super::*;

        #[test]
        fn two_candidates() {
            // def foo(field a) -> field {
            //   return 0;
            // }

            // def foo(u32 a) -> field {
            //   return 0;
            // }

            // def main() -> field {
            //   return foo(0);
            // }

            // should fail

            let mut foo_field = function0();

            foo_field.value.arguments = vec![untyped::Parameter::new(
                untyped::Variable::immutable("a", UnresolvedType::FieldElement.mock()).mock(),
                None,
            )
            .mock()];
            foo_field.value.statements =
                vec![Statement::Return(Some(Expression::IntConstant(0usize.into()).mock())).mock()];
            foo_field.value.signature = UnresolvedSignature::new()
                .inputs(vec![UnresolvedType::FieldElement.mock()])
                .output(UnresolvedType::FieldElement.mock());

            let mut foo_u32 = function0();

            foo_u32.value.arguments = vec![untyped::Parameter::new(
                untyped::Variable::immutable("a", UnresolvedType::Uint(32).mock()).mock(),
                None,
            )
            .mock()];
            foo_u32.value.statements =
                vec![Statement::Return(Some(Expression::IntConstant(0usize.into()).mock())).mock()];
            foo_u32.value.signature = UnresolvedSignature::new()
                .inputs(vec![UnresolvedType::Uint(32).mock()])
                .output(UnresolvedType::FieldElement.mock());

            let mut main = function0();

            main.value.statements = vec![Statement::Return(Some(
                Expression::FunctionCall(
                    Box::new(Expression::Identifier("foo").mock()),
                    None,
                    vec![Expression::IntConstant(0usize.into()).mock()],
                )
                .mock(),
            ))
            .mock()];
            main.value.signature =
                UnresolvedSignature::new().output(UnresolvedType::FieldElement.mock());

            let m = Module::with_symbols(vec![
                untyped::SymbolDeclaration {
                    id: "foo",
                    symbol: Symbol::Here(SymbolDefinition::Function(foo_field)),
                }
                .mock(),
                untyped::SymbolDeclaration {
                    id: "foo",
                    symbol: Symbol::Here(SymbolDefinition::Function(foo_u32)),
                }
                .mock(),
                untyped::SymbolDeclaration {
                    id: "main",
                    symbol: Symbol::Here(SymbolDefinition::Function(main)),
                }
                .mock(),
            ]);

            let p = Program {
                main: "".into(),
                modules: vec![("".into(), m)].into_iter().collect(),
            };

            let errors = Checker::<Bn128Field>::default()
                .check_program(p)
                .unwrap_err();

            assert_eq!(errors.len(), 1);

            assert_eq!(
                errors[0].inner.message,
                "Ambiguous call to function foo, 2 candidates were found. Please be more explicit."
            );
        }
    }

    mod assignee {
        use super::*;

        #[test]
        fn identifier() {
            // a = 42;
            let a = Assignee::Identifier("a").mock();

            let mut checker: Checker<Bn128Field> = Checker::default();
            checker.enter_scope();

            checker
                .check_statement(
                    Statement::Definition(
                        untyped::Variable::mutable("a", UnresolvedType::FieldElement.mock()).mock(),
                        Expression::FieldConstant(42u32.into()).mock(),
                    )
                    .mock(),
                    &MODULE_ID,
                    &TypeMap::new(),
                )
                .unwrap();

            assert_eq!(
                checker.check_assignee(a, &MODULE_ID, &TypeMap::new()),
                Ok(TypedAssignee::Identifier(typed::Variable::new(
                    "a",
                    Type::FieldElement,
                )))
            );
        }

        #[test]
        fn array_element() {
            // field[3] a = [1, 2, 3]
            // a[2] = 42
            let a = Assignee::Select(
                Box::new(Assignee::Identifier("a").mock()),
                Box::new(RangeOrExpression::Expression(
                    Expression::IntConstant(2usize.into()).mock(),
                )),
            )
            .mock();

            let mut checker: Checker<Bn128Field> = Checker::default();
            checker.enter_scope();

            checker
                .check_statement(
                    Statement::Definition(
                        untyped::Variable::mutable(
                            "a",
                            UnresolvedType::array(
                                UnresolvedType::FieldElement.mock(),
                                Expression::IntConstant(3usize.into()).mock(),
                            )
                            .mock(),
                        )
                        .mock(),
                        Expression::InlineArray(
                            (1..4)
                                .map(|i| {
                                    Expression::FieldConstant(BigUint::from(i as u32))
                                        .mock()
                                        .into()
                                })
                                .collect(),
                        )
                        .mock(),
                    )
                    .mock(),
                    &MODULE_ID,
                    &TypeMap::new(),
                )
                .unwrap();

            assert_eq!(
                checker.check_assignee(a, &MODULE_ID, &TypeMap::new()),
                Ok(TypedAssignee::Select(
                    Box::new(TypedAssignee::Identifier(typed::Variable::new(
                        "a",
                        Type::array((Type::FieldElement, 3u32)),
                    ))),
                    Box::new(2u32.into())
                ))
            );
        }

        #[test]
        fn array_of_array_element() {
            // field[1][1] a = [[1]]
            // a[0][0]
            let a: AssigneeNode = Assignee::Select(
                Box::new(
                    Assignee::Select(
                        Box::new(Assignee::Identifier("a").mock()),
                        Box::new(RangeOrExpression::Expression(
                            Expression::IntConstant(0usize.into()).mock(),
                        )),
                    )
                    .mock(),
                ),
                Box::new(RangeOrExpression::Expression(
                    Expression::IntConstant(0usize.into()).mock(),
                )),
            )
            .mock();

            let mut checker: Checker<Bn128Field> = Checker::default();
            checker.enter_scope();

            checker
                .check_statement(
                    Statement::Definition(
                        untyped::Variable::mutable(
                            "a",
                            UnresolvedType::array(
                                UnresolvedType::array(
                                    UnresolvedType::FieldElement.mock(),
                                    Expression::IntConstant(1usize.into()).mock(),
                                )
                                .mock(),
                                Expression::IntConstant(1usize.into()).mock(),
                            )
                            .mock(),
                        )
                        .mock(),
                        Expression::InlineArray(vec![Expression::InlineArray(vec![
                            Expression::IntConstant(1usize.into()).mock().into(),
                        ])
                        .mock()
                        .into()])
                        .mock(),
                    )
                    .mock(),
                    &MODULE_ID,
                    &TypeMap::new(),
                )
                .unwrap();

            assert_eq!(
                checker.check_assignee(a, &MODULE_ID, &TypeMap::new()),
                Ok(TypedAssignee::Select(
                    Box::new(TypedAssignee::Select(
                        Box::new(TypedAssignee::Identifier(typed::Variable::new(
                            "a",
                            Type::array((Type::array((Type::FieldElement, 1u32)), 1u32)),
                        ))),
                        Box::new(0u32.into())
                    )),
                    Box::new(0u32.into())
                ))
            );
        }
    }
}<|MERGE_RESOLUTION|>--- conflicted
+++ resolved
@@ -2787,19 +2787,11 @@
                     })?,
             ).with_span(span)
             .into()),
-<<<<<<< HEAD
-            Expression::U8Constant(n) => Ok(UExpression::from_value(n.into()).annotate(8).with_span(span).into()),
-            Expression::U16Constant(n) => Ok(UExpression::from_value(n.into()).annotate(16).with_span(span).into()),
-            Expression::U32Constant(n) => Ok(UExpression::from_value(n.into()).annotate(32).with_span(span).into()),
-            Expression::U64Constant(n) => Ok(UExpression::from_value(n.into()).annotate(64).with_span(span).into()),
-            Expression::FunctionCall(fun_id_expression, generics, arguments) => self
-=======
             Expression::U8Constant(n) => Ok(UExpression::value(n.into()).annotate(8).with_span(span).into()),
             Expression::U16Constant(n) => Ok(UExpression::value(n.into()).annotate(16).with_span(span).into()),
             Expression::U32Constant(n) => Ok(UExpression::value(n.into()).annotate(32).with_span(span).into()),
             Expression::U64Constant(n) => Ok(UExpression::value(n.into()).annotate(64).with_span(span).into()),
-            Expression::FunctionCall(box fun_id_expression, generics, arguments) => self
->>>>>>> 7ba959cf
+            Expression::FunctionCall(fun_id_expression, generics, arguments) => self
                 .check_function_call_expression(
                     *fun_id_expression,
                     generics,
@@ -3324,13 +3316,8 @@
                     .unwrap_or_else(|| 0u32.into());
 
                 Ok(
-<<<<<<< HEAD
-                    ArrayExpression::from_value(unwrapped_expressions_or_spreads)
+                    ArrayExpression::value(unwrapped_expressions_or_spreads)
                         .annotate(ArrayType::new(inferred_type, size))
-=======
-                    ArrayExpression::value(unwrapped_expressions_or_spreads)
-                        .annotate(inferred_type, size)
->>>>>>> 7ba959cf
                         .into(),
                 )
             }
