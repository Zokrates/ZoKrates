//! Module containing semantic analysis tools to run at compile time
//!
//! @file semantics.rs
//! @author Thibaut Schaeffer <thibaut@schaeff.fr>
//! @date 2017

use crate::absy::Identifier;
use crate::absy::*;
<<<<<<< HEAD
use crate::typed_absy::types::{try_from_g_type, GGenericsAssignment};
=======
use crate::typed_absy::types::{GGenericsAssignment, GenericsAssignment};
>>>>>>> 1ffbc024
use crate::typed_absy::*;
use crate::typed_absy::{DeclarationParameter, DeclarationVariable, Variable};
use num_bigint::BigUint;
use std::collections::{hash_map::Entry, BTreeSet, HashMap, HashSet};
use std::fmt;
use std::path::PathBuf;
use zokrates_field::Field;

use crate::parser::Position;

use crate::absy::types::{UnresolvedSignature, UnresolvedType, UserTypeId};

use crate::typed_absy::types::{
    check_type, specialize_declaration_type, ArrayType, DeclarationArrayType, DeclarationConstant,
    DeclarationFunctionKey, DeclarationSignature, DeclarationStructMember, DeclarationStructType,
    DeclarationType, GenericIdentifier, StructLocation, StructMember,
};
use std::hash::{Hash, Hasher};

#[derive(PartialEq, Debug)]
pub struct ErrorInner {
    pos: Option<(Position, Position)>,
    message: String,
}

#[derive(PartialEq, Debug)]
pub struct Error {
    pub inner: ErrorInner,
    pub module_id: PathBuf,
}

impl ErrorInner {
    pub fn pos(&self) -> &Option<(Position, Position)> {
        &self.pos
    }

    pub fn message(&self) -> &str {
        &self.message
    }

    fn in_file(self, id: &ModuleId) -> Error {
        Error {
            inner: self,
            module_id: id.to_path_buf(),
        }
    }
}

#[derive(Clone, Debug)]
enum TypeKind<'ast> {
    Canonical(DeclarationType<'ast>),
    Alias(
        DeclarationType<'ast>,
        Vec<Option<DeclarationConstant<'ast>>>,
    ),
}

type TypeMap<'ast> = HashMap<OwnedModuleId, HashMap<UserTypeId, TypeKind<'ast>>>;

type ConstantMap<'ast> =
    HashMap<OwnedModuleId, HashMap<ConstantIdentifier<'ast>, DeclarationType<'ast>>>;

/// The global state of the program during semantic checks
#[derive(Debug)]
struct State<'ast, T> {
    /// The modules yet to be checked, which we consume as we explore the dependency tree
    modules: Modules<'ast>,
    /// The already checked modules, which we're returning at the end
    typed_modules: TypedModules<'ast, T>,
    /// The user-defined types, which we keep track at this phase only. In later phases, we rely only on basic types and combinations thereof
    types: TypeMap<'ast>,
    // The user-defined constants
    constants: ConstantMap<'ast>,
}

/// A symbol for a given name: either a type or a group of functions. Not both!
#[derive(PartialEq, Hash, Eq, Debug)]
enum SymbolType<'ast> {
    Type,
    Constant,
    Functions(BTreeSet<DeclarationSignature<'ast>>),
}

/// A data structure to keep track of all symbols in a module
#[derive(Default)]
struct SymbolUnifier<'ast> {
    symbols: HashMap<String, SymbolType<'ast>>,
}

impl<'ast> SymbolUnifier<'ast> {
    fn insert_type<S: Into<String>>(&mut self, id: S) -> bool {
        let e = self.symbols.entry(id.into());
        match e {
            // if anything is already called `id`, we cannot introduce the symbol
            Entry::Occupied(..) => false,
            // otherwise, we can!
            Entry::Vacant(v) => {
                v.insert(SymbolType::Type);
                true
            }
        }
    }

    fn insert_constant<S: Into<String>>(&mut self, id: S) -> bool {
        let e = self.symbols.entry(id.into());
        match e {
            // if anything is already called `id`, we cannot introduce this constant
            Entry::Occupied(..) => false,
            // otherwise, we can!
            Entry::Vacant(v) => {
                v.insert(SymbolType::Constant);
                true
            }
        }
    }

    fn insert_function<S: Into<String>>(
        &mut self,
        id: S,
        signature: DeclarationSignature<'ast>,
    ) -> bool {
        let s_type = self.symbols.entry(id.into());
        match s_type {
            // if anything is already called `id`, it depends what it is
            Entry::Occupied(mut o) => {
                match o.get_mut() {
                    // if it's a Type or a Constant, then we can't introduce a function
                    SymbolType::Type | SymbolType::Constant => false,
                    // if it's a Function, we can introduce it only if it has a different signature
                    SymbolType::Functions(signatures) => signatures.insert(signature),
                }
            }
            // otherwise, we can!
            Entry::Vacant(v) => {
                v.insert(SymbolType::Functions(vec![signature].into_iter().collect()));
                true
            }
        }
    }
}

impl<'ast, T: Field> State<'ast, T> {
    fn new(modules: Modules<'ast>) -> Self {
        State {
            modules,
            typed_modules: HashMap::new(),
            types: HashMap::new(),
            constants: HashMap::new(),
        }
    }
}

/// A function query in the current module.
#[derive(Debug)]
struct FunctionQuery<'ast, T> {
    id: Identifier<'ast>,
    generics_count: Option<usize>,
    inputs: Vec<Type<'ast, T>>,
    /// Output types are optional as we try to infer them
    outputs: Vec<Option<Type<'ast, T>>>,
}

impl<'ast, T: fmt::Display> fmt::Display for FunctionQuery<'ast, T> {
    fn fmt(&self, f: &mut fmt::Formatter) -> fmt::Result {
        if let Some(count) = self.generics_count {
            write!(
                f,
                "<{}>",
                (0..count)
                    .map(|_| String::from("_"))
                    .collect::<Vec<_>>()
                    .join(", ")
            )?
        }

        write!(f, "(")?;
        for (i, t) in self.inputs.iter().enumerate() {
            write!(f, "{}", t)?;
            if i < self.inputs.len() - 1 {
                write!(f, ", ")?;
            }
        }
        write!(f, ")")?;

        match self.outputs.len() {
            0 => write!(f, ""),
            1 => write!(
                f,
                " -> {}",
                match &self.outputs[0] {
                    Some(t) => format!("{}", t),
                    None => "_".into(),
                }
            ),
            _ => {
                write!(f, " -> (")?;
                for (i, t) in self.outputs.iter().enumerate() {
                    match t {
                        Some(t) => write!(f, "{}", t)?,
                        None => write!(f, "_")?,
                    }
                    if i < self.outputs.len() - 1 {
                        write!(f, ", ")?;
                    }
                }
                write!(f, ")")
            }
        }
    }
}

impl<'ast, T: Field> FunctionQuery<'ast, T> {
    /// Create a new query.
    fn new(
        id: Identifier<'ast>,
        generics: &Option<Vec<Option<UExpression<'ast, T>>>>,
        inputs: &[Type<'ast, T>],
        outputs: &[Option<Type<'ast, T>>],
    ) -> Self {
        FunctionQuery {
            id,
            generics_count: generics.as_ref().map(|g| g.len()),
            inputs: inputs.to_owned(),
            outputs: outputs.to_owned(),
        }
    }

    /// match a `FunctionKey` against this `FunctionQuery`
    fn match_func(&self, func: &DeclarationFunctionKey<'ast>) -> bool {
        self.id == func.id
            && self.generics_count.map(|count| count == func.signature.generics.len()).unwrap_or(true) // we do not look at the values here, this will be checked when inlining anyway
            && self.inputs.len() == func.signature.inputs.len()
            && self
                .inputs
                .iter()
                .zip(func.signature.inputs.iter())
                .all(|(input_ty, sig_ty)| input_ty.can_be_specialized_to(&sig_ty))
            && self.outputs.len() == func.signature.outputs.len()
            && self
                .outputs
                .iter()
                .zip(func.signature.outputs.iter())
                .all(|(output_ty, sig_ty)| {
                    output_ty
                        .as_ref()
                        .map(|output_ty| output_ty.can_be_specialized_to(&sig_ty))
                        .unwrap_or(true)
                })
    }

    fn match_funcs(
        &self,
        funcs: &HashSet<DeclarationFunctionKey<'ast>>,
    ) -> Vec<DeclarationFunctionKey<'ast>> {
        funcs
            .iter()
            .filter(|func| self.match_func(func))
            .cloned()
            .collect()
    }
}

/// A scoped variable, so that we can delete all variables of a given scope when exiting it
#[derive(Clone, Debug)]
pub struct ScopedVariable<'ast, T> {
    id: Variable<'ast, T>,
    level: usize,
}

impl<'ast, T> ScopedVariable<'ast, T> {
    fn is_constant(&self) -> bool {
        self.level == 0
    }
}

/// Identifiers of different `ScopedVariable`s should not conflict, so we define them as equivalent
impl<'ast, T> PartialEq for ScopedVariable<'ast, T> {
    fn eq(&self, other: &Self) -> bool {
        self.id.id == other.id.id
    }
}

impl<'ast, T> Hash for ScopedVariable<'ast, T> {
    fn hash<H: Hasher>(&self, state: &mut H) {
        self.id.id.hash(state);
    }
}

impl<'ast, T> Eq for ScopedVariable<'ast, T> {}

/// Checker checks the semantics of a program, keeping track of functions and variables in scope
pub struct Checker<'ast, T> {
    return_types: Option<Vec<DeclarationType<'ast>>>,
    scope: HashSet<ScopedVariable<'ast, T>>,
    functions: HashSet<DeclarationFunctionKey<'ast>>,
    level: usize,
}

impl<'ast, T: Field> Checker<'ast, T> {
    fn new() -> Self {
        Checker {
            return_types: None,
            scope: HashSet::new(),
            functions: HashSet::new(),
            level: 0,
        }
    }

    /// Check a `Program`
    ///
    /// # Arguments
    ///
    /// * `prog` - The `Program` to be checked
    pub fn check(prog: Program<'ast>) -> Result<TypedProgram<'ast, T>, Vec<Error>> {
        Checker::new().check_program(prog)
    }

    fn check_program(
        &mut self,
        program: Program<'ast>,
    ) -> Result<TypedProgram<'ast, T>, Vec<Error>> {
        let mut state = State::new(program.modules);

        let mut errors = vec![];

        // recursively type-check modules starting with `main`
        match self.check_module(&program.main, &mut state) {
            Ok(()) => {}
            Err(e) => errors.extend(e),
        };

        if !errors.is_empty() {
            return Err(errors);
        }

        let main_id = program.main.clone();

        Checker::check_single_main(state.typed_modules.get(&program.main).unwrap()).map_err(
            |inner| {
                vec![Error {
                    inner,
                    module_id: main_id,
                }]
            },
        )?;

        Ok(TypedProgram {
            main: program.main,
            modules: state.typed_modules,
        })
    }

    fn check_type_definition(
        &mut self,
        ty: TypeDefinitionNode<'ast>,
        module_id: &ModuleId,
        state: &State<'ast, T>,
    ) -> Result<
        (
            DeclarationType<'ast>,
            Vec<Option<DeclarationConstant<'ast>>>,
        ),
        Vec<ErrorInner>,
    > {
        let pos = ty.pos();
        let ty = ty.value;

        let mut errors = vec![];

        let mut generics = vec![];
        let mut generics_map = HashMap::new();

        for (index, g) in ty.generics.iter().enumerate() {
            if state
                .constants
                .get(module_id)
                .and_then(|m| m.get(g.value))
                .is_some()
            {
                errors.push(ErrorInner {
                    pos: Some(g.pos()),
                    message: format!(
                        "Generic parameter {p} conflicts with constant symbol {p}",
                        p = g.value
                    ),
                });
            } else {
                match generics_map.insert(g.value, index).is_none() {
                    true => {
                        generics.push(Some(DeclarationConstant::Generic(
                            GenericIdentifier::with_name(g.value).with_index(index),
                        )));
                    }
                    false => {
                        errors.push(ErrorInner {
                            pos: Some(g.pos()),
                            message: format!("Generic parameter {} is already declared", g.value),
                        });
                    }
                }
            }
        }

        let mut used_generics = HashSet::new();

        match self.check_declaration_type(
            ty.ty,
            module_id,
            state,
            &generics_map,
            &mut used_generics,
        ) {
            Ok(ty) => {
                // check that all declared generics were used
                for declared_generic in generics_map.keys() {
                    if !used_generics.contains(declared_generic) {
                        errors.push(ErrorInner {
                            pos: Some(pos),
                            message: format!("Generic parameter {} must be used", declared_generic),
                        });
                    }
                }

                if !errors.is_empty() {
                    return Err(errors);
                }

                Ok((ty, generics))
            }
            Err(e) => {
                errors.push(e);
                Err(errors)
            }
        }
    }

    fn check_constant_definition(
        &mut self,
        id: ConstantIdentifier<'ast>,
        c: ConstantDefinitionNode<'ast>,
        module_id: &ModuleId,
        state: &State<'ast, T>,
    ) -> Result<(DeclarationType<'ast>, TypedConstant<'ast, T>), ErrorInner> {
        let pos = c.pos();

        let ty = self.check_declaration_type(
            c.value.ty.clone(),
            module_id,
            &state,
            &HashMap::default(),
            &mut HashSet::default(),
        )?;
        let checked_expr =
            self.check_expression(c.value.expression.clone(), module_id, &state.types)?;

        match ty {
            DeclarationType::FieldElement => {
                FieldElementExpression::try_from_typed(checked_expr).map(TypedExpression::from)
            }
            DeclarationType::Boolean => {
                BooleanExpression::try_from_typed(checked_expr).map(TypedExpression::from)
            }
            DeclarationType::Uint(bitwidth) => {
                UExpression::try_from_typed(checked_expr, &bitwidth).map(TypedExpression::from)
            }
            DeclarationType::Array(ref array_ty) => {
                ArrayExpression::try_from_typed(checked_expr, &array_ty).map(TypedExpression::from)
            }
            DeclarationType::Struct(ref struct_ty) => {
                StructExpression::try_from_typed(checked_expr, &struct_ty)
                    .map(TypedExpression::from)
            }
            DeclarationType::Int => Err(checked_expr), // Integers cannot be assigned
        }
        .map_err(|e| ErrorInner {
            pos: Some(pos),
            message: format!(
                "Expression `{}` of type `{}` cannot be assigned to constant `{}` of type `{}`",
                e,
                e.get_type(),
                id,
                ty
            ),
        })
        .map(|e| (ty, TypedConstant::new(e)))
    }

    fn check_struct_type_declaration(
        &mut self,
        id: String,
        s: StructDefinitionNode<'ast>,
        module_id: &ModuleId,
        state: &State<'ast, T>,
    ) -> Result<DeclarationType<'ast>, Vec<ErrorInner>> {
        let pos = s.pos();
        let s = s.value;

        let mut errors = vec![];
        let mut fields: Vec<(_, _)> = vec![];
        let mut fields_set = HashSet::new();

        let mut generics = vec![];
        let mut generics_map = HashMap::new();

        for (index, g) in s.generics.iter().enumerate() {
            if state
                .constants
                .get(module_id)
                .and_then(|m| m.get(g.value))
                .is_some()
            {
                errors.push(ErrorInner {
                    pos: Some(g.pos()),
                    message: format!(
                        "Generic parameter {p} conflicts with constant symbol {p}",
                        p = g.value
                    ),
                });
            } else {
                match generics_map.insert(g.value, index).is_none() {
                    true => {
                        generics.push(Some(DeclarationConstant::Generic(
                            GenericIdentifier::with_name(g.value).with_index(index),
                        )));
                    }
                    false => {
                        errors.push(ErrorInner {
                            pos: Some(g.pos()),
                            message: format!("Generic parameter {} is already declared", g.value),
                        });
                    }
                }
            }
        }

        let mut used_generics = HashSet::new();

        for field in s.fields {
            let member_id = field.value.id.to_string();
            match self
                .check_declaration_type(
                    field.value.ty,
                    module_id,
                    state,
                    &generics_map,
                    &mut used_generics,
                )
                .map(|t| (member_id, t))
            {
                Ok(f) => match fields_set.insert(f.0.clone()) {
                    true => fields.push(f),
                    false => errors.push(ErrorInner {
                        pos: Some(pos),
                        message: format!("Duplicate key {} in struct definition", f.0,),
                    }),
                },
                Err(e) => {
                    errors.push(e);
                }
            }
        }

        // check that all declared generics were used
        for declared_generic in generics_map.keys() {
            if !used_generics.contains(declared_generic) {
                errors.push(ErrorInner {
                    pos: Some(pos),
                    message: format!("Generic parameter {} must be used", declared_generic),
                });
            }
        }

        if !errors.is_empty() {
            return Err(errors);
        }

        Ok(DeclarationType::Struct(DeclarationStructType::new(
            module_id.to_path_buf(),
            id,
            generics,
            fields
                .iter()
                .map(|f| DeclarationStructMember::new(f.0.clone(), f.1.clone()))
                .collect(),
        )))
    }

    fn check_symbol_declaration(
        &mut self,
        declaration: SymbolDeclarationNode<'ast>,
        module_id: &ModuleId,
        state: &mut State<'ast, T>,
        functions: &mut TypedFunctionSymbols<'ast, T>,
        constants: &mut TypedConstantSymbols<'ast, T>,
        symbol_unifier: &mut SymbolUnifier<'ast>,
    ) -> Result<(), Vec<Error>> {
        let mut errors: Vec<Error> = vec![];

        let pos = declaration.pos();
        let declaration = declaration.value;

        match declaration.symbol.clone() {
            Symbol::Here(SymbolDefinition::Struct(t)) => {
                match self.check_struct_type_declaration(
                    declaration.id.to_string(),
                    t.clone(),
                    module_id,
                    state,
                ) {
                    Ok(ty) => {
                        match symbol_unifier.insert_type(declaration.id) {
                            false => errors.push(
                                ErrorInner {
                                    pos: Some(pos),
                                    message: format!(
                                        "{} conflicts with another symbol",
                                        declaration.id
                                    ),
                                }
                                .in_file(module_id),
                            ),
                            true => {
                                // there should be no entry in the map for this type yet
                                assert!(state
                                    .types
                                    .entry(module_id.to_path_buf())
                                    .or_default()
                                    .insert(declaration.id.to_string(), TypeKind::Canonical(ty))
                                    .is_none());
                            }
                        };
                    }
                    Err(e) => errors.extend(e.into_iter().map(|inner| Error {
                        inner,
                        module_id: module_id.to_path_buf(),
                    })),
                }
            }
            Symbol::Here(SymbolDefinition::Constant(c)) => {
                match self.check_constant_definition(declaration.id, c, module_id, state) {
                    Ok((d_t, c)) => {
                        match symbol_unifier.insert_constant(declaration.id) {
                            false => errors.push(
                                ErrorInner {
                                    pos: Some(pos),
                                    message: format!(
                                        "{} conflicts with another symbol",
                                        declaration.id
                                    ),
                                }
                                .in_file(module_id),
                            ),
                            true => {
                                constants.push((
                                    CanonicalConstantIdentifier::new(
                                        declaration.id,
                                        module_id.into(),
                                        d_t.clone(),
                                    ),
                                    TypedConstantSymbol::Here(c.clone()),
                                ));
                                self.insert_into_scope(Variable::with_id_and_type(
                                    declaration.id,
                                    c.get_type(),
                                ));
                                assert!(state
                                    .constants
                                    .entry(module_id.to_path_buf())
                                    .or_default()
                                    .insert(declaration.id, d_t)
                                    .is_none());
                            }
                        };
                    }
                    Err(e) => {
                        errors.push(e.in_file(module_id));
                    }
                }
            }
            Symbol::Here(SymbolDefinition::Type(t)) => {
                match self.check_type_definition(t, module_id, state) {
                    Ok((ty, generics)) => {
                        match symbol_unifier.insert_type(declaration.id) {
                            false => errors.push(
                                ErrorInner {
                                    pos: Some(pos),
                                    message: format!(
                                        "{} conflicts with another symbol",
                                        declaration.id,
                                    ),
                                }
                                .in_file(module_id),
                            ),
                            true => {
                                assert!(state
                                    .types
                                    .entry(module_id.to_path_buf())
                                    .or_default()
                                    .insert(
                                        declaration.id.to_string(),
                                        TypeKind::Alias(ty, generics)
                                    )
                                    .is_none());
                            }
                        };
                    }
                    Err(e) => {
                        errors.extend(e.into_iter().map(|inner| inner.in_file(module_id)));
                    }
                }
            }
            Symbol::Here(SymbolDefinition::Function(f)) => {
                match self.check_function(f, module_id, state) {
                    Ok(funct) => {
                        match symbol_unifier
                            .insert_function(declaration.id, funct.signature.clone())
                        {
                            false => errors.push(
                                ErrorInner {
                                    pos: Some(pos),
                                    message: format!(
                                        "{} conflicts with another symbol",
                                        declaration.id
                                    ),
                                }
                                .in_file(module_id),
                            ),
                            true => {}
                        };

                        self.functions.insert(
                            DeclarationFunctionKey::with_location(
                                module_id.to_path_buf(),
                                declaration.id,
                            )
                            .signature(funct.signature.clone()),
                        );
                        functions.insert(
                            DeclarationFunctionKey::with_location(
                                module_id.to_path_buf(),
                                declaration.id,
                            )
                            .signature(funct.signature.clone()),
                            TypedFunctionSymbol::Here(funct),
                        );
                    }
                    Err(e) => {
                        errors.extend(e.into_iter().map(|inner| inner.in_file(module_id)));
                    }
                }
            }
            Symbol::There(import) => {
                let pos = import.pos();
                let import = import.value;

                match Checker::new().check_module(&import.module_id, state) {
                    Ok(()) => {
                        // find candidates in the checked module
                        let function_candidates: Vec<_> = state
                            .typed_modules
                            .get(&import.module_id)
                            .unwrap()
                            .functions
                            .iter()
                            .filter(|(k, _)| k.id == import.symbol_id)
                            .map(|(_, v)| DeclarationFunctionKey {
                                module: import.module_id.to_path_buf(),
                                id: import.symbol_id,
                                signature: v.signature(&state.typed_modules).clone(),
                            })
                            .collect();

                        // find candidates in the types
                        let type_candidate = state
                            .types
                            .entry(import.module_id.to_path_buf())
                            .or_default()
                            .get(import.symbol_id)
                            .cloned();

                        // find constant definition candidate
                        let const_candidate = state
                            .constants
                            .entry(import.module_id.to_path_buf())
                            .or_default()
                            .iter()
                            .find(|(i, _)| *i == &import.symbol_id)
                            .map(|(_, c)| c)
                            .cloned();

                        match (function_candidates.len(), type_candidate, const_candidate) {
                            (0, Some(ty), None) => {

                                // rename the type to the declared symbol
                                let ty = match ty {
                                    TypeKind::Canonical(DeclarationType::Struct(t)) => TypeKind::Canonical(
                                        DeclarationType::Struct(DeclarationStructType {
                                            location: Some(StructLocation {
                                                name: declaration.id.into(),
                                                module: module_id.to_path_buf()
                                            }),
                                        ..t
                                    })),
                                    _ => ty // type alias
                                };

                                // we imported a type, so the symbol it gets bound to should not already exist
                                match symbol_unifier.insert_type(declaration.id) {
                                    false => {
                                        errors.push(Error {
                                            module_id: module_id.to_path_buf(),
                                            inner: ErrorInner {
                                                pos: Some(pos),
                                                message: format!(
                                                    "{} conflicts with another symbol",
                                                    declaration.id,
                                                ),
                                            }});
                                    }
                                    true => {}
                                };
                                state
                                    .types
                                    .entry(module_id.to_path_buf())
                                    .or_default()
                                    .insert(declaration.id.to_string(), ty);
                            }
                            (0, None, Some(ty)) => {
                                match symbol_unifier.insert_constant(declaration.id) {
                                    false => {
                                        errors.push(Error {
                                            module_id: module_id.to_path_buf(),
                                            inner: ErrorInner {
                                                pos: Some(pos),
                                                message: format!(
                                                    "{} conflicts with another symbol",
                                                    declaration.id,
                                                ),
                                            }});
                                    }
                                    true => {
                                        let imported_id = CanonicalConstantIdentifier::new(import.symbol_id, import.module_id, ty.clone());
                                        let id = CanonicalConstantIdentifier::new(declaration.id, module_id.into(), ty.clone());

                                        constants.push((id.clone(), TypedConstantSymbol::There(imported_id)));
                                        self.insert_into_scope(Variable::with_id_and_type(declaration.id, try_from_g_type(ty.clone()).unwrap()));

                                        state
                                            .constants
                                            .entry(module_id.to_path_buf())
                                            .or_default()
                                            .insert(declaration.id, ty);
                                    }
                                };
                            }
                            (0, None, None) => {
                                errors.push(ErrorInner {
                                    pos: Some(pos),
                                    message: format!(
                                        "Could not find symbol {} in module {}",
                                        import.symbol_id, import.module_id.display(),
                                    ),
                                }.in_file(module_id));
                            }
                            (_, Some(_), Some(_)) => unreachable!("collision in module we're importing from should have been caught when checking it"),
                            _ => {
                                for candidate in function_candidates {

                                    match symbol_unifier.insert_function(declaration.id, candidate.signature.clone()) {
                                        false => {
                                            errors.push(ErrorInner {
                                                pos: Some(pos),
                                                message: format!(
                                                    "{} conflicts with another symbol",
                                                    declaration.id,
                                                ),
                                            }.in_file(module_id));
                                        },
                                        true => {}
                                    };

                                    let local_key = candidate.clone().id(declaration.id).module(module_id.to_path_buf());

                                    self.functions.insert(local_key.clone());
                                    functions.insert(
                                        local_key,
                                        TypedFunctionSymbol::There(candidate,
                                        ),
                                    );
                                }
                            }
                        };
                    }
                    Err(e) => {
                        errors.extend(e);
                    }
                };
            }
            Symbol::Flat(funct) => {
                match symbol_unifier.insert_function(declaration.id, funct.signature()) {
                    false => {
                        errors.push(
                            ErrorInner {
                                pos: Some(pos),
                                message: format!(
                                    "{} conflicts with another symbol",
                                    declaration.id
                                ),
                            }
                            .in_file(module_id),
                        );
                    }
                    true => {}
                };

                self.functions.insert(
                    DeclarationFunctionKey::with_location(module_id.to_path_buf(), declaration.id)
                        .signature(funct.signature()),
                );
                functions.insert(
                    DeclarationFunctionKey::with_location(module_id.to_path_buf(), declaration.id)
                        .signature(funct.signature()),
                    TypedFunctionSymbol::Flat(funct),
                );
            }
            _ => unreachable!(),
        };

        // return if any errors occured
        if !errors.is_empty() {
            return Err(errors);
        }

        Ok(())
    }

    fn check_module(
        &mut self,
        module_id: &ModuleId,
        state: &mut State<'ast, T>,
    ) -> Result<(), Vec<Error>> {
        let mut checked_functions = TypedFunctionSymbols::new();
        let mut checked_constants = TypedConstantSymbols::new();

        // check if the module was already removed from the untyped ones
        let to_insert = match state.modules.remove(module_id) {
            // if it was, do nothing
            None => None,
            // if it was not, check it
            Some(module) => {
                // create default entries for this module
                state.types.entry(module_id.to_path_buf()).or_default();
                state.constants.entry(module_id.to_path_buf()).or_default();

                // we keep track of the introduced symbols to avoid collisions between types and functions
                let mut symbol_unifier = SymbolUnifier::default();

                // we go through symbol declarations and check them
                for declaration in module.symbols {
                    self.check_symbol_declaration(
                        declaration,
                        module_id,
                        state,
                        &mut checked_functions,
                        &mut checked_constants,
                        &mut symbol_unifier,
                    )?
                }

                Some(TypedModule {
                    functions: checked_functions,
                    constants: checked_constants,
                })
            }
        };

        // insert into typed_modules if we checked anything
        if let Some(typed_module) = to_insert {
            // there should be no checked module at that key just yet, if there is we have a colision or we checked something twice
            assert!(state
                .typed_modules
                .insert(module_id.to_path_buf(), typed_module)
                .is_none());
        };

        Ok(())
    }

    fn check_single_main(module: &TypedModule<T>) -> Result<(), ErrorInner> {
        match module
            .functions
            .iter()
            .filter(|(key, _)| key.id == "main")
            .count()
        {
            1 => Ok(()),
            0 => Err(ErrorInner {
                pos: None,
                message: "No main function found".into(),
            }),
            n => Err(ErrorInner {
                pos: None,
                message: format!("Only one main function allowed, found {}", n),
            }),
        }
    }

    fn check_for_var(&self, var: &VariableNode<'ast>) -> Result<(), ErrorInner> {
        match var.value.get_type() {
            UnresolvedType::Uint(32) => Ok(()),
            t => Err(ErrorInner {
                pos: Some(var.pos()),
                message: format!("Variable in for loop cannot have type {}", t),
            }),
        }
    }

    fn check_function(
        &mut self,
        funct_node: FunctionNode<'ast>,
        module_id: &ModuleId,
        state: &State<'ast, T>,
    ) -> Result<TypedFunction<'ast, T>, Vec<ErrorInner>> {
        assert!(self.return_types.is_none());

        self.enter_scope();

        let pos = funct_node.pos();

        let mut errors = vec![];
        let funct = funct_node.value;
        let mut signature = None;

        assert_eq!(funct.arguments.len(), funct.signature.inputs.len());

        let mut arguments_checked = vec![];

        let mut statements_checked = vec![];

        match self.check_signature(funct.signature, module_id, state) {
            Ok(s) => {
                // initialise generics map
                let mut generics: GenericsAssignment<'ast, T> = GGenericsAssignment::default();

                // define variables for the constants
                for generic in &s.generics {
                    let generic = match generic.clone().unwrap() {
                        DeclarationConstant::Generic(g) => g,
                        _ => unreachable!(),
                    };

                    // for declaration signatures, generics cannot be ignored

                    let v = Variable::with_id_and_type(generic.name(), Type::Uint(UBitwidth::B32));

                    generics.0.insert(
                        generic.clone(),
                        UExpressionInner::Identifier(generic.name().into())
                            .annotate(UBitwidth::B32),
                    );

                    // we don't have to check for conflicts here, because this was done when checking the signature
                    self.insert_into_scope(v.clone());
                }

                for (arg, decl_ty) in funct.arguments.into_iter().zip(s.inputs.iter()) {
                    let pos = arg.pos();

                    let arg = arg.value;

                    let decl_v =
                        DeclarationVariable::with_id_and_type(arg.id.value.id, decl_ty.clone());

                    let ty = specialize_declaration_type(decl_v.clone()._type, &generics).unwrap();

                    match self.insert_into_scope(crate::typed_absy::variable::Variable {
                        id: decl_v.clone().id,
                        _type: ty,
                    }) {
                        true => {}
                        false => {
                            errors.push(ErrorInner {
                                pos: Some(pos),
                                message: format!("Duplicate name in function definition: `{}` was previously declared as an argument or a generic constant", arg.id.value.id)
                            });
                        }
                    };
                    arguments_checked.push(DeclarationParameter {
                        id: decl_v,
                        private: arg.private,
                    });
                }

                let mut found_return = false;

                for stat in funct.statements.into_iter() {
                    let pos = Some(stat.pos());

                    if let Statement::Return(..) = stat.value {
                        if found_return {
                            errors.push(ErrorInner {
                                pos,
                                message: "Expected a single return statement".to_string(),
                            });
                        }

                        found_return = true;
                    }

                    match self.check_statement(stat, module_id, &state.types) {
                        Ok(statement) => {
                            if let TypedStatement::Return(e) = &statement {
                                match e.iter().map(|e| e.get_type()).collect::<Vec<_>>()
                                    == s.outputs
                                {
                                    true => {}
                                    false => errors.push(ErrorInner {
                                        pos,
                                        message: format!(
                                            "Expected ({}) in return statement, found ({})",
                                            s.outputs
                                                .iter()
                                                .map(|t| t.to_string())
                                                .collect::<Vec<_>>()
                                                .join(", "),
                                            e.iter()
                                                .map(|e| e.get_type())
                                                .map(|t| t.to_string())
                                                .collect::<Vec<_>>()
                                                .join(", ")
                                        ),
                                    }),
                                }
                            };
                            statements_checked.push(statement);
                        }
                        Err(e) => {
                            errors.extend(e);
                        }
                    }
                }

                if !found_return {
                    errors.push(ErrorInner {
                        pos: Some(pos),
                        message: "Expected a return statement".to_string(),
                    });
                }

                signature = Some(s);
            }
            Err(e) => {
                errors.extend(e);
            }
        };

        self.exit_scope();

        if !errors.is_empty() {
            return Err(errors);
        }

        self.return_types = None;

        Ok(TypedFunction {
            arguments: arguments_checked,
            statements: statements_checked,
            signature: signature.unwrap(),
        })
    }

    fn check_signature(
        &mut self,
        signature: UnresolvedSignature<'ast>,
        module_id: &ModuleId,
        state: &State<'ast, T>,
    ) -> Result<DeclarationSignature<'ast>, Vec<ErrorInner>> {
        let mut errors = vec![];
        let mut inputs = vec![];
        let mut outputs = vec![];
        let mut generics = vec![];

        let mut generics_map = HashMap::new();

        for (index, g) in signature.generics.iter().enumerate() {
            if state
                .constants
                .get(module_id)
                .and_then(|m| m.get(g.value))
                .is_some()
            {
                errors.push(ErrorInner {
                    pos: Some(g.pos()),
                    message: format!(
                        "Generic parameter {p} conflicts with constant symbol {p}",
                        p = g.value
                    ),
                });
            } else {
                match generics_map.insert(g.value, index).is_none() {
                    true => {
                        generics.push(Some(DeclarationConstant::Generic(
                            GenericIdentifier::with_name(g.value).with_index(index),
                        )));
                    }
                    false => {
                        errors.push(ErrorInner {
                            pos: Some(g.pos()),
                            message: format!("Generic parameter {} is already declared", g.value),
                        });
                    }
                }
            }
        }

        for t in signature.inputs {
            match self.check_declaration_type(
                t,
                module_id,
                state,
                &generics_map,
                &mut HashSet::default(),
            ) {
                Ok(t) => {
                    inputs.push(t);
                }
                Err(e) => {
                    errors.push(e);
                }
            }
        }

        for t in signature.outputs {
            match self.check_declaration_type(
                t,
                module_id,
                state,
                &generics_map,
                &mut HashSet::default(),
            ) {
                Ok(t) => {
                    outputs.push(t);
                }
                Err(e) => {
                    errors.push(e);
                }
            }
        }

        if !errors.is_empty() {
            return Err(errors);
        }

        self.return_types = Some(outputs.clone());

        Ok(DeclarationSignature {
            generics,
            inputs,
            outputs,
        })
    }

    fn check_type(
        &mut self,
        ty: UnresolvedTypeNode<'ast>,
        module_id: &ModuleId,
        types: &TypeMap<'ast>,
    ) -> Result<Type<'ast, T>, ErrorInner> {
        let pos = ty.pos();
        let ty = ty.value;

        match ty {
            UnresolvedType::FieldElement => Ok(Type::FieldElement),
            UnresolvedType::Boolean => Ok(Type::Boolean),
            UnresolvedType::Uint(bitwidth) => Ok(Type::uint(bitwidth)),
            UnresolvedType::Array(t, size) => {
                let size = self.check_expression(size, module_id, types)?;

                let ty = size.get_type();

                let size = match size {
                    TypedExpression::Uint(e) => match e.bitwidth() {
                        UBitwidth::B32 => Ok(e),
                        _ => Err(ErrorInner {
                            pos: Some(pos),
                            message: format!(
                            "Expected array dimension to be a u32 constant, found {} of type {}",
                            e, ty
                        ),
                        }),
                    },
                    TypedExpression::Int(v) => {
                        UExpression::try_from_int(v.clone(), &UBitwidth::B32).map_err(|_| {
                            ErrorInner {
                                pos: Some(pos),
                                message: format!(
                            "Expected array dimension to be a u32 constant, found {} of type {}",
                            v, ty
                        ),
                            }
                        })
                    }
                    _ => Err(ErrorInner {
                        pos: Some(pos),
                        message: format!(
                            "Expected array dimension to be a u32 constant, found {} of type {}",
                            size, ty
                        ),
                    }),
                }?;

                Ok(Type::Array(ArrayType::new(
                    self.check_type(*t, module_id, types)?,
                    size,
                )))
            }
            UnresolvedType::User(id, generics) => {
                let ty = types
                    .get(module_id)
                    .unwrap()
                    .get(&id)
                    .cloned()
                    .ok_or_else(|| ErrorInner {
                        pos: Some(pos),
                        message: format!("Undefined type {}", id),
                    })?;

                let checked_generics = generics
                    .unwrap_or_default() // absence of generics is treated as 0 generics, as we do not provide inference for now
                    .into_iter()
                    .map(|e| match e {
                        Some(e) => {
                            self
                                .check_expression(e, module_id, types)
                                .and_then(|e| {
                                    UExpression::try_from_typed(e, &UBitwidth::B32)
                                        .map(Some)
                                        .map_err(|e| ErrorInner {
                                            pos: Some(pos),
                                            message: format!("Expected u32 expression, but got expression of type {}", e.get_type()),
                                        })
                                })
                        },
                        None => Err(ErrorInner {
                            pos: Some(pos),
                            message:
                            "Expected u32 constant or identifier, but found `_`. Generic inference is not supported yet."
                                .into(),
                        })
                    })
                    .collect::<Result<Vec<_>, _>>()?;

                match ty {
                    TypeKind::Canonical(DeclarationType::Struct(struct_type)) => {
                        match struct_type.generics.len() == checked_generics.len() {
                            true => {
                                let mut assignment = GGenericsAssignment::default();

                                assignment.0.extend(
                                    struct_type
                                        .generics
                                        .iter()
                                        .zip(checked_generics.iter())
                                        .map(|(decl_g, g_val)| match decl_g {
                                            Some(DeclarationConstant::Generic(g)) => {
                                                (g.clone(), g_val.clone().unwrap())
                                            }
                                            _ => unreachable!(),
                                        }),
                                );

                                Ok(specialize_declaration_type(
                                    DeclarationType::Struct(struct_type),
                                    &assignment,
                                )
                                .unwrap())
                            }
                            false => Err(ErrorInner {
                                pos: Some(pos),
                                message: format!(
                                    "Expected {} generic argument{} on type {}, but got {}",
                                    struct_type.generics.len(),
                                    if struct_type.generics.len() == 1 {
                                        ""
                                    } else {
                                        "s"
                                    },
                                    id,
                                    checked_generics.len()
                                ),
                            }),
                        }
                    }
                    TypeKind::Canonical(ty) => Ok(try_from_g_type(ty).unwrap()),
                    TypeKind::Alias(declaration_type, ref alias_generics) => {
                        match alias_generics.len() == checked_generics.len() {
                            true => {
                                let mut assignment = GGenericsAssignment::default();

                                assignment.0.extend(
                                    alias_generics.iter().zip(checked_generics.iter()).map(
                                        |(decl_g, g_val)| match decl_g {
                                            Some(DeclarationConstant::Generic(g)) => {
                                                (g.clone(), g_val.clone().unwrap())
                                            }
                                            _ => unreachable!(),
                                        },
                                    ),
                                );

                                Ok(specialize_declaration_type(declaration_type, &assignment)
                                    .unwrap())
                            }
                            false => Err(ErrorInner {
                                pos: Some(pos),
                                message: format!(
                                    "Expected {} generic argument{} on type alias {}, but got {}",
                                    alias_generics.len(),
                                    if alias_generics.len() == 1 { "" } else { "s" },
                                    id,
                                    checked_generics.len()
                                ),
                            }),
                        }
                    }
                }
            }
        }
    }
    fn check_generic_expression(
        &mut self,
        expr: ExpressionNode<'ast>,
        module_id: &ModuleId,
        constants_map: &HashMap<ConstantIdentifier<'ast>, DeclarationType<'ast>>,
        generics_map: &HashMap<Identifier<'ast>, usize>,
        used_generics: &mut HashSet<Identifier<'ast>>,
    ) -> Result<DeclarationConstant<'ast>, ErrorInner> {
        let pos = expr.pos();

        match expr.value {
            Expression::U32Constant(c) => Ok(DeclarationConstant::Concrete(c)),
            Expression::IntConstant(c) => {
                if c <= BigUint::from(2u128.pow(32) - 1) {
                    Ok(DeclarationConstant::Concrete(
                        u32::from_str_radix(&c.to_str_radix(16), 16).unwrap(),
                    ))
                } else {
                    Err(ErrorInner {
                        pos: Some(pos),
                        message: format!(
                    "Expected array dimension to be a u32 constant or an identifier, found {}",
                    Expression::IntConstant(c)
                ),
                    })
                }
            }
            Expression::Identifier(name) => {
                used_generics.insert(name);

                match (constants_map.get(name), generics_map.get(&name)) {
                    (Some(ty), None) => {
                        match ty {
                            DeclarationType::Uint(UBitwidth::B32) => Ok(DeclarationConstant::Constant(CanonicalConstantIdentifier::new(name, module_id.into(), DeclarationType::Uint(UBitwidth::B32)))),
                            _ => Err(ErrorInner {
                                pos: Some(pos),
                                message: format!(
                                    "Expected array dimension to be a u32 constant or an identifier, found {} of type {}",
                                    name, ty
                                ),
                            })
                        }
                    }
                    (None, Some(index)) => Ok(DeclarationConstant::Generic(GenericIdentifier::with_name(name).with_index(*index))),
                    _ => Err(ErrorInner {
                        pos: Some(pos),
                        message: format!("Undeclared symbol `{}`", name)
                    })
                }
            }
            e => Err(ErrorInner {
                pos: Some(pos),
                message: format!(
                    "Expected array dimension to be a u32 constant or an identifier, found {}",
                    e
                ),
            }),
        }
    }

    fn check_declaration_type(
        &mut self,
        ty: UnresolvedTypeNode<'ast>,
        module_id: &ModuleId,
        state: &State<'ast, T>,
        generics_map: &HashMap<Identifier<'ast>, usize>,
        used_generics: &mut HashSet<Identifier<'ast>>,
    ) -> Result<DeclarationType<'ast>, ErrorInner> {
        let pos = ty.pos();
        let ty = ty.value;

        match ty {
            UnresolvedType::FieldElement => Ok(DeclarationType::FieldElement),
            UnresolvedType::Boolean => Ok(DeclarationType::Boolean),
            UnresolvedType::Uint(bitwidth) => Ok(DeclarationType::uint(bitwidth)),
            UnresolvedType::Array(t, size) => {
                let checked_size = self.check_generic_expression(
                    size.clone(),
                    module_id,
                    state.constants.get(module_id).unwrap_or(&HashMap::new()),
                    generics_map,
                    used_generics,
                )?;

                Ok(DeclarationType::Array(DeclarationArrayType::new(
                    self.check_declaration_type(*t, module_id, state, generics_map, used_generics)?,
                    checked_size,
                )))
            }
            UnresolvedType::User(id, generics) => {
                let ty = state
                    .types
                    .get(module_id)
                    .unwrap()
                    .get(&id)
                    .cloned()
                    .ok_or_else(|| ErrorInner {
                        pos: Some(pos),
                        message: format!("Undefined type {}", id),
                    })?;

                let checked_generics: Vec<_> = generics
                    .unwrap_or_default()
                    .into_iter()
                    .map(|e| match e {
                        Some(e) => self
                            .check_generic_expression(
                                e,
                                module_id,
                                state.constants.get(module_id).unwrap_or(&HashMap::new()),
                                generics_map,
                                used_generics,
                            )
                            .map(Some),
                        None => Err(ErrorInner {
                            pos: Some(pos),
                            message: "Expected u32 constant or identifier, but found `_`".into(),
                        }),
                    })
                    .collect::<Result<_, _>>()?;

                match ty {
                    TypeKind::Canonical(DeclarationType::Struct(declared_struct_ty)) => {
                        match declared_struct_ty.generics.len() == checked_generics.len() {
                            true => {
                                let mut assignment = GGenericsAssignment::default();

                                assignment.0.extend(
                                    declared_struct_ty
                                        .generics
                                        .iter()
                                        .zip(checked_generics.iter())
                                        .map(|(decl_g, g_val)| match decl_g {
                                            Some(DeclarationConstant::Generic(g)) => {
                                                (g.clone(), g_val.clone().unwrap())
                                            }
                                            _ => unreachable!(),
                                        }),
                                );

                                Ok(DeclarationType::Struct(DeclarationStructType {
                                    generics: checked_generics,
                                    ..declared_struct_ty
                                }))
                            }
                            false => Err(ErrorInner {
                                pos: Some(pos),
                                message: format!(
                                    "Expected {} generic argument{} on type {}, but got {}",
                                    declared_struct_ty.generics.len(),
                                    if declared_struct_ty.generics.len() == 1 {
                                        ""
                                    } else {
                                        "s"
                                    },
                                    id,
                                    checked_generics.len()
                                ),
                            }),
                        }
                    }
                    TypeKind::Canonical(ty) => Ok(ty),
                    TypeKind::Alias(ty, ref alias_generics) => {
                        match alias_generics.len() == checked_generics.len() {
                            true => {
                                let mut assignment = GGenericsAssignment::default();
                                assignment.0.extend(
                                    alias_generics.iter().zip(checked_generics.iter()).map(
                                        |(decl_g, g_val)| match decl_g {
                                            Some(DeclarationConstant::Generic(g)) => {
                                                (g.clone(), g_val.clone().unwrap())
                                            }
                                            _ => unreachable!(),
                                        },
                                    ),
                                );
                                Ok(specialize_declaration_type(ty, &assignment).unwrap())
                            }
                            false => Err(ErrorInner {
                                pos: Some(pos),
                                message: format!(
                                    "Expected {} generic argument{} on type alias {}, but got {}",
                                    alias_generics.len(),
                                    if alias_generics.len() == 1 { "" } else { "s" },
                                    id,
                                    checked_generics.len()
                                ),
                            }),
                        }
                    }
                }
            }
        }
    }

    fn check_variable(
        &mut self,
        v: crate::absy::VariableNode<'ast>,
        module_id: &ModuleId,
        types: &TypeMap<'ast>,
    ) -> Result<Variable<'ast, T>, Vec<ErrorInner>> {
        Ok(Variable::with_id_and_type(
            v.value.id,
            self.check_type(v.value._type, module_id, types)
                .map_err(|e| vec![e])?,
        ))
    }

    fn check_for_loop(
        &mut self,
        var: crate::absy::VariableNode<'ast>,
        range: (ExpressionNode<'ast>, ExpressionNode<'ast>),
        statements: Vec<StatementNode<'ast>>,
        pos: (Position, Position),
        module_id: &ModuleId,
        types: &TypeMap<'ast>,
    ) -> Result<TypedStatement<'ast, T>, Vec<ErrorInner>> {
        self.check_for_var(&var).map_err(|e| vec![e])?;

        let var = self.check_variable(var, module_id, types).unwrap();

        let from = self
            .check_expression(range.0, module_id, types)
            .map_err(|e| vec![e])?;
        let to = self
            .check_expression(range.1, module_id, types)
            .map_err(|e| vec![e])?;

        let from = match from {
            TypedExpression::Uint(from) => match from.bitwidth() {
                UBitwidth::B32 => Ok(from),
                bitwidth => Err(ErrorInner {
                    pos: Some(pos),
                    message: format!(
                        "Expected lower loop bound to be of type u32, found {}",
                        Type::<T>::Uint(bitwidth)
                    ),
                }),
            },
            TypedExpression::Int(v) => {
                UExpression::try_from_int(v, &UBitwidth::B32).map_err(|_| ErrorInner {
                    pos: Some(pos),
                    message: format!(
                        "Expected lower loop bound to be of type u32, found {}",
                        Type::<T>::Int
                    ),
                })
            }
            from => Err(ErrorInner {
                pos: Some(pos),
                message: format!(
                    "Expected lower loop bound to be of type u32, found {}",
                    from.get_type()
                ),
            }),
        }
        .map_err(|e| vec![e])?;

        let to = match to {
            TypedExpression::Uint(to) => match to.bitwidth() {
                UBitwidth::B32 => Ok(to),
                bitwidth => Err(ErrorInner {
                    pos: Some(pos),
                    message: format!(
                        "Expected upper loop bound to be of type u32, found {}",
                        Type::<T>::Uint(bitwidth)
                    ),
                }),
            },
            TypedExpression::Int(v) => {
                UExpression::try_from_int(v, &UBitwidth::B32).map_err(|_| ErrorInner {
                    pos: Some(pos),
                    message: format!(
                        "Expected upper loop bound to be of type u32, found {}",
                        Type::<T>::Int
                    ),
                })
            }
            to => Err(ErrorInner {
                pos: Some(pos),
                message: format!(
                    "Expected upper loop bound to be of type u32, found {}",
                    to.get_type()
                ),
            }),
        }
        .map_err(|e| vec![e])?;

        self.insert_into_scope(var.clone());

        let mut checked_statements = vec![];

        for stat in statements {
            let checked_stat = self.check_statement(stat, module_id, types)?;
            checked_statements.push(checked_stat);
        }

        Ok(TypedStatement::For(var, from, to, checked_statements))
    }

    fn check_statement(
        &mut self,
        stat: StatementNode<'ast>,
        module_id: &ModuleId,
        types: &TypeMap<'ast>,
    ) -> Result<TypedStatement<'ast, T>, Vec<ErrorInner>> {
        let pos = stat.pos();

        match stat.value {
            Statement::Return(e) => {
                let mut expression_list_checked = vec![];
                let mut errors = vec![];

                // we clone the return types because there might be other return statements
                let return_types = self.return_types.clone().unwrap();

                for e in e.value.expressions.into_iter() {
                    let e_checked = self
                        .check_expression(e, module_id, types)
                        .map_err(|e| vec![e])?;
                    expression_list_checked.push(e_checked);
                }

                let res = match expression_list_checked.len() == return_types.len() {
                    true => match expression_list_checked
                        .clone()
                        .into_iter()
                        .zip(return_types.iter())
                        .map(|(e, t)| TypedExpression::align_to_type(e, t))
                        .collect::<Result<Vec<_>, _>>()
                        .map_err(|(e, ty)| {
                            vec![ErrorInner {
                                pos: Some(pos),
                                message: format!(
                                    "Expected return value to be of type {}, found {} of type {}",
                                    ty,
                                    e,
                                    e.get_type()
                                ),
                            }]
                        }) {
                        Ok(e) => {
                            match e.iter().map(|e| e.get_type()).collect::<Vec<_>>() == return_types
                            {
                                true => {}
                                false => errors.push(ErrorInner {
                                    pos: Some(pos),
                                    message: format!(
                                        "Expected ({}) in return statement, found ({})",
                                        return_types
                                            .iter()
                                            .map(|t| t.to_string())
                                            .collect::<Vec<_>>()
                                            .join(", "),
                                        e.iter()
                                            .map(|e| e.get_type())
                                            .map(|t| t.to_string())
                                            .collect::<Vec<_>>()
                                            .join(", ")
                                    ),
                                }),
                            };
                            TypedStatement::Return(e)
                        }
                        Err(err) => {
                            errors.extend(err);
                            TypedStatement::Return(expression_list_checked)
                        }
                    },
                    false => {
                        errors.push(ErrorInner {
                            pos: Some(pos),
                            message: format!(
                                "Expected {} expressions in return statement, found {}",
                                return_types.len(),
                                expression_list_checked.len()
                            ),
                        });
                        TypedStatement::Return(expression_list_checked)
                    }
                };

                if !errors.is_empty() {
                    return Err(errors);
                }

                Ok(res)
            }
            Statement::Declaration(var) => {
                let var = self.check_variable(var, module_id, types)?;
                match self.insert_into_scope(var.clone()) {
                    true => Ok(TypedStatement::Declaration(var)),
                    false => Err(ErrorInner {
                        pos: Some(pos),
                        message: format!("Duplicate declaration for variable named {}", var.id),
                    }),
                }
                .map_err(|e| vec![e])
            }
            Statement::Definition(assignee, expr) => {
                // we create multidef when rhs is a function call to benefit from inference
                // check rhs is not a function call here
                if let Expression::FunctionCall(..) = expr.value {
                    panic!("Parser should not generate Definition where the right hand side is a FunctionCall")
                }

                // check the expression to be assigned
                let checked_expr = self
                    .check_expression(expr, module_id, types)
                    .map_err(|e| vec![e])?;

                // check that the assignee is declared and is well formed
                let var = self
                    .check_assignee(assignee, module_id, types)
                    .map_err(|e| vec![e])?;

                let var_type = var.get_type();

                // make sure the assignee has the same type as the rhs
                match var_type {
                    Type::FieldElement => FieldElementExpression::try_from_typed(checked_expr)
                        .map(TypedExpression::from),
                    Type::Boolean => {
                        BooleanExpression::try_from_typed(checked_expr).map(TypedExpression::from)
                    }
                    Type::Uint(bitwidth) => UExpression::try_from_typed(checked_expr, &bitwidth)
                        .map(TypedExpression::from),
                    Type::Array(ref array_ty) => {
                        ArrayExpression::try_from_typed(checked_expr, array_ty)
                            .map(TypedExpression::from)
                    }
                    Type::Struct(ref struct_ty) => {
                        StructExpression::try_from_typed(checked_expr, struct_ty)
                            .map(TypedExpression::from)
                    }
                    Type::Int => Err(checked_expr), // Integers cannot be assigned
                }
                .map_err(|e| ErrorInner {
                    pos: Some(pos),
                    message: format!(
                        "Expression `{}` of type `{}` cannot be assigned to `{}` of type `{}`",
                        e,
                        e.get_type(),
                        var.clone(),
                        var_type
                    ),
                })
                .map(|rhs| TypedStatement::Definition(var, rhs))
                .map_err(|e| vec![e])
            }
            Statement::Assertion(e) => {
                let e = self
                    .check_expression(e, module_id, types)
                    .map_err(|e| vec![e])?;

                match e {
                    TypedExpression::Boolean(e) => Ok(TypedStatement::Assertion(e)),
                    e => Err(ErrorInner {
                        pos: Some(pos),
                        message: format!(
                            "Expected {} to be of type bool, found {}",
                            e,
                            e.get_type(),
                        ),
                    }),
                }
                .map_err(|e| vec![e])
            }
            Statement::For(var, from, to, statements) => {
                self.enter_scope();

                let res = self.check_for_loop(var, (from, to), statements, pos, module_id, types);

                self.exit_scope();

                res
            }
            Statement::MultipleDefinition(assignees, rhs) => {
                match rhs.value {
                    // Right side has to be a function call
                    Expression::FunctionCall(fun_id, generics, arguments) => {
                        // check the generic arguments, if any
                        let generics_checked: Option<Vec<Option<UExpression<'ast, T>>>> = generics
                            .map(|generics|
                                generics.into_iter().map(|g|
                                    g.map(|g| {
                                        let pos = g.pos();
                                        self.check_expression(g, module_id, types).and_then(|g| {
                                            UExpression::try_from_typed(g, &UBitwidth::B32).map_err(
                                                |e| ErrorInner {
                                                    pos: Some(pos),
                                                    message: format!(
                                                        "Expected {} to be of type u32, found {}",
                                                        e,
                                                        e.get_type(),
                                                    ),
                                                },
                                            )
                                        })
                                    })
                                    .transpose()
                                )
                            .collect::<Result<_, _>>()
                        ).transpose().map_err(|e| vec![e])?;

                        // check lhs assignees are defined
                        let (assignees, errors): (Vec<_>, Vec<_>) = assignees.into_iter().map(|a| self.check_assignee(a, module_id, types)).partition(|r| r.is_ok());

                        if !errors.is_empty() {
                            return Err(errors.into_iter().map(|e| e.unwrap_err()).collect());
                        }

                        let assignees: Vec<_> = assignees.into_iter().map(|a| a.unwrap()).collect();

                        let assignee_types: Vec<_> = assignees.iter().map(|a| Some(a.get_type().clone())).collect();

                        // find argument types
                        let mut arguments_checked = vec![];
                        for arg in arguments {
                            let arg_checked = self.check_expression(arg, module_id, types).map_err(|e| vec![e])?;
                            arguments_checked.push(arg_checked);
                        }

                        let arguments_types: Vec<_> =
                            arguments_checked.iter().map(|a| a.get_type()).collect();

                        let query = FunctionQuery::new(&fun_id, &generics_checked, &arguments_types, &assignee_types);

                        let functions = self.find_functions(&query);

                        match functions.len() {
                    		// the function has to be defined
                    		1 => {

                                let mut functions = functions;
                                let f = functions.pop().unwrap();

                                let arguments_checked = arguments_checked.into_iter().zip(f.signature.inputs.iter()).map(|(a, t)| TypedExpression::align_to_type(a, t)).collect::<Result<Vec<_>, _>>().map_err(|e| vec![ErrorInner {
                                    pos: Some(pos),
                                    message: format!("Expected function call argument to be of type {}, found {} of type {}", e.1, e.0, e.0.get_type())
                                }])?;

                                let call = TypedExpressionList::function_call(f.clone(), generics_checked.unwrap_or_else(|| vec![None; f.signature.generics.len()]), arguments_checked).annotate(Types { inner: assignees.iter().map(|a| a.get_type()).collect()});

                                Ok(TypedStatement::MultipleDefinition(assignees, call))
                    		},
                    		0 => Err(ErrorInner {                         pos: Some(pos),
 message: format!("Function definition for function {} with signature {} not found.", fun_id, query) }),
                            n => Err(ErrorInner {
                        pos: Some(pos),
                        message: format!("Ambiguous call to function {}, {} candidates were found. Please be more explicit.", fun_id, n)
                    })
                    	}
                    }
                    _ => Err(ErrorInner {
                        pos: Some(pos),
                        message: format!("{} should be a function call", rhs),
                    }),
                }.map_err(|e| vec![e])
            }
        }
    }

    fn check_assignee(
        &mut self,
        assignee: AssigneeNode<'ast>,
        module_id: &ModuleId,
        types: &TypeMap<'ast>,
    ) -> Result<TypedAssignee<'ast, T>, ErrorInner> {
        let pos = assignee.pos();
        // check that the assignee is declared
        match assignee.value {
            Assignee::Identifier(variable_name) => match self.get_scope(&variable_name) {
                Some(var) => match var.is_constant() {
                    true => Err(ErrorInner {
                        pos: Some(assignee.pos()),
                        message: format!("Assignment to constant variable `{}`", variable_name),
                    }),
                    false => Ok(TypedAssignee::Identifier(Variable::with_id_and_type(
                        variable_name,
                        var.id._type.clone(),
                    ))),
                },
                None => Err(ErrorInner {
                    pos: Some(assignee.pos()),
                    message: format!("Variable `{}` is undeclared", variable_name),
                }),
            },
            Assignee::Select(box assignee, box index) => {
                let checked_assignee = self.check_assignee(assignee, module_id, types)?;

                let ty = checked_assignee.get_type();
                match ty {
                    Type::Array(..) => {
                        let checked_index = match index {
                            RangeOrExpression::Expression(e) => {
                                self.check_expression(e, module_id, types)?
                            }
                            r => unimplemented!(
                                "Using slices in assignments is not supported yet, found {}",
                                r
                            ),
                        };

                        let checked_typed_index =
                            UExpression::try_from_typed(checked_index, &UBitwidth::B32).map_err(
                                |e| ErrorInner {
                                    pos: Some(pos),
                                    message: format!(
                                        "Expected array {} index to have type u32, found {}",
                                        checked_assignee,
                                        e.get_type()
                                    ),
                                },
                            )?;

                        Ok(TypedAssignee::Select(
                            box checked_assignee,
                            box checked_typed_index,
                        ))
                    }
                    ty => Err(ErrorInner {
                        pos: Some(pos),
                        message: format!(
                            "Cannot access element at index {} on {} of type {}",
                            index, checked_assignee, ty,
                        ),
                    }),
                }
            }
            Assignee::Member(box assignee, box member) => {
                let checked_assignee = self.check_assignee(assignee, module_id, types)?;

                let ty = checked_assignee.get_type();
                match &ty {
                    Type::Struct(members) => match members.iter().find(|m| m.id == member) {
                        Some(_) => Ok(TypedAssignee::Member(box checked_assignee, member.into())),
                        None => Err(ErrorInner {
                            pos: Some(pos),
                            message: format!(
                                "{} {{{}}} doesn't have member {}",
                                ty,
                                members
                                    .iter()
                                    .map(|m| format!("{}: {}", m.id, m.ty))
                                    .collect::<Vec<_>>()
                                    .join(", "),
                                member
                            ),
                        }),
                    },
                    ty => Err(ErrorInner {
                        pos: Some(pos),

                        message: format!(
                            "Cannot access field {} on {} as of type {}",
                            member, checked_assignee, ty,
                        ),
                    }),
                }
            }
        }
    }

    fn check_spread_or_expression(
        &mut self,
        spread_or_expression: SpreadOrExpression<'ast>,
        module_id: &ModuleId,
        types: &TypeMap<'ast>,
    ) -> Result<TypedExpressionOrSpread<'ast, T>, ErrorInner> {
        match spread_or_expression {
            SpreadOrExpression::Spread(s) => {
                let pos = s.pos();

                let checked_expression =
                    self.check_expression(s.value.expression, module_id, types)?;

                match checked_expression {
                    TypedExpression::Array(a) => Ok(TypedExpressionOrSpread::Spread(a.into())),
                    e => Err(ErrorInner {
                        pos: Some(pos),
                        message: format!(
                            "Expected spread operator to apply on array, found {}",
                            e.get_type()
                        ),
                    }),
                }
            }
            SpreadOrExpression::Expression(e) => {
                self.check_expression(e, module_id, types).map(|r| r.into())
            }
        }
    }

    fn check_expression(
        &mut self,
        expr: ExpressionNode<'ast>,
        module_id: &ModuleId,
        types: &TypeMap<'ast>,
    ) -> Result<TypedExpression<'ast, T>, ErrorInner> {
        let pos = expr.pos();

        match expr.value {
            Expression::IntConstant(v) => Ok(IntExpression::Value(v).into()),
            Expression::BooleanConstant(b) => Ok(BooleanExpression::Value(b).into()),
            Expression::Identifier(name) => {
                // check that `id` is defined in the scope
                match self.get_scope(&name) {
                    Some(v) => match v.id.get_type() {
                        Type::Boolean => Ok(BooleanExpression::Identifier(name.into()).into()),
                        Type::Uint(bitwidth) => Ok(UExpressionInner::Identifier(name.into())
                            .annotate(bitwidth)
                            .into()),
                        Type::FieldElement => {
                            Ok(FieldElementExpression::Identifier(name.into()).into())
                        }
                        Type::Array(array_type) => {
                            Ok(ArrayExpressionInner::Identifier(name.into())
                                .annotate(*array_type.ty, array_type.size)
                                .into())
                        }
                        Type::Struct(members) => Ok(StructExpressionInner::Identifier(name.into())
                            .annotate(members)
                            .into()),
                        Type::Int => unreachable!(),
                    },
                    None => Err(ErrorInner {
                        pos: Some(pos),
                        message: format!("Identifier \"{}\" is undefined", name),
                    }),
                }
            }
            Expression::Add(box e1, box e2) => {
                let e1_checked = self.check_expression(e1, module_id, types)?;
                let e2_checked = self.check_expression(e2, module_id, types)?;

                use self::TypedExpression::*;

                let (e1_checked, e2_checked) = TypedExpression::align_without_integers(
                    e1_checked, e2_checked,
                )
                .map_err(|(e1, e2)| ErrorInner {
                    pos: Some(pos),
                    message: format!("Cannot apply `+` to {}, {}", e1.get_type(), e2.get_type()),
                })?;

                match (e1_checked, e2_checked) {
                    (Int(e1), Int(e2)) => Ok(IntExpression::Add(box e1, box e2).into()),
                    (TypedExpression::FieldElement(e1), TypedExpression::FieldElement(e2)) => {
                        Ok(FieldElementExpression::Add(box e1, box e2).into())
                    }
                    (TypedExpression::Uint(e1), TypedExpression::Uint(e2))
                        if e1.get_type() == e2.get_type() =>
                    {
                        Ok((e1 + e2).into())
                    }
                    (t1, t2) => Err(ErrorInner {
                        pos: Some(pos),

                        message: format!(
                            "Cannot apply `+` to {}, {}",
                            t1.get_type(),
                            t2.get_type()
                        ),
                    }),
                }
            }
            Expression::Sub(box e1, box e2) => {
                let e1_checked = self.check_expression(e1, module_id, types)?;
                let e2_checked = self.check_expression(e2, module_id, types)?;

                use self::TypedExpression::*;

                let (e1_checked, e2_checked) = TypedExpression::align_without_integers(
                    e1_checked, e2_checked,
                )
                .map_err(|(e1, e2)| ErrorInner {
                    pos: Some(pos),
                    message: format!("Cannot apply `-` to {}, {}", e1.get_type(), e2.get_type()),
                })?;

                match (e1_checked, e2_checked) {
                    (Int(e1), Int(e2)) => Ok(IntExpression::Sub(box e1, box e2).into()),
                    (FieldElement(e1), FieldElement(e2)) => {
                        Ok(FieldElementExpression::Sub(box e1, box e2).into())
                    }
                    (Uint(e1), Uint(e2)) if e1.get_type() == e2.get_type() => Ok((e1 - e2).into()),
                    (t1, t2) => Err(ErrorInner {
                        pos: Some(pos),

                        message: format!(
                            "Expected only field elements, found {}, {}",
                            t1.get_type(),
                            t2.get_type()
                        ),
                    }),
                }
            }
            Expression::Mult(box e1, box e2) => {
                let e1_checked = self.check_expression(e1, module_id, types)?;
                let e2_checked = self.check_expression(e2, module_id, types)?;

                use self::TypedExpression::*;

                let (e1_checked, e2_checked) = TypedExpression::align_without_integers(
                    e1_checked, e2_checked,
                )
                .map_err(|(e1, e2)| ErrorInner {
                    pos: Some(pos),
                    message: format!("Cannot apply `*` to {}, {}", e1.get_type(), e2.get_type()),
                })?;

                match (e1_checked, e2_checked) {
                    (Int(e1), Int(e2)) => Ok(IntExpression::Mult(box e1, box e2).into()),
                    (TypedExpression::FieldElement(e1), TypedExpression::FieldElement(e2)) => {
                        Ok(FieldElementExpression::Mult(box e1, box e2).into())
                    }
                    (TypedExpression::Uint(e1), TypedExpression::Uint(e2))
                        if e1.get_type() == e2.get_type() =>
                    {
                        Ok((e1 * e2).into())
                    }
                    (t1, t2) => Err(ErrorInner {
                        pos: Some(pos),

                        message: format!(
                            "Cannot apply `*` to {}, {}",
                            t1.get_type(),
                            t2.get_type()
                        ),
                    }),
                }
            }
            Expression::Div(box e1, box e2) => {
                let e1_checked = self.check_expression(e1, module_id, types)?;
                let e2_checked = self.check_expression(e2, module_id, types)?;

                use self::TypedExpression::*;

                let (e1_checked, e2_checked) = TypedExpression::align_without_integers(
                    e1_checked, e2_checked,
                )
                .map_err(|(e1, e2)| ErrorInner {
                    pos: Some(pos),
                    message: format!("Cannot apply `/` to {}, {}", e1.get_type(), e2.get_type()),
                })?;

                match (e1_checked, e2_checked) {
                    (Int(e1), Int(e2)) => Ok(IntExpression::Div(box e1, box e2).into()),
                    (FieldElement(e1), FieldElement(e2)) => {
                        Ok(FieldElementExpression::Div(box e1, box e2).into())
                    }
                    (TypedExpression::Uint(e1), TypedExpression::Uint(e2))
                        if e1.get_type() == e2.get_type() =>
                    {
                        Ok((e1 / e2).into())
                    }
                    (t1, t2) => Err(ErrorInner {
                        pos: Some(pos),

                        message: format!(
                            "Cannot apply `/` to {}, {}",
                            t1.get_type(),
                            t2.get_type()
                        ),
                    }),
                }
            }
            Expression::Rem(box e1, box e2) => {
                let e1_checked = self.check_expression(e1, module_id, types)?;
                let e2_checked = self.check_expression(e2, module_id, types)?;

                let (e1_checked, e2_checked) = TypedExpression::align_without_integers(
                    e1_checked, e2_checked,
                )
                .map_err(|(e1, e2)| ErrorInner {
                    pos: Some(pos),
                    message: format!("Cannot apply `%` to {}, {}", e1.get_type(), e2.get_type()),
                })?;

                match (e1_checked, e2_checked) {
                    (TypedExpression::Uint(e1), TypedExpression::Uint(e2))
                        if e1.get_type() == e2.get_type() =>
                    {
                        Ok((e1 % e2).into())
                    }
                    (t1, t2) => Err(ErrorInner {
                        pos: Some(pos),

                        message: format!(
                            "Cannot apply `%` to {}, {}",
                            t1.get_type(),
                            t2.get_type()
                        ),
                    }),
                }
            }
            Expression::Pow(box e1, box e2) => {
                let e1_checked = self.check_expression(e1, module_id, types)?;
                let e2_checked = self.check_expression(e2, module_id, types)?;

                let e1_checked = match FieldElementExpression::try_from_typed(e1_checked) {
                    Ok(e) => e.into(),
                    Err(e) => e,
                };
                let e2_checked = match UExpression::try_from_typed(e2_checked, &UBitwidth::B32) {
                    Ok(e) => e.into(),
                    Err(e) => e,
                };

                match (e1_checked, e2_checked) {
                    (TypedExpression::FieldElement(e1), TypedExpression::Uint(e2)) => Ok(
                        TypedExpression::FieldElement(FieldElementExpression::Pow(box e1, box e2)),
                    ),
                    (t1, t2) => Err(ErrorInner {
                        pos: Some(pos),

                        message: format!(
                            "Expected `field` and `u32`, found {}, {}",
                            t1.get_type(),
                            t2.get_type()
                        ),
                    }),
                }
            }
            Expression::Neg(box e) => {
                let e = self.check_expression(e, module_id, types)?;

                match e {
                    TypedExpression::Int(e) => Ok(IntExpression::Neg(box e).into()),
                    TypedExpression::FieldElement(e) => {
                        Ok(FieldElementExpression::Neg(box e).into())
                    }
                    TypedExpression::Uint(e) => Ok((-e).into()),
                    e => Err(ErrorInner {
                        pos: Some(pos),
                        message: format!(
                            "Unary operator `-` cannot be applied to {} of type {}",
                            e,
                            e.get_type()
                        ),
                    }),
                }
            }
            Expression::Pos(box e) => {
                let e = self.check_expression(e, module_id, types)?;

                match e {
                    TypedExpression::Int(e) => Ok(IntExpression::Pos(box e).into()),
                    TypedExpression::FieldElement(e) => {
                        Ok(FieldElementExpression::Pos(box e).into())
                    }
                    TypedExpression::Uint(e) => Ok(UExpression::pos(e).into()),
                    e => Err(ErrorInner {
                        pos: Some(pos),
                        message: format!(
                            "Unary operator `+` cannot be applied to {} of type {}",
                            e,
                            e.get_type()
                        ),
                    }),
                }
            }
            Expression::IfElse(box condition, box consequence, box alternative) => {
                let condition_checked = self.check_expression(condition, module_id, types)?;
                let consequence_checked = self.check_expression(consequence, module_id, types)?;
                let alternative_checked = self.check_expression(alternative, module_id, types)?;

                let (consequence_checked, alternative_checked) =
                    TypedExpression::align_without_integers(
                        consequence_checked,
                        alternative_checked,
                    )
                    .map_err(|(e1, e2)| ErrorInner {
                        pos: Some(pos),
                        message: format!("{{consequence}} and {{alternative}} in `if/else` expression should have the same type, found {}, {}", e1.get_type(), e2.get_type()),
                    })?;

                match condition_checked {
                    TypedExpression::Boolean(condition) => {
                        match (consequence_checked, alternative_checked) {
                            (TypedExpression::FieldElement(consequence), TypedExpression::FieldElement(alternative)) => {
                                Ok(FieldElementExpression::if_else(condition, consequence, alternative).into())
                            },
                            (TypedExpression::Boolean(consequence), TypedExpression::Boolean(alternative)) => {
                                Ok(BooleanExpression::if_else(condition, consequence, alternative).into())
                            },
                            (TypedExpression::Array(consequence), TypedExpression::Array(alternative)) => {
                                Ok(ArrayExpression::if_else(condition, consequence, alternative).into())
                            },
                            (TypedExpression::Struct(consequence), TypedExpression::Struct(alternative)) => {
                                Ok(StructExpression::if_else(condition, consequence, alternative).into())
                            },
                            (TypedExpression::Uint(consequence), TypedExpression::Uint(alternative)) => {
                                Ok(UExpression::if_else(condition, consequence, alternative).into())
                            },
                            (TypedExpression::Int(consequence), TypedExpression::Int(alternative)) => {
                                Ok(IntExpression::if_else(condition, consequence, alternative).into())
                            },
                            (c, a) => Err(ErrorInner {
                                pos: Some(pos),
                                message: format!("{{consequence}} and {{alternative}} in `if/else` expression should have the same type, found {}, {}", c.get_type(), a.get_type())
                            })
                        }
                    }
                    c => Err(ErrorInner {
                        pos: Some(pos),
                        message: format!(
                            "{{condition}} after `if` should be a boolean, found {}",
                            c.get_type()
                        ),
                    }),
                }
            }
            Expression::FieldConstant(n) => Ok(FieldElementExpression::Number(
                T::try_from(n).map_err(|_| ErrorInner {
                    pos: Some(pos),
                    message: format!(
                        "Field constant not in the representable range [{}, {}]",
                        T::min_value(),
                        T::max_value()
                    ),
                })?,
            )
            .into()),
            Expression::U8Constant(n) => Ok(UExpressionInner::Value(n.into()).annotate(8).into()),
            Expression::U16Constant(n) => Ok(UExpressionInner::Value(n.into()).annotate(16).into()),
            Expression::U32Constant(n) => Ok(UExpressionInner::Value(n.into()).annotate(32).into()),
            Expression::U64Constant(n) => Ok(UExpressionInner::Value(n.into()).annotate(64).into()),
            Expression::FunctionCall(fun_id, generics, arguments) => {
                // check the generic arguments, if any
                let generics_checked: Option<Vec<Option<UExpression<'ast, T>>>> = generics
                    .map(|generics| {
                        generics
                            .into_iter()
                            .map(|g| {
                                g.map(|g| {
                                    let pos = g.pos();
                                    self.check_expression(g, module_id, types).and_then(|g| {
                                        UExpression::try_from_typed(g, &UBitwidth::B32).map_err(
                                            |e| ErrorInner {
                                                pos: Some(pos),
                                                message: format!(
                                                    "Expected {} to be of type u32, found {}",
                                                    e,
                                                    e.get_type(),
                                                ),
                                            },
                                        )
                                    })
                                })
                                .transpose()
                            })
                            .collect::<Result<_, _>>()
                    })
                    .transpose()?;

                // check the arguments
                let mut arguments_checked = vec![];
                for arg in arguments {
                    let arg_checked = self.check_expression(arg, module_id, types)?;
                    arguments_checked.push(arg_checked);
                }

                let mut arguments_types = vec![];
                for arg in arguments_checked.iter() {
                    arguments_types.push(arg.get_type());
                }

                // outside of multidef, function calls must have a single return value
                // we use type inference to determine the type of the return, so we don't specify it
                let query =
                    FunctionQuery::new(&fun_id, &generics_checked, &arguments_types, &[None]);

                let functions = self.find_functions(&query);

                match functions.len() {
                    // the function has to be defined
                    1 => {
                        let mut functions = functions;

                        let f = functions.pop().unwrap();

                        let signature = f.signature;

                        let arguments_checked = arguments_checked.into_iter().zip(signature.inputs.iter()).map(|(a, t)| TypedExpression::align_to_type(a, &t)).collect::<Result<Vec<_>, _>>().map_err(|e| ErrorInner {
                           pos: Some(pos),
                           message: format!("Expected function call argument to be of type {}, found {}", e.1, e.0)
                        })?;

                        let generics_checked = generics_checked.unwrap_or_else(|| vec![None; signature.generics.len()]);

                        let mut output_types = signature.get_output_types(
                            generics_checked.clone(),
                            arguments_checked.iter().map(|a| a.get_type()).collect()
                        ).map_err(|e| ErrorInner {
                            pos: Some(pos),
                            message: format!(
                                "Failed to infer value for generic parameter `{}`, try providing an explicit value",
                                e,
                            ),
                        })?;

                        let function_key = DeclarationFunctionKey {
                            module: module_id.to_path_buf(),
                            id: f.id,
                            signature: signature.clone(),
                        };

                        // the return count has to be 1
                        match output_types.len() {
                            1 => match output_types.pop().unwrap() {
                                Type::Int => unreachable!(),
                                Type::FieldElement => Ok(FieldElementExpression::function_call(
                                    function_key,
                                    generics_checked,
                                    arguments_checked,
                                ).into()),
                                Type::Boolean => Ok(BooleanExpression::function_call(
                                    function_key,
                                    generics_checked,
                                    arguments_checked,
                                ).into()),
                                Type::Uint(bitwidth) => Ok(UExpression::function_call(
                                    function_key,
                                    generics_checked,
                                    arguments_checked,
                                ).annotate(bitwidth).into()),
                                Type::Struct(struct_ty) => Ok(StructExpression::function_call(
                                    function_key,
                                    generics_checked,
                                    arguments_checked,
                                ).annotate(struct_ty).into()),
                                Type::Array(array_ty) => Ok(ArrayExpression::function_call(
                                    function_key,
                                    generics_checked,
                                    arguments_checked,
                                ).annotate(*array_ty.ty, array_ty.size).into()),
                            },
                            n => Err(ErrorInner {
                                pos: Some(pos),

                                message: format!(
                                    "{} returns {} values but is called outside of a definition",
                                    f.id, n
                                ),
                            }),
                        }
                    }
                    0 => Err(ErrorInner {
                        pos: Some(pos),

                        message: format!(
                            "Function definition for function {} with signature {} not found.",
                            fun_id, query
                        ),
                    }),
                    n => Err(ErrorInner {
                        pos: Some(pos),
                        message: format!("Ambiguous call to function {}, {} candidates were found. Please be more explicit.", fun_id, n)
                    }),
                }
            }
            Expression::Lt(box e1, box e2) => {
                let e1_checked = self.check_expression(e1, module_id, types)?;
                let e2_checked = self.check_expression(e2, module_id, types)?;

                let (e1_checked, e2_checked) = TypedExpression::align_without_integers(
                    e1_checked, e2_checked,
                )
                .map_err(|(e1, e2)| ErrorInner {
                    pos: Some(pos),
                    message: format!(
                        "Cannot compare {} of type {} to {} of type {}",
                        e1,
                        e1.get_type(),
                        e2,
                        e2.get_type()
                    ),
                })?;

                match (e1_checked, e2_checked) {
                    (TypedExpression::FieldElement(e1), TypedExpression::FieldElement(e2)) => {
                        Ok(BooleanExpression::FieldLt(box e1, box e2).into())
                    }
                    (TypedExpression::Uint(e1), TypedExpression::Uint(e2)) => {
                        if e1.get_type() == e2.get_type() {
                            Ok(BooleanExpression::UintLt(box e1, box e2).into())
                        } else {
                            Err(ErrorInner {
                                pos: Some(pos),
                                message: format!(
                                    "Cannot compare {} of type {} to {} of type {}",
                                    e1,
                                    e1.get_type(),
                                    e2,
                                    e2.get_type()
                                ),
                            })
                        }
                    }
                    (e1, e2) => Err(ErrorInner {
                        pos: Some(pos),
                        message: format!(
                            "Cannot compare {} of type {} to {} of type {}",
                            e1,
                            e1.get_type(),
                            e2,
                            e2.get_type()
                        ),
                    }),
                }
            }
            Expression::Le(box e1, box e2) => {
                let e1_checked = self.check_expression(e1, module_id, types)?;
                let e2_checked = self.check_expression(e2, module_id, types)?;

                let (e1_checked, e2_checked) = TypedExpression::align_without_integers(
                    e1_checked, e2_checked,
                )
                .map_err(|(e1, e2)| ErrorInner {
                    pos: Some(pos),
                    message: format!(
                        "Cannot compare {} of type {} to {} of type {}",
                        e1,
                        e1.get_type(),
                        e2,
                        e2.get_type()
                    ),
                })?;

                match (e1_checked, e2_checked) {
                    (TypedExpression::FieldElement(e1), TypedExpression::FieldElement(e2)) => {
                        Ok(BooleanExpression::FieldLe(box e1, box e2).into())
                    }
                    (TypedExpression::Uint(e1), TypedExpression::Uint(e2)) => {
                        if e1.get_type() == e2.get_type() {
                            Ok(BooleanExpression::UintLe(box e1, box e2).into())
                        } else {
                            Err(ErrorInner {
                                pos: Some(pos),
                                message: format!(
                                    "Cannot compare {} of type {} to {} of type {}",
                                    e1,
                                    e1.get_type(),
                                    e2,
                                    e2.get_type()
                                ),
                            })
                        }
                    }
                    (e1, e2) => Err(ErrorInner {
                        pos: Some(pos),
                        message: format!(
                            "Cannot compare {} of type {} to {} of type {}",
                            e1,
                            e1.get_type(),
                            e2,
                            e2.get_type()
                        ),
                    }),
                }
            }
            Expression::Eq(box e1, box e2) => {
                let e1_checked = self.check_expression(e1, module_id, types)?;
                let e2_checked = self.check_expression(e2, module_id, types)?;

                let (e1_checked, e2_checked) = TypedExpression::align_without_integers(
                    e1_checked, e2_checked,
                )
                .map_err(|(e1, e2)| ErrorInner {
                    pos: Some(pos),
                    message: format!(
                        "Cannot compare {} of type {} to {} of type {}",
                        e1,
                        e1.get_type(),
                        e2,
                        e2.get_type()
                    ),
                })?;

                match (e1_checked, e2_checked) {
                    (TypedExpression::FieldElement(e1), TypedExpression::FieldElement(e2)) => {
                        Ok(BooleanExpression::FieldEq(box e1, box e2).into())
                    }
                    (TypedExpression::Boolean(e1), TypedExpression::Boolean(e2)) => {
                        Ok(BooleanExpression::BoolEq(box e1, box e2).into())
                    }
                    (TypedExpression::Array(e1), TypedExpression::Array(e2)) => {
                        Ok(BooleanExpression::ArrayEq(box e1, box e2).into())
                    }
                    (TypedExpression::Struct(e1), TypedExpression::Struct(e2)) => {
                        Ok(BooleanExpression::StructEq(box e1, box e2).into())
                    }
                    (TypedExpression::Uint(e1), TypedExpression::Uint(e2))
                        if e1.get_type() == e2.get_type() =>
                    {
                        Ok(BooleanExpression::UintEq(box e1, box e2).into())
                    }
                    (e1, e2) => Err(ErrorInner {
                        pos: Some(pos),
                        message: format!(
                            "Cannot compare {} of type {} to {} of type {}",
                            e1,
                            e1.get_type(),
                            e2,
                            e2.get_type()
                        ),
                    }),
                }
            }
            Expression::Ge(box e1, box e2) => {
                let e1_checked = self.check_expression(e1, module_id, types)?;
                let e2_checked = self.check_expression(e2, module_id, types)?;

                let (e1_checked, e2_checked) = TypedExpression::align_without_integers(
                    e1_checked, e2_checked,
                )
                .map_err(|(e1, e2)| ErrorInner {
                    pos: Some(pos),
                    message: format!(
                        "Cannot compare {} of type {} to {} of type {}",
                        e1,
                        e1.get_type(),
                        e2,
                        e2.get_type()
                    ),
                })?;

                match (e1_checked, e2_checked) {
                    (TypedExpression::FieldElement(e1), TypedExpression::FieldElement(e2)) => {
                        Ok(BooleanExpression::FieldGe(box e1, box e2).into())
                    }
                    (TypedExpression::Uint(e1), TypedExpression::Uint(e2)) => {
                        if e1.get_type() == e2.get_type() {
                            Ok(BooleanExpression::UintGe(box e1, box e2).into())
                        } else {
                            Err(ErrorInner {
                                pos: Some(pos),
                                message: format!(
                                    "Cannot compare {} of type {} to {} of type {}",
                                    e1,
                                    e1.get_type(),
                                    e2,
                                    e2.get_type()
                                ),
                            })
                        }
                    }
                    (e1, e2) => Err(ErrorInner {
                        pos: Some(pos),
                        message: format!(
                            "Cannot compare {} of type {} to {} of type {}",
                            e1,
                            e1.get_type(),
                            e2,
                            e2.get_type()
                        ),
                    }),
                }
            }
            Expression::Gt(box e1, box e2) => {
                let e1_checked = self.check_expression(e1, module_id, types)?;
                let e2_checked = self.check_expression(e2, module_id, types)?;

                let (e1_checked, e2_checked) = TypedExpression::align_without_integers(
                    e1_checked, e2_checked,
                )
                .map_err(|(e1, e2)| ErrorInner {
                    pos: Some(pos),
                    message: format!(
                        "Cannot compare {} of type {} to {} of type {}",
                        e1,
                        e1.get_type(),
                        e2,
                        e2.get_type()
                    ),
                })?;

                match (e1_checked, e2_checked) {
                    (TypedExpression::FieldElement(e1), TypedExpression::FieldElement(e2)) => {
                        Ok(BooleanExpression::FieldGt(box e1, box e2).into())
                    }
                    (TypedExpression::Uint(e1), TypedExpression::Uint(e2)) => {
                        if e1.get_type() == e2.get_type() {
                            Ok(BooleanExpression::UintGt(box e1, box e2).into())
                        } else {
                            Err(ErrorInner {
                                pos: Some(pos),
                                message: format!(
                                    "Cannot compare {} of type {} to {} of type {}",
                                    e1,
                                    e1.get_type(),
                                    e2,
                                    e2.get_type()
                                ),
                            })
                        }
                    }
                    (e1, e2) => Err(ErrorInner {
                        pos: Some(pos),
                        message: format!(
                            "Cannot compare {} of type {} to {} of type {}",
                            e1,
                            e1.get_type(),
                            e2,
                            e2.get_type()
                        ),
                    }),
                }
            }
            Expression::Select(box array, box index) => {
                let array = self.check_expression(array, module_id, types)?;

                match index {
                    RangeOrExpression::Range(r) => {
                        match array {
                            TypedExpression::Array(array) => {
                                let array_size = array.size();

                                let inner_type = array.inner_type().clone();

                                // check that the bounds are valid expressions
                                let from = r
                                    .value
                                    .from
                                    .map(|e| self.check_expression(e, module_id, types))
                                    .unwrap_or_else(|| Ok(UExpression::from(0u32).into()))?;

                                let to = r
                                    .value
                                    .to
                                    .map(|e| self.check_expression(e, module_id, types))
                                    .unwrap_or_else(|| Ok(array_size.clone().into()))?;

                                let from = UExpression::try_from_typed(from, &UBitwidth::B32).map_err(|e| ErrorInner {
                                                    pos: Some(pos),
                                                    message: format!(
                                                        "Expected the lower bound of the range to be a u32, found {} of type {}",
                                                        e,
                                                        e.get_type()
                                                    ),
                                                })?;

                                let to = UExpression::try_from_typed(to, &UBitwidth::B32).map_err(|e| ErrorInner {
                                                    pos: Some(pos),
                                                    message: format!(
                                                        "Expected the upper bound of the range to be a u32, found {} of type {}",
                                                        e,
                                                        e.get_type()
                                                    ),
                                                })?;

                                Ok(ArrayExpressionInner::Slice(
                                    box array,
                                    box from.clone(),
                                    box to.clone(),
                                )
                                .annotate(inner_type, UExpression::floor_sub(to, from))
                                .into())
                            }
                            e => Err(ErrorInner {
                                pos: Some(pos),
                                message: format!(
                                    "Cannot access slice of expression {} of type {}",
                                    e,
                                    e.get_type(),
                                ),
                            }),
                        }
                    }
                    RangeOrExpression::Expression(index) => {
                        let index = self.check_expression(index, module_id, types)?;

                        let index =
                            UExpression::try_from_typed(index, &UBitwidth::B32).map_err(|e| {
                                ErrorInner {
                                    pos: Some(pos),
                                    message: format!(
                                        "Expected index to be of type u32, found {}",
                                        e
                                    ),
                                }
                            })?;

                        match array {
                            TypedExpression::Array(a) => {
                                match a.inner_type().clone() {
                                    Type::FieldElement => {
                                        Ok(FieldElementExpression::select(a, index).into())
                                    }
                                    Type::Uint(..) => Ok(UExpression::select(a, index).into()),
                                    Type::Boolean => Ok(BooleanExpression::select(a, index).into()),
                                    Type::Array(..) => Ok(ArrayExpression::select(a, index).into()),
                                    Type::Struct(..) => Ok(StructExpression::select(a, index).into()),
                                    Type::Int => unreachable!(),
                                }
                            }
                            a => Err(ErrorInner {
                                pos: Some(pos),
                                message: format!(
                                    "Cannot access element as index {} of type {} on expression {} of type {}",
                                    index,
                                    index.get_type(),
                                    a,
                                    a.get_type()
                                ),
                            }),
                        }
                    }
                }
            }
            Expression::Member(box e, box id) => {
                let e = self.check_expression(e, module_id, types)?;

                match e {
                    TypedExpression::Struct(s) => {
                        // check that the struct has that field and return the type if it does
                        let ty = s.ty().iter().find(|m| m.id == id).map(|m| *m.ty.clone());

                        match ty {
                            Some(ty) => match ty {
                                Type::Int => unreachable!(),
                                Type::FieldElement => {
                                    Ok(FieldElementExpression::member(s, id.to_string()).into())
                                }
                                Type::Boolean => {
                                    Ok(BooleanExpression::member(s, id.to_string()).into())
                                }
                                Type::Uint(..) => Ok(UExpression::member(s, id.to_string()).into()),
                                Type::Array(..) => {
                                    Ok(ArrayExpression::member(s, id.to_string()).into())
                                }
                                Type::Struct(..) => {
                                    Ok(StructExpression::member(s, id.to_string()).into())
                                }
                            },
                            None => Err(ErrorInner {
                                pos: Some(pos),
                                message: format!(
                                    "{} {{{}}} doesn't have member {}",
                                    s.get_type(),
                                    s.ty()
                                        .members
                                        .iter()
                                        .map(|m| format!("{}: {}", m.id, m.ty))
                                        .collect::<Vec<_>>()
                                        .join(", "),
                                    id,
                                ),
                            }),
                        }
                    }
                    e => Err(ErrorInner {
                        pos: Some(pos),
                        message: format!(
                            "Cannot access member {} on expression of type {}",
                            id,
                            e.get_type()
                        ),
                    }),
                }
            }
            Expression::InlineArray(expressions_or_spreads) => {
                // check each expression, getting its type
                let mut expressions_or_spreads_checked = vec![];
                for e in expressions_or_spreads {
                    let e_checked = self.check_spread_or_expression(e, module_id, types)?;
                    expressions_or_spreads_checked.push(e_checked);
                }

                if expressions_or_spreads_checked.is_empty() {
                    return Err(ErrorInner {
                        pos: Some(pos),
                        message: "Empty arrays are not allowed".to_string(),
                    });
                }

                // we infer the inner type to be the type of the first non-integer element
                // if there was no such element, then the array only has integers and we use that as the inner type
                let inferred_type = expressions_or_spreads_checked
                    .iter()
                    .filter_map(|e| match e.get_type() {
                        (Type::Int, _) => None,
                        (t, _) => Some(t),
                    })
                    .next()
                    .unwrap_or(Type::Int);

                let unwrapped_expressions_or_spreads = match inferred_type.clone() {
                    Type::Int => expressions_or_spreads_checked,
                    t => {
                        let target_array_ty =
                            ArrayType::new(t, UExpressionInner::Value(0).annotate(UBitwidth::B32));

                        expressions_or_spreads_checked
                            .into_iter()
                            .map(|e| {
                                TypedExpressionOrSpread::align_to_type(e, &target_array_ty).map_err(
                                    |(e, ty)| ErrorInner {
                                        pos: Some(pos),
                                        message: format!("Expected {} to have type {}", e, ty,),
                                    },
                                )
                            })
                            .collect::<Result<Vec<_>, _>>()?
                    }
                };

                // the size of the inline array is the sum of the size of its elements. However expressed as a u32 expression,
                // this value can be an tree of height n in the worst case, with n the size of the array (if all elements are
                // simple values and not spreads, 1 + 1 + 1 + ... 1)
                // To avoid that, we compute 2 sizes: the sum of all constant sizes as an u32 expression, and the
                // sum of all non constant sizes as a u32 number. We then return the sum of the two as a u32 expression.
                // `1 + 1 + ... + 1` is reduced to a single expression, which prevents this blowup

                let size: UExpression<'ast, T> = unwrapped_expressions_or_spreads
                    .iter()
                    .map(|e| e.size())
                    .fold(None, |acc, e| match acc {
                        Some((c_acc, e_acc)) => match e.as_inner() {
                            UExpressionInner::Value(e) => Some(((c_acc + *e as u32), e_acc)),
                            _ => Some((c_acc, e_acc + e)),
                        },
                        None => match e.as_inner() {
                            UExpressionInner::Value(e) => Some((*e as u32, 0u32.into())),
                            _ => Some((0u32, e)),
                        },
                    })
                    .map(|(c_size, e_size)| e_size + c_size.into())
                    .unwrap_or_else(|| 0u32.into());

                Ok(
                    ArrayExpressionInner::Value(unwrapped_expressions_or_spreads.into())
                        .annotate(inferred_type, size)
                        .into(),
                )
            }
            Expression::ArrayInitializer(box e, box count) => {
                let e = self.check_expression(e, module_id, types)?;
                let ty = e.get_type();

                let count = self.check_expression(count, module_id, types)?;

                let count = UExpression::try_from_typed(count, &UBitwidth::B32).map_err(|e| {
                    ErrorInner {
                        pos: Some(pos),
                        message: format!(
                            "Expected array initializer count to be a u32, found {} of type {}",
                            e,
                            e.get_type(),
                        ),
                    }
                })?;

                Ok(ArrayExpressionInner::Repeat(box e, box count.clone())
                    .annotate(ty, count)
                    .into())
            }
            Expression::InlineStruct(id, inline_members) => {
                let ty = match types.get(module_id).unwrap().get(&id).cloned() {
                    None => Err(ErrorInner {
                        pos: Some(pos),
                        message: format!("Undefined type `{}`", id),
                    }),
                    Some(ty) => Ok(ty),
                }?;

<<<<<<< HEAD
                let declared_struct_type = match ty {
                    TypeKind::Canonical(DeclarationType::Struct(struct_type))
                    | TypeKind::Alias(DeclarationType::Struct(struct_type), _) => struct_type,
=======
                let mut declared_struct_type = match ty {
                    DeclarationType::Struct(struct_type) => struct_type,
>>>>>>> 1ffbc024
                    _ => unreachable!(),
                };

                declared_struct_type.generics = (0..declared_struct_type.generics.len())
                    .map(|index| {
                        Some(DeclarationConstant::Generic(
                            GenericIdentifier::without_name().with_index(index),
                        ))
                    })
                    .collect();

                // check that we provided the required number of values
                if declared_struct_type.members_count() != inline_members.len() {
                    return Err(ErrorInner {
                        pos: Some(pos),
                        message: format!(
                            "Inline struct {} does not match {} {{{}}}",
                            Expression::InlineStruct(id, inline_members),
                            declared_struct_type,
                            declared_struct_type
                                .members
                                .iter()
                                .map(|m| format!("{}: {}", m.id, m.ty))
                                .collect::<Vec<_>>()
                                .join(", ")
                        ),
                    });
                }

                // check that the mapping of values matches the expected type
                // put the value into a map, pick members from this map following declared members, and try to parse them

                let mut inline_members_map = inline_members
                    .clone()
                    .into_iter()
                    .map(|(id, v)| (id.to_string(), v))
                    .collect::<HashMap<_, _>>();

                let inferred_values = declared_struct_type
                    .iter()
                    .map(
                        |member| match inline_members_map.remove(member.id.as_str()) {
                            Some(value) => {
                                let expression_checked =
                                    self.check_expression(value, module_id, types)?;

                                let expression_checked =
                                    TypedExpression::align_to_type(expression_checked, &*member.ty)
                                        .map_err(|e| ErrorInner {
                                            pos: Some(pos),
                                            message: format!(
                                        "Member {} of struct {} has type {}, found {} of type {}",
                                        member.id,
                                        id.clone(),
                                        e.1,
                                        e.0,
                                        e.0.get_type(),
                                    ),
                                        })?;

                                Ok(expression_checked)
                            }
                            None => Err(ErrorInner {
                                pos: Some(pos),
                                message: format!(
                                    "Member {} of struct {} {{{}}} not found in value {}",
                                    member.id,
                                    declared_struct_type,
                                    declared_struct_type
                                        .members
                                        .iter()
                                        .map(|m| format!("{}: {}", m.id, m.ty))
                                        .collect::<Vec<_>>()
                                        .join(", "),
                                    Expression::InlineStruct(id.clone(), inline_members.clone()),
                                ),
                            }),
                        },
                    )
                    .collect::<Result<Vec<_>, _>>()?;

                let mut generics_map = GGenericsAssignment::default();

                let members = declared_struct_type
                    .iter()
                    .zip(inferred_values.iter())
                    .map(|(m, v)| {
                        if !check_type(&m.ty, &v.get_type(), &mut generics_map) {
                            Err(ErrorInner {
                                pos: Some(pos),
                                message: format!(
                                    "Value `{}` doesn't match the expected type `{}` because of conflict in generic values",
                                    Expression::InlineStruct(id.clone(), inline_members.clone()),
                                    declared_struct_type
                                ),
                            })
                        } else {
                            Ok(StructMember {
                                id: m.id.clone(),
                                ty: box v.get_type().clone(),
                            })
                        }
                    })
                    .collect::<Result<Vec<_>, _>>()?;

                let generics = generics_map.0.values().cloned().map(Some).collect();

                let inferred_struct_type = StructType {
                    canonical_location: declared_struct_type.canonical_location.clone(),
                    location: declared_struct_type.location,
                    generics,
                    members,
                };

                Ok(StructExpressionInner::Value(inferred_values)
                    .annotate(inferred_struct_type)
                    .into())
            }
            Expression::And(box e1, box e2) => {
                let e1_checked = self.check_expression(e1, module_id, types)?;
                let e2_checked = self.check_expression(e2, module_id, types)?;

                let (e1_checked, e2_checked) = TypedExpression::align_without_integers(
                    e1_checked, e2_checked,
                )
                .map_err(|(e1, e2)| ErrorInner {
                    pos: Some(pos),
                    message: format!(
                        "Cannot apply boolean operators to {} and {}",
                        e1.get_type(),
                        e2.get_type()
                    ),
                })?;

                match (e1_checked, e2_checked) {
                    (TypedExpression::Int(e1), TypedExpression::Int(e2)) => {
                        Ok(IntExpression::And(box e1, box e2).into())
                    }
                    (TypedExpression::Boolean(e1), TypedExpression::Boolean(e2)) => {
                        Ok(BooleanExpression::And(box e1, box e2).into())
                    }
                    (e1, e2) => Err(ErrorInner {
                        pos: Some(pos),

                        message: format!(
                            "Cannot apply boolean operators to {} and {}",
                            e1.get_type(),
                            e2.get_type()
                        ),
                    }),
                }
            }
            Expression::Or(box e1, box e2) => {
                let e1_checked = self.check_expression(e1, module_id, types)?;
                let e2_checked = self.check_expression(e2, module_id, types)?;
                match (e1_checked, e2_checked) {
                    (TypedExpression::Boolean(e1), TypedExpression::Boolean(e2)) => {
                        Ok(BooleanExpression::Or(box e1, box e2).into())
                    }
                    (e1, e2) => Err(ErrorInner {
                        pos: Some(pos),
                        message: format!(
                            "Cannot apply `||` to {}, {}",
                            e1.get_type(),
                            e2.get_type()
                        ),
                    }),
                }
            }
            Expression::LeftShift(box e1, box e2) => {
                let e1 = self.check_expression(e1, module_id, types)?;
                let e2 = self.check_expression(e2, module_id, types)?;

                let e2 =
                    UExpression::try_from_typed(e2, &UBitwidth::B32).map_err(|e| ErrorInner {
                        pos: Some(pos),
                        message: format!(
                            "Expected the left shift right operand to have type `u32`, found {}",
                            e
                        ),
                    })?;

                match e1 {
                    TypedExpression::Int(e1) => Ok(IntExpression::LeftShift(box e1, box e2).into()),
                    TypedExpression::Uint(e1) => Ok(UExpression::left_shift(e1, e2).into()),
                    e1 => Err(ErrorInner {
                        pos: Some(pos),

                        message: format!(
                            "Cannot left-shift {} by {}",
                            e1.get_type(),
                            e2.get_type()
                        ),
                    }),
                }
            }
            Expression::RightShift(box e1, box e2) => {
                let e1 = self.check_expression(e1, module_id, types)?;
                let e2 = self.check_expression(e2, module_id, types)?;

                let e2 =
                    UExpression::try_from_typed(e2, &UBitwidth::B32).map_err(|e| ErrorInner {
                        pos: Some(pos),
                        message: format!(
                            "Expected the right shift right operand to be of type `u32`, found {}",
                            e
                        ),
                    })?;

                match e1 {
                    TypedExpression::Int(e1) => {
                        Ok(IntExpression::RightShift(box e1, box e2).into())
                    }
                    TypedExpression::Uint(e1) => Ok(UExpression::right_shift(e1, e2).into()),
                    e1 => Err(ErrorInner {
                        pos: Some(pos),

                        message: format!(
                            "Cannot right-shift {} by {}",
                            e1.get_type(),
                            e2.get_type()
                        ),
                    }),
                }
            }
            Expression::BitOr(box e1, box e2) => {
                let e1_checked = self.check_expression(e1, module_id, types)?;
                let e2_checked = self.check_expression(e2, module_id, types)?;

                let (e1_checked, e2_checked) = TypedExpression::align_without_integers(
                    e1_checked, e2_checked,
                )
                .map_err(|(e1, e2)| ErrorInner {
                    pos: Some(pos),
                    message: format!("Cannot apply `|` to {}, {}", e1.get_type(), e2.get_type()),
                })?;

                match (e1_checked, e2_checked) {
                    (TypedExpression::Int(e1), TypedExpression::Int(e2)) => {
                        Ok(IntExpression::Or(box e1, box e2).into())
                    }
                    (TypedExpression::Uint(e1), TypedExpression::Uint(e2))
                        if e1.bitwidth() == e2.bitwidth() =>
                    {
                        Ok(UExpression::or(e1, e2).into())
                    }
                    (e1, e2) => Err(ErrorInner {
                        pos: Some(pos),

                        message: format!(
                            "Cannot apply `|` to {}, {}",
                            e1.get_type(),
                            e2.get_type()
                        ),
                    }),
                }
            }
            Expression::BitAnd(box e1, box e2) => {
                let e1_checked = self.check_expression(e1, module_id, types)?;
                let e2_checked = self.check_expression(e2, module_id, types)?;

                let (e1_checked, e2_checked) = TypedExpression::align_without_integers(
                    e1_checked, e2_checked,
                )
                .map_err(|(e1, e2)| ErrorInner {
                    pos: Some(pos),
                    message: format!("Cannot apply `&` to {}, {}", e1.get_type(), e2.get_type()),
                })?;

                match (e1_checked, e2_checked) {
                    (TypedExpression::Int(e1), TypedExpression::Int(e2)) => {
                        Ok(IntExpression::And(box e1, box e2).into())
                    }
                    (TypedExpression::Uint(e1), TypedExpression::Uint(e2))
                        if e1.bitwidth() == e2.bitwidth() =>
                    {
                        Ok(UExpression::and(e1, e2).into())
                    }
                    (e1, e2) => Err(ErrorInner {
                        pos: Some(pos),

                        message: format!(
                            "Cannot apply `&` to {}, {}",
                            e1.get_type(),
                            e2.get_type()
                        ),
                    }),
                }
            }
            Expression::BitXor(box e1, box e2) => {
                let e1_checked = self.check_expression(e1, module_id, types)?;
                let e2_checked = self.check_expression(e2, module_id, types)?;

                let (e1_checked, e2_checked) = TypedExpression::align_without_integers(
                    e1_checked, e2_checked,
                )
                .map_err(|(e1, e2)| ErrorInner {
                    pos: Some(pos),
                    message: format!("Cannot apply `^` to {}, {}", e1.get_type(), e2.get_type()),
                })?;

                match (e1_checked, e2_checked) {
                    (TypedExpression::Int(e1), TypedExpression::Int(e2)) => {
                        Ok(IntExpression::Xor(box e1, box e2).into())
                    }
                    (TypedExpression::Uint(e1), TypedExpression::Uint(e2))
                        if e1.bitwidth() == e2.bitwidth() =>
                    {
                        Ok(UExpression::xor(e1, e2).into())
                    }
                    (e1, e2) => Err(ErrorInner {
                        pos: Some(pos),

                        message: format!(
                            "Cannot apply `^` to {}, {}",
                            e1.get_type(),
                            e2.get_type()
                        ),
                    }),
                }
            }
            Expression::Not(box e) => {
                let e_checked = self.check_expression(e, module_id, types)?;
                match e_checked {
                    TypedExpression::Int(e) => Ok(IntExpression::Not(box e).into()),
                    TypedExpression::Boolean(e) => Ok(BooleanExpression::Not(box e).into()),
                    TypedExpression::Uint(e) => Ok((!e).into()),
                    e => Err(ErrorInner {
                        pos: Some(pos),
                        message: format!("Cannot negate {}", e.get_type()),
                    }),
                }
            }
        }
    }

    fn get_scope<'a>(&'a self, variable_name: &'ast str) -> Option<&'a ScopedVariable<'ast, T>> {
        // we take advantage of the fact that all ScopedVariable of the same identifier hash to the same thing
        // and by construction only one can be in the set
        self.scope.get(&ScopedVariable {
            id: Variable::with_id_and_type(
                crate::typed_absy::Identifier::from(variable_name),
                Type::FieldElement,
            ),
            level: 0,
        })
    }

    fn insert_into_scope(&mut self, v: Variable<'ast, T>) -> bool {
        self.scope.insert(ScopedVariable {
            id: v,
            level: self.level,
        })
    }

    fn find_functions(&self, query: &FunctionQuery<'ast, T>) -> Vec<DeclarationFunctionKey<'ast>> {
        query.match_funcs(&self.functions)
    }

    fn enter_scope(&mut self) {
        self.level += 1;
    }

    fn exit_scope(&mut self) {
        let current_level = self.level;
        self.scope
            .retain(|ref scoped_variable| scoped_variable.level < current_level);
        self.level -= 1;
    }
}

#[cfg(test)]
mod tests {
    use super::*;
    use crate::absy;
    use crate::typed_absy;
    use lazy_static::lazy_static;
    use zokrates_field::Bn128Field;

    lazy_static! {
        static ref MODULE_ID: OwnedModuleId = OwnedModuleId::from("");
    }
    mod constants {
        use super::*;

        use std::ops::Add;

        #[test]
        fn field_in_range() {
            // The value of `P - 1` is a valid field literal
            let expr = Expression::FieldConstant(Bn128Field::max_value().to_biguint()).mock();
            assert!(Checker::<Bn128Field>::new()
                .check_expression(expr, &*MODULE_ID, &TypeMap::new())
                .is_ok());
        }

        #[test]
        fn field_overflow() {
            // the value of `P` is an invalid field literal
            let value = Bn128Field::max_value().to_biguint().add(1u32);
            let expr = Expression::FieldConstant(value).mock();

            assert!(Checker::<Bn128Field>::new()
                .check_expression(expr, &*MODULE_ID, &TypeMap::new())
                .is_err());
        }
    }

    mod array {
        use super::*;
        use num_bigint::BigUint;

        #[test]
        fn element_type_mismatch() {
            // having different types in an array isn't allowed
            // in the case of arrays, lengths do *not* have to match, as at this point they can be
            // generic, so we cannot tell yet
            let types = TypeMap::new();

            // [3, true]
            let a = Expression::InlineArray(vec![
                Expression::IntConstant(3usize.into()).mock().into(),
                Expression::BooleanConstant(true).mock().into(),
            ])
            .mock();
            assert!(Checker::<Bn128Field>::new()
                .check_expression(a, &*MODULE_ID, &types)
                .is_err());

            // [[0f], [0f, 0f]]
            // accepted at this stage, as we do not check array lengths (as they can be variable)
            let a = Expression::InlineArray(vec![
                Expression::InlineArray(vec![Expression::FieldConstant(BigUint::from(0u32))
                    .mock()
                    .into()])
                .mock()
                .into(),
                Expression::InlineArray(vec![
                    Expression::FieldConstant(BigUint::from(0u32)).mock().into(),
                    Expression::FieldConstant(BigUint::from(0u32)).mock().into(),
                ])
                .mock()
                .into(),
            ])
            .mock();
            assert!(Checker::<Bn128Field>::new()
                .check_expression(a, &*MODULE_ID, &types)
                .is_ok());

            // [[0f], true]
            let a = Expression::InlineArray(vec![
                Expression::InlineArray(vec![Expression::FieldConstant(BigUint::from(0u32))
                    .mock()
                    .into()])
                .mock()
                .into(),
                Expression::InlineArray(vec![Expression::BooleanConstant(true).mock().into()])
                    .mock()
                    .into(),
            ])
            .mock();
            assert!(Checker::<Bn128Field>::new()
                .check_expression(a, &*MODULE_ID, &types)
                .is_err());
        }
    }

    /// Helper function to create ((): return)
    fn function0() -> FunctionNode<'static> {
        let statements = vec![Statement::Return(
            ExpressionList {
                expressions: vec![],
            }
            .mock(),
        )
        .mock()];

        let arguments = vec![];

        let signature = UnresolvedSignature::new();

        Function {
            arguments,
            statements,
            signature,
        }
        .mock()
    }

    /// Helper function to create ((private field a): return)
    fn function1() -> FunctionNode<'static> {
        let statements = vec![Statement::Return(
            ExpressionList {
                expressions: vec![],
            }
            .mock(),
        )
        .mock()];

        let arguments = vec![absy::Parameter {
            id: absy::Variable::new("a", UnresolvedType::FieldElement.mock()).mock(),
            private: true,
        }
        .mock()];

        let signature =
            UnresolvedSignature::new().inputs(vec![UnresolvedType::FieldElement.mock()]);

        Function {
            arguments,
            statements,
            signature,
        }
        .mock()
    }

    mod symbols {
        use super::*;

        fn struct0() -> StructDefinitionNode<'static> {
            StructDefinition {
                generics: vec![],
                fields: vec![],
            }
            .mock()
        }

        fn struct1() -> StructDefinitionNode<'static> {
            StructDefinition {
                generics: vec![],
                fields: vec![StructDefinitionField {
                    id: "foo",
                    ty: UnresolvedType::FieldElement.mock(),
                }
                .mock()],
            }
            .mock()
        }

        #[test]
        fn unifier() {
            // the unifier should only accept either a single type or many functions of different signatures for each symbol

            let mut unifier = SymbolUnifier::default();

            // the `foo` type
            assert!(unifier.insert_type("foo"));
            // the `foo` type annot be declared a second time
            assert!(!unifier.insert_type("foo"));
            // the `foo` function cannot be declared as the name is already taken by a type
            assert!(!unifier.insert_function("foo", DeclarationSignature::new()));
            // the `bar` type
            assert!(unifier.insert_function("bar", DeclarationSignature::new()));
            // a second `bar` function of the same signature cannot be declared
            assert!(!unifier.insert_function("bar", DeclarationSignature::new()));
            // a second `bar` function of a different signature can be declared
            assert!(unifier.insert_function(
                "bar",
                DeclarationSignature::new().inputs(vec![DeclarationType::FieldElement])
            ));
            // a second `bar` function with a generic parameter, which *could* conflict with an existing one should not be allowed
            assert!(!unifier.insert_function(
                "bar",
                DeclarationSignature::new()
                    .generics(vec![Some(
                        GenericIdentifier::with_name("K").with_index(0).into()
                    )])
                    .inputs(vec![DeclarationType::FieldElement])
            ));
            // a `bar` function with a different signature
            assert!(unifier.insert_function(
                "bar",
                DeclarationSignature::new()
                    .generics(vec![Some(
                        GenericIdentifier::with_name("K").with_index(0).into()
                    )])
                    .inputs(vec![DeclarationType::array((
                        DeclarationType::FieldElement,
                        GenericIdentifier::with_name("K").with_index(0)
                    ))])
            ));
            // a `bar` function with an equivalent signature, just renaming generic parameters
            assert!(!unifier.insert_function(
                "bar",
                DeclarationSignature::new()
                    .generics(vec![Some(
                        GenericIdentifier::with_name("L").with_index(0).into()
                    )])
                    .inputs(vec![DeclarationType::array((
                        DeclarationType::FieldElement,
                        GenericIdentifier::with_name("L").with_index(0)
                    ))])
            ));
            // a `bar` type isn't allowed as the name is already taken by at least one function
            assert!(!unifier.insert_type("bar"));
        }

        #[test]
        fn imported_function() {
            // foo.zok
            // def main():
            // 		return

            // bar.zok
            // from "./foo.zok" import main

            // after semantic check, `bar` should import a checked function

            let foo: Module = Module {
                symbols: vec![SymbolDeclaration {
                    id: "main",
                    symbol: Symbol::Here(SymbolDefinition::Function(function0())),
                }
                .mock()],
            };

            let bar: Module = Module {
                symbols: vec![SymbolDeclaration {
                    id: "main",
                    symbol: Symbol::There(SymbolImport::with_id_in_module("main", "foo").mock()),
                }
                .mock()],
            };

            let mut state = State::<Bn128Field>::new(
                vec![("foo".into(), foo), ("bar".into(), bar)]
                    .into_iter()
                    .collect(),
            );

            let mut checker: Checker<Bn128Field> = Checker::new();

            assert_eq!(
                checker.check_module(&OwnedTypedModuleId::from("bar"), &mut state),
                Ok(())
            );
            assert_eq!(
                state.typed_modules.get(&PathBuf::from("bar")),
                Some(&TypedModule {
                    functions: vec![(
                        DeclarationFunctionKey::with_location("bar", "main")
                            .signature(DeclarationSignature::new()),
                        TypedFunctionSymbol::There(
                            DeclarationFunctionKey::with_location("foo", "main")
                                .signature(DeclarationSignature::new()),
                        )
                    )]
                    .into_iter()
                    .collect(),
                    constants: TypedConstantSymbols::default()
                })
            );
        }

        #[test]
        fn duplicate_function_declaration() {
            // def foo():
            //   return
            // def foo():
            //   return
            //
            // should fail

            let module = Module {
                symbols: vec![
                    SymbolDeclaration {
                        id: "foo",
                        symbol: Symbol::Here(SymbolDefinition::Function(function0())),
                    }
                    .mock(),
                    SymbolDeclaration {
                        id: "foo",
                        symbol: Symbol::Here(SymbolDefinition::Function(function0())),
                    }
                    .mock(),
                ],
            };

            let mut state = State::<Bn128Field>::new(
                vec![((*MODULE_ID).clone(), module)].into_iter().collect(),
            );

            let mut checker: Checker<Bn128Field> = Checker::new();
            assert_eq!(
                checker.check_module(&*MODULE_ID, &mut state).unwrap_err()[0]
                    .inner
                    .message,
                "foo conflicts with another symbol"
            );
        }

        #[test]
        fn duplicate_function_declaration_generic() {
            // def foo<P>(private field[P] a):
            //   return
            // def foo(private field[3] a):
            //   return
            //
            // should succeed as P could be different from 3

            let mut f0 = function0();

            f0.value.arguments = vec![absy::Parameter::private(
                absy::Variable::new(
                    "a",
                    UnresolvedType::array(
                        UnresolvedType::FieldElement.mock(),
                        Expression::Identifier("P").mock(),
                    )
                    .mock(),
                )
                .mock(),
            )
            .mock()];
            f0.value.signature = UnresolvedSignature::new()
                .generics(vec!["P".mock()])
                .inputs(vec![UnresolvedType::array(
                    UnresolvedType::FieldElement.mock(),
                    Expression::Identifier("P").mock(),
                )
                .mock()]);

            let mut f1 = function0();
            f1.value.arguments = vec![absy::Parameter::private(
                absy::Variable::new(
                    "a",
                    UnresolvedType::array(
                        UnresolvedType::FieldElement.mock(),
                        Expression::U32Constant(3).mock(),
                    )
                    .mock(),
                )
                .mock(),
            )
            .mock()];
            f1.value.signature = UnresolvedSignature::new().inputs(vec![UnresolvedType::array(
                UnresolvedType::FieldElement.mock(),
                Expression::U32Constant(3).mock(),
            )
            .mock()]);

            let module = Module {
                symbols: vec![
                    SymbolDeclaration {
                        id: "foo",
                        symbol: Symbol::Here(SymbolDefinition::Function(f0)),
                    }
                    .mock(),
                    SymbolDeclaration {
                        id: "foo",
                        symbol: Symbol::Here(SymbolDefinition::Function(f1)),
                    }
                    .mock(),
                ],
            };

            let mut state = State::new(vec![((*MODULE_ID).clone(), module)].into_iter().collect());

            let mut checker: Checker<Bn128Field> = Checker::new();
            assert!(checker.check_module(&*MODULE_ID, &mut state).is_ok());
        }

        mod generics {
            use super::*;

            #[test]
            fn unused_generic() {
                // def foo<P>():
                //   return
                // def main():
                //   return
                //
                // should succeed

                let mut foo = function0();

                foo.value.signature = UnresolvedSignature::new().generics(vec!["P".mock()]);

                let module = Module {
                    symbols: vec![
                        SymbolDeclaration {
                            id: "foo",
                            symbol: Symbol::Here(SymbolDefinition::Function(foo)),
                        }
                        .mock(),
                        SymbolDeclaration {
                            id: "main",
                            symbol: Symbol::Here(SymbolDefinition::Function(function0())),
                        }
                        .mock(),
                    ],
                };

                let mut state =
                    State::new(vec![((*MODULE_ID).clone(), module)].into_iter().collect());

                let mut checker: Checker<Bn128Field> = Checker::new();
                assert!(checker.check_module(&*MODULE_ID, &mut state).is_ok());
            }

            #[test]
            fn undeclared_generic() {
                // def foo(field[P] a):
                //   return
                // def main():
                //   return
                //
                // should fail

                let mut foo = function0();

                foo.value.arguments = vec![absy::Parameter::private(
                    absy::Variable::new(
                        "a",
                        UnresolvedType::array(
                            UnresolvedType::FieldElement.mock(),
                            Expression::Identifier("P").mock(),
                        )
                        .mock(),
                    )
                    .mock(),
                )
                .mock()];
                foo.value.signature =
                    UnresolvedSignature::new().inputs(vec![UnresolvedType::array(
                        UnresolvedType::FieldElement.mock(),
                        Expression::Identifier("P").mock(),
                    )
                    .mock()]);

                let module = Module {
                    symbols: vec![
                        SymbolDeclaration {
                            id: "foo",
                            symbol: Symbol::Here(SymbolDefinition::Function(foo)),
                        }
                        .mock(),
                        SymbolDeclaration {
                            id: "main",
                            symbol: Symbol::Here(SymbolDefinition::Function(function0())),
                        }
                        .mock(),
                    ],
                };

                let mut state =
                    State::new(vec![((*MODULE_ID).clone(), module)].into_iter().collect());

                let mut checker: Checker<Bn128Field> = Checker::new();
                assert_eq!(
                    checker.check_module(&*MODULE_ID, &mut state).unwrap_err()[0]
                        .inner
                        .message,
                    "Undeclared symbol `P`"
                );
            }
        }

        #[test]
        fn overloaded_function_declaration() {
            // def foo():
            //   return
            // def foo(a):
            //   return
            //
            // should succeed as overloading is allowed

            let module = Module {
                symbols: vec![
                    SymbolDeclaration {
                        id: "foo",
                        symbol: Symbol::Here(SymbolDefinition::Function(function0())),
                    }
                    .mock(),
                    SymbolDeclaration {
                        id: "foo",
                        symbol: Symbol::Here(SymbolDefinition::Function(function1())),
                    }
                    .mock(),
                ],
            };

            let mut state = State::<Bn128Field>::new(
                vec![((*MODULE_ID).clone(), module)].into_iter().collect(),
            );

            let mut checker: Checker<Bn128Field> = Checker::new();
            assert_eq!(checker.check_module(&*MODULE_ID, &mut state), Ok(()));
            assert!(state
                .typed_modules
                .get(&*MODULE_ID)
                .unwrap()
                .functions
                .contains_key(
                    &DeclarationFunctionKey::with_location((*MODULE_ID).clone(), "foo")
                        .signature(DeclarationSignature::new())
                ));
            assert!(state
                .typed_modules
                .get(&*MODULE_ID)
                .unwrap()
                .functions
                .contains_key(
                    &DeclarationFunctionKey::with_location((*MODULE_ID).clone(), "foo").signature(
                        DeclarationSignature::new().inputs(vec![DeclarationType::FieldElement])
                    )
                ))
        }

        #[test]
        fn duplicate_type_declaration() {
            // struct Foo {}
            // struct Foo { foo: field }
            //
            // should fail

            let module: Module = Module {
                symbols: vec![
                    SymbolDeclaration {
                        id: "foo",
                        symbol: Symbol::Here(SymbolDefinition::Struct(struct0())),
                    }
                    .mock(),
                    SymbolDeclaration {
                        id: "foo",
                        symbol: Symbol::Here(SymbolDefinition::Struct(struct1())),
                    }
                    .mock(),
                ],
            };

            let mut state = State::<Bn128Field>::new(
                vec![((*MODULE_ID).clone(), module)].into_iter().collect(),
            );

            let mut checker: Checker<Bn128Field> = Checker::new();
            assert_eq!(
                checker.check_module(&*MODULE_ID, &mut state).unwrap_err()[0]
                    .inner
                    .message,
                "foo conflicts with another symbol"
            );
        }

        #[test]
        fn type_function_conflict() {
            // struct foo {}
            // def foo():
            //   return
            //
            // should fail

            let module = Module {
                symbols: vec![
                    SymbolDeclaration {
                        id: "foo",
                        symbol: Symbol::Here(SymbolDefinition::Function(function0())),
                    }
                    .mock(),
                    SymbolDeclaration {
                        id: "foo",
                        symbol: Symbol::Here(SymbolDefinition::Struct(
                            StructDefinition {
                                generics: vec![],
                                fields: vec![],
                            }
                            .mock(),
                        )),
                    }
                    .mock(),
                ],
            };

            let mut state = State::<Bn128Field>::new(
                vec![((*MODULE_ID).clone(), module)].into_iter().collect(),
            );

            let mut checker: Checker<Bn128Field> = Checker::new();
            assert_eq!(
                checker.check_module(&*MODULE_ID, &mut state).unwrap_err()[0]
                    .inner
                    .message,
                "foo conflicts with another symbol"
            );
        }

        #[test]
        fn type_imported_function_conflict() {
            // import first

            // // bar.code
            // def main(): return
            //
            // // main.code
            // import main from "bar" as foo
            // struct foo {}
            //
            // should fail

            let bar = Module::with_symbols(vec![SymbolDeclaration {
                id: "main",
                symbol: Symbol::Here(SymbolDefinition::Function(function0())),
            }
            .mock()]);

            let main = Module {
                symbols: vec![
                    SymbolDeclaration {
                        id: "foo",
                        symbol: Symbol::There(
                            SymbolImport::with_id_in_module("main", "bar").mock(),
                        ),
                    }
                    .mock(),
                    SymbolDeclaration {
                        id: "foo",
                        symbol: Symbol::Here(SymbolDefinition::Struct(struct0())),
                    }
                    .mock(),
                ],
            };

            let mut state = State::<Bn128Field>::new(
                vec![((*MODULE_ID).clone(), main), ("bar".into(), bar)]
                    .into_iter()
                    .collect(),
            );

            let mut checker: Checker<Bn128Field> = Checker::new();
            assert_eq!(
                checker.check_module(&*MODULE_ID, &mut state).unwrap_err()[0]
                    .inner
                    .message,
                "foo conflicts with another symbol"
            );

            // type declaration first

            // // bar.code
            // def main(): return
            //
            // // main.code
            // struct foo {}
            // import main from "bar" as foo
            //
            // should fail

            let bar = Module::with_symbols(vec![SymbolDeclaration {
                id: "main",
                symbol: Symbol::Here(SymbolDefinition::Function(function0())),
            }
            .mock()]);

            let main = Module {
                symbols: vec![
                    SymbolDeclaration {
                        id: "foo",
                        symbol: Symbol::Here(SymbolDefinition::Struct(struct0())),
                    }
                    .mock(),
                    SymbolDeclaration {
                        id: "foo",
                        symbol: Symbol::There(
                            SymbolImport::with_id_in_module("main", "bar").mock(),
                        ),
                    }
                    .mock(),
                ],
            };

            let mut state = State::<Bn128Field>::new(
                vec![((*MODULE_ID).clone(), main), ("bar".into(), bar)]
                    .into_iter()
                    .collect(),
            );

            let mut checker: Checker<Bn128Field> = Checker::new();
            assert_eq!(
                checker.check_module(&*MODULE_ID, &mut state).unwrap_err()[0]
                    .inner
                    .message,
                "foo conflicts with another symbol"
            );
        }
    }

    pub fn new_with_args<'ast, T: Field>(
        scope: HashSet<ScopedVariable<'ast, T>>,
        level: usize,
        functions: HashSet<DeclarationFunctionKey<'ast>>,
    ) -> Checker<'ast, T> {
        Checker {
            scope,
            functions,
            level,
            return_types: None,
        }
    }

    // checking function signatures
    mod signature {
        use super::*;

        #[test]
        fn undeclared_generic() {
            let modules = Modules::new();
            let state = State::new(modules);

            let signature = UnresolvedSignature::new().inputs(vec![UnresolvedType::Array(
                box UnresolvedType::FieldElement.mock(),
                Expression::Identifier("K").mock(),
            )
            .mock()]);
            assert_eq!(
                Checker::<Bn128Field>::new().check_signature(signature, &*MODULE_ID, &state),
                Err(vec![ErrorInner {
                    pos: Some((Position::mock(), Position::mock())),
                    message: "Undeclared symbol `K`".to_string()
                }])
            );
        }

        #[test]
        fn success() {
            // <K, L, M>(field[L][K]) -> field[L][K]
            let modules = Modules::new();
            let state = State::new(modules);

            let signature = UnresolvedSignature::new()
                .generics(vec!["K".mock(), "L".mock(), "M".mock()])
                .inputs(vec![UnresolvedType::Array(
                    box UnresolvedType::Array(
                        box UnresolvedType::FieldElement.mock(),
                        Expression::Identifier("K").mock(),
                    )
                    .mock(),
                    Expression::Identifier("L").mock(),
                )
                .mock()])
                .outputs(vec![UnresolvedType::Array(
                    box UnresolvedType::Array(
                        box UnresolvedType::FieldElement.mock(),
                        Expression::Identifier("L").mock(),
                    )
                    .mock(),
                    Expression::Identifier("K").mock(),
                )
                .mock()]);
            assert_eq!(
                Checker::<Bn128Field>::new().check_signature(signature, &*MODULE_ID, &state),
                Ok(DeclarationSignature::new()
                    .inputs(vec![DeclarationType::array((
                        DeclarationType::array((
                            DeclarationType::FieldElement,
                            GenericIdentifier::with_name("K").with_index(0)
                        )),
                        GenericIdentifier::with_name("L").with_index(1)
                    ))])
                    .outputs(vec![DeclarationType::array((
                        DeclarationType::array((
                            DeclarationType::FieldElement,
                            GenericIdentifier::with_name("L").with_index(1)
                        )),
                        GenericIdentifier::with_name("K").with_index(0)
                    ))]))
            );
        }
    }

    #[test]
    fn undefined_variable_in_statement() {
        // a = b
        // b undefined
        let statement: StatementNode = Statement::Definition(
            Assignee::Identifier("a").mock(),
            Expression::Identifier("b").mock(),
        )
        .mock();

        let mut checker: Checker<Bn128Field> = Checker::new();
        checker.enter_scope();

        assert_eq!(
            checker.check_statement(statement, &*MODULE_ID, &TypeMap::new()),
            Err(vec![ErrorInner {
                pos: Some((Position::mock(), Position::mock())),
                message: "Identifier \"b\" is undefined".into()
            }])
        );
    }

    #[test]
    fn defined_variable_in_statement() {
        // a = b
        // b defined
        let statement: StatementNode = Statement::Definition(
            Assignee::Identifier("a").mock(),
            Expression::Identifier("b").mock(),
        )
        .mock();

        let mut scope = HashSet::new();
        scope.insert(ScopedVariable {
            id: Variable::field_element("a"),
            level: 1,
        });
        scope.insert(ScopedVariable {
            id: Variable::field_element("b"),
            level: 1,
        });

        let mut checker: Checker<Bn128Field> = new_with_args(scope, 1, HashSet::new());
        assert_eq!(
            checker.check_statement(statement, &*MODULE_ID, &TypeMap::new()),
            Ok(TypedStatement::Definition(
                TypedAssignee::Identifier(typed_absy::Variable::field_element("a")),
                FieldElementExpression::Identifier("b".into()).into()
            ))
        );
    }

    #[test]
    fn declared_in_other_function() {
        // def foo():
        //   field a = 1
        //   return
        // def bar():
        //   return a
        // should fail
        let foo_args = vec![];
        let foo_statements = vec![
            Statement::Declaration(
                absy::Variable::new("a", UnresolvedType::FieldElement.mock()).mock(),
            )
            .mock(),
            Statement::Definition(
                Assignee::Identifier("a").mock(),
                Expression::IntConstant(1usize.into()).mock(),
            )
            .mock(),
            Statement::Return(
                ExpressionList {
                    expressions: vec![],
                }
                .mock(),
            )
            .mock(),
        ];
        let foo = Function {
            arguments: foo_args,
            statements: foo_statements,
            signature: UnresolvedSignature::new(),
        }
        .mock();

        let bar_args = vec![];
        let bar_statements = vec![Statement::Return(
            ExpressionList {
                expressions: vec![Expression::Identifier("a").mock()],
            }
            .mock(),
        )
        .mock()];

        let bar = Function {
            arguments: bar_args,
            statements: bar_statements,
            signature: UnresolvedSignature::new()
                .inputs(vec![])
                .outputs(vec![UnresolvedType::FieldElement.mock()]),
        }
        .mock();

        let symbols = vec![
            SymbolDeclaration {
                id: "foo",
                symbol: Symbol::Here(SymbolDefinition::Function(foo)),
            }
            .mock(),
            SymbolDeclaration {
                id: "bar",
                symbol: Symbol::Here(SymbolDefinition::Function(bar)),
            }
            .mock(),
        ];
        let module = Module { symbols };

        let mut state =
            State::<Bn128Field>::new(vec![((*MODULE_ID).clone(), module)].into_iter().collect());

        let mut checker: Checker<Bn128Field> = Checker::new();
        assert_eq!(
            checker.check_module(&*MODULE_ID, &mut state),
            Err(vec![Error {
                inner: ErrorInner {
                    pos: Some((Position::mock(), Position::mock())),
                    message: "Identifier \"a\" is undefined".into()
                },
                module_id: (*MODULE_ID).clone()
            }])
        );
    }

    #[test]
    fn declared_in_two_scopes() {
        // def foo():
        //   a = 1
        //   return
        // def bar():
        //   a = 2
        //   return
        // def main():
        //   return 1
        // should pass
        let foo_args = vec![];
        let foo_statements = vec![
            Statement::Declaration(
                absy::Variable::new("a", UnresolvedType::FieldElement.mock()).mock(),
            )
            .mock(),
            Statement::Definition(
                Assignee::Identifier("a").mock(),
                Expression::IntConstant(1usize.into()).mock(),
            )
            .mock(),
            Statement::Return(
                ExpressionList {
                    expressions: vec![],
                }
                .mock(),
            )
            .mock(),
        ];

        let foo = Function {
            arguments: foo_args,
            statements: foo_statements,
            signature: UnresolvedSignature::new(),
        }
        .mock();

        let bar_args = vec![];
        let bar_statements = vec![
            Statement::Declaration(
                absy::Variable::new("a", UnresolvedType::FieldElement.mock()).mock(),
            )
            .mock(),
            Statement::Definition(
                Assignee::Identifier("a").mock(),
                Expression::IntConstant(2usize.into()).mock(),
            )
            .mock(),
            Statement::Return(
                ExpressionList {
                    expressions: vec![],
                }
                .mock(),
            )
            .mock(),
        ];
        let bar = Function {
            arguments: bar_args,
            statements: bar_statements,
            signature: UnresolvedSignature::new(),
        }
        .mock();

        let main_args = vec![];
        let main_statements = vec![Statement::Return(
            ExpressionList {
                expressions: vec![Expression::IntConstant(1usize.into()).mock()],
            }
            .mock(),
        )
        .mock()];

        let main = Function {
            arguments: main_args,
            statements: main_statements,
            signature: UnresolvedSignature::new()
                .inputs(vec![])
                .outputs(vec![UnresolvedType::FieldElement.mock()]),
        }
        .mock();

        let symbols = vec![
            SymbolDeclaration {
                id: "foo",
                symbol: Symbol::Here(SymbolDefinition::Function(foo)),
            }
            .mock(),
            SymbolDeclaration {
                id: "bar",
                symbol: Symbol::Here(SymbolDefinition::Function(bar)),
            }
            .mock(),
            SymbolDeclaration {
                id: "main",
                symbol: Symbol::Here(SymbolDefinition::Function(main)),
            }
            .mock(),
        ];
        let module = Module { symbols };

        let mut state =
            State::<Bn128Field>::new(vec![((*MODULE_ID).clone(), module)].into_iter().collect());

        let mut checker: Checker<Bn128Field> = Checker::new();
        assert!(checker.check_module(&*MODULE_ID, &mut state).is_ok());
    }

    #[test]
    fn for_index_after_end() {
        // def foo():
        //   for field i in 0..10 do
        //   endfor
        //   return i
        // should fail
        let foo_statements: Vec<StatementNode> = vec![
            Statement::For(
                absy::Variable::new("i", UnresolvedType::Uint(32).mock()).mock(),
                Expression::IntConstant(0usize.into()).mock(),
                Expression::IntConstant(10usize.into()).mock(),
                vec![],
            )
            .mock(),
            Statement::Return(
                ExpressionList {
                    expressions: vec![Expression::Identifier("i").mock()],
                }
                .mock(),
            )
            .mock(),
        ];
        let foo = Function {
            arguments: vec![],
            statements: foo_statements,
            signature: UnresolvedSignature::new()
                .inputs(vec![])
                .outputs(vec![UnresolvedType::FieldElement.mock()]),
        }
        .mock();

        let modules = Modules::new();
        let state = State::new(modules);

        let mut checker: Checker<Bn128Field> = Checker::new();
        assert_eq!(
            checker.check_function(foo, &*MODULE_ID, &state),
            Err(vec![ErrorInner {
                pos: Some((Position::mock(), Position::mock())),
                message: "Identifier \"i\" is undefined".into()
            }])
        );
    }

    #[test]
    fn for_index_in_for() {
        // def foo():
        //   for field i in 0..10 do
        //     a = i
        //   endfor
        //   return
        // should pass

        let for_statements = vec![
            Statement::Declaration(
                absy::Variable::new("a", UnresolvedType::Uint(32).mock()).mock(),
            )
            .mock(),
            Statement::Definition(
                Assignee::Identifier("a").mock(),
                Expression::Identifier("i").mock(),
            )
            .mock(),
        ];

        let foo_statements = vec![
            Statement::For(
                absy::Variable::new("i", UnresolvedType::Uint(32).mock()).mock(),
                Expression::IntConstant(0usize.into()).mock(),
                Expression::IntConstant(10usize.into()).mock(),
                for_statements,
            )
            .mock(),
            Statement::Return(
                ExpressionList {
                    expressions: vec![],
                }
                .mock(),
            )
            .mock(),
        ];

        let for_statements_checked = vec![
            TypedStatement::Declaration(typed_absy::Variable::uint("a", UBitwidth::B32)),
            TypedStatement::Definition(
                TypedAssignee::Identifier(typed_absy::Variable::uint("a", UBitwidth::B32)),
                UExpressionInner::Identifier("i".into())
                    .annotate(UBitwidth::B32)
                    .into(),
            ),
        ];

        let foo_statements_checked = vec![
            TypedStatement::For(
                typed_absy::Variable::uint("i", UBitwidth::B32),
                0u32.into(),
                10u32.into(),
                for_statements_checked,
            ),
            TypedStatement::Return(vec![]),
        ];

        let foo = Function {
            arguments: vec![],
            statements: foo_statements,
            signature: UnresolvedSignature::new(),
        }
        .mock();

        let foo_checked = TypedFunction {
            arguments: vec![],
            statements: foo_statements_checked,
            signature: DeclarationSignature::default(),
        };

        let modules = Modules::new();
        let state = State::new(modules);

        let mut checker: Checker<Bn128Field> = Checker::new();
        assert_eq!(
            checker.check_function(foo, &*MODULE_ID, &state),
            Ok(foo_checked)
        );
    }

    #[test]
    fn arity_mismatch() {
        // def foo():
        //   return 1, 2
        // def bar():
        //   field a = foo()
        // should fail
        let bar_statements: Vec<StatementNode> = vec![
            Statement::Declaration(
                absy::Variable::new("a", UnresolvedType::FieldElement.mock()).mock(),
            )
            .mock(),
            Statement::MultipleDefinition(
                vec![Assignee::Identifier("a").mock()],
                Expression::FunctionCall("foo", None, vec![]).mock(),
            )
            .mock(),
            Statement::Return(
                ExpressionList {
                    expressions: vec![],
                }
                .mock(),
            )
            .mock(),
        ];

        let foo = DeclarationFunctionKey {
            module: (*MODULE_ID).clone(),
            id: "foo",
            signature: DeclarationSignature::new().inputs(vec![]).outputs(vec![
                DeclarationType::FieldElement,
                DeclarationType::FieldElement,
            ]),
        };

        let functions = vec![foo].into_iter().collect();

        let bar = Function {
            arguments: vec![],
            statements: bar_statements,
            signature: UnresolvedSignature::new(),
        }
        .mock();

        let modules = Modules::new();
        let state = State::new(modules);

        let mut checker: Checker<Bn128Field> = new_with_args(HashSet::new(), 0, functions);
        assert_eq!(
            checker.check_function(bar, &*MODULE_ID, &state),
            Err(vec![ErrorInner {
                pos: Some((Position::mock(), Position::mock())),
                message:
                    "Function definition for function foo with signature () -> field not found."
                        .into()
            }])
        );
    }

    #[test]
    fn multi_return_outside_multidef() {
        // def foo() -> (field, field):
        //   return 1, 2
        // def bar():
        //   2 == foo()
        //   return
        // should fail
        let bar_statements: Vec<StatementNode> = vec![
            Statement::Assertion(
                Expression::Eq(
                    box Expression::IntConstant(2usize.into()).mock(),
                    box Expression::FunctionCall("foo", None, vec![]).mock(),
                )
                .mock(),
            )
            .mock(),
            Statement::Return(
                ExpressionList {
                    expressions: vec![],
                }
                .mock(),
            )
            .mock(),
        ];

        let foo = DeclarationFunctionKey {
            module: (*MODULE_ID).clone(),
            id: "foo",
            signature: DeclarationSignature::new().inputs(vec![]).outputs(vec![
                DeclarationType::FieldElement,
                DeclarationType::FieldElement,
            ]),
        };

        let functions = vec![foo].into_iter().collect();

        let bar = Function {
            arguments: vec![],
            statements: bar_statements,
            signature: UnresolvedSignature::new(),
        }
        .mock();

        let modules = Modules::new();
        let state = State::new(modules);

        let mut checker: Checker<Bn128Field> = new_with_args(HashSet::new(), 0, functions);
        assert_eq!(
            checker.check_function(bar, &*MODULE_ID, &state),
            Err(vec![ErrorInner {
                pos: Some((Position::mock(), Position::mock())),
                message: "Function definition for function foo with signature () -> _ not found."
                    .into()
            }])
        );
    }

    #[test]
    fn function_undefined_in_multidef() {
        // def bar():
        //   field a = foo()
        //   return
        // should fail
        let bar_statements: Vec<StatementNode> = vec![
            Statement::Declaration(
                absy::Variable::new("a", UnresolvedType::FieldElement.mock()).mock(),
            )
            .mock(),
            Statement::MultipleDefinition(
                vec![Assignee::Identifier("a").mock()],
                Expression::FunctionCall("foo", None, vec![]).mock(),
            )
            .mock(),
            Statement::Return(
                ExpressionList {
                    expressions: vec![],
                }
                .mock(),
            )
            .mock(),
        ];

        let bar = Function {
            arguments: vec![],
            statements: bar_statements,
            signature: UnresolvedSignature::new(),
        }
        .mock();

        let modules = Modules::new();
        let state = State::new(modules);

        let mut checker: Checker<Bn128Field> = new_with_args(HashSet::new(), 0, HashSet::new());
        assert_eq!(
            checker.check_function(bar, &*MODULE_ID, &state),
            Err(vec![ErrorInner {
                pos: Some((Position::mock(), Position::mock())),

                message:
                    "Function definition for function foo with signature () -> field not found."
                        .into()
            }])
        );
    }

    #[test]
    fn undefined_variable_in_multireturn_call() {
        // def foo(x):
        // 	return 1, 2
        // def main():
        // 	a, b = foo(x)
        // 	return 1
        // should fail

        let foo_statements: Vec<StatementNode> = vec![Statement::Return(
            ExpressionList {
                expressions: vec![
                    Expression::IntConstant(1usize.into()).mock(),
                    Expression::IntConstant(2usize.into()).mock(),
                ],
            }
            .mock(),
        )
        .mock()];

        let foo = Function {
            arguments: vec![crate::absy::Parameter {
                id: absy::Variable::new("x", UnresolvedType::FieldElement.mock()).mock(),
                private: false,
            }
            .mock()],
            statements: foo_statements,
            signature: UnresolvedSignature::new()
                .inputs(vec![UnresolvedType::FieldElement.mock()])
                .outputs(vec![
                    UnresolvedType::FieldElement.mock(),
                    UnresolvedType::FieldElement.mock(),
                ]),
        }
        .mock();

        let main_statements: Vec<StatementNode> = vec![
            Statement::Declaration(
                absy::Variable::new("a", UnresolvedType::FieldElement.mock()).mock(),
            )
            .mock(),
            Statement::Declaration(
                absy::Variable::new("b", UnresolvedType::FieldElement.mock()).mock(),
            )
            .mock(),
            Statement::MultipleDefinition(
                vec![
                    Assignee::Identifier("a").mock(),
                    Assignee::Identifier("b").mock(),
                ],
                Expression::FunctionCall("foo", None, vec![Expression::Identifier("x").mock()])
                    .mock(),
            )
            .mock(),
            Statement::Return(
                ExpressionList {
                    expressions: vec![Expression::IntConstant(1usize.into()).mock()],
                }
                .mock(),
            )
            .mock(),
        ];

        let main = Function {
            arguments: vec![],
            statements: main_statements,
            signature: UnresolvedSignature::new()
                .inputs(vec![])
                .outputs(vec![UnresolvedType::FieldElement.mock()]),
        }
        .mock();

        let module = Module {
            symbols: vec![
                SymbolDeclaration {
                    id: "foo",
                    symbol: Symbol::Here(SymbolDefinition::Function(foo)),
                }
                .mock(),
                SymbolDeclaration {
                    id: "main",
                    symbol: Symbol::Here(SymbolDefinition::Function(main)),
                }
                .mock(),
            ],
        };

        let mut state =
            State::<Bn128Field>::new(vec![((*MODULE_ID).clone(), module)].into_iter().collect());

        let mut checker: Checker<Bn128Field> = new_with_args(HashSet::new(), 0, HashSet::new());
        assert_eq!(
            checker.check_module(&*MODULE_ID, &mut state),
            Err(vec![Error {
                inner: ErrorInner {
                    pos: Some((Position::mock(), Position::mock())),
                    message: "Identifier \"x\" is undefined".into()
                },
                module_id: (*MODULE_ID).clone()
            }])
        );
    }

    #[test]
    fn undeclared_variables() {
        // def foo() -> (field, field):
        //  return 1, 2
        // def main():
        //  a, b = foo()
        //  return 1
        // should fail

        let foo_statements: Vec<StatementNode> = vec![Statement::Return(
            ExpressionList {
                expressions: vec![
                    Expression::IntConstant(1usize.into()).mock(),
                    Expression::IntConstant(2usize.into()).mock(),
                ],
            }
            .mock(),
        )
        .mock()];

        let foo = Function {
            arguments: vec![],
            statements: foo_statements,
            signature: UnresolvedSignature::new().inputs(vec![]).outputs(vec![
                UnresolvedType::FieldElement.mock(),
                UnresolvedType::FieldElement.mock(),
            ]),
        }
        .mock();

        let main_statements: Vec<StatementNode> = vec![
            Statement::MultipleDefinition(
                vec![
                    Assignee::Identifier("a").mock(),
                    Assignee::Identifier("b").mock(),
                ],
                Expression::FunctionCall("foo", None, vec![]).mock(),
            )
            .mock(),
            Statement::Return(
                ExpressionList {
                    expressions: vec![],
                }
                .mock(),
            )
            .mock(),
        ];

        let main = Function {
            arguments: vec![],
            statements: main_statements,
            signature: UnresolvedSignature::new().inputs(vec![]).outputs(vec![]),
        }
        .mock();

        let module = Module {
            symbols: vec![
                SymbolDeclaration {
                    id: "foo",
                    symbol: Symbol::Here(SymbolDefinition::Function(foo)),
                }
                .mock(),
                SymbolDeclaration {
                    id: "main",
                    symbol: Symbol::Here(SymbolDefinition::Function(main)),
                }
                .mock(),
            ],
        };

        let mut state =
            State::<Bn128Field>::new(vec![((*MODULE_ID).clone(), module)].into_iter().collect());

        let mut checker: Checker<Bn128Field> = new_with_args(HashSet::new(), 0, HashSet::new());
        assert_eq!(
            checker.check_module(&*MODULE_ID, &mut state),
            Err(vec![
                Error {
                    inner: ErrorInner {
                        pos: Some((Position::mock(), Position::mock())),
                        message: "Variable `a` is undeclared".into()
                    },
                    module_id: (*MODULE_ID).clone()
                },
                Error {
                    inner: ErrorInner {
                        pos: Some((Position::mock(), Position::mock())),
                        message: "Variable `b` is undeclared".into()
                    },
                    module_id: (*MODULE_ID).clone()
                }
            ])
        );
    }

    #[test]
    fn assign_to_select() {
        // def foo() -> field:
        //  return 1
        // def main():
        //  field[1] a = [0]
        //  a[0] = foo()
        //  return
        // should succeed

        let foo_statements: Vec<StatementNode> = vec![Statement::Return(
            ExpressionList {
                expressions: vec![Expression::IntConstant(1usize.into()).mock()],
            }
            .mock(),
        )
        .mock()];

        let foo = Function {
            arguments: vec![],
            statements: foo_statements,
            signature: UnresolvedSignature::new()
                .inputs(vec![])
                .outputs(vec![UnresolvedType::FieldElement.mock()]),
        }
        .mock();

        let main_statements: Vec<StatementNode> = vec![
            Statement::Declaration(
                absy::Variable::new(
                    "a",
                    UnresolvedType::array(
                        UnresolvedType::FieldElement.mock(),
                        Expression::IntConstant(1usize.into()).mock(),
                    )
                    .mock(),
                )
                .mock(),
            )
            .mock(),
            Statement::Definition(
                Assignee::Identifier("a").mock(),
                Expression::InlineArray(vec![absy::SpreadOrExpression::Expression(
                    Expression::IntConstant(0usize.into()).mock(),
                )])
                .mock(),
            )
            .mock(),
            Statement::MultipleDefinition(
                vec![Assignee::Select(
                    box Assignee::Identifier("a").mock(),
                    box RangeOrExpression::Expression(
                        absy::Expression::IntConstant(0usize.into()).mock(),
                    ),
                )
                .mock()],
                Expression::FunctionCall("foo", None, vec![]).mock(),
            )
            .mock(),
            Statement::Return(
                ExpressionList {
                    expressions: vec![],
                }
                .mock(),
            )
            .mock(),
        ];

        let main = Function {
            arguments: vec![],
            statements: main_statements,
            signature: UnresolvedSignature::new().inputs(vec![]).outputs(vec![]),
        }
        .mock();

        let module = Module {
            symbols: vec![
                SymbolDeclaration {
                    id: "foo",
                    symbol: Symbol::Here(SymbolDefinition::Function(foo)),
                }
                .mock(),
                SymbolDeclaration {
                    id: "main",
                    symbol: Symbol::Here(SymbolDefinition::Function(main)),
                }
                .mock(),
            ],
        };

        let mut state =
            State::<Bn128Field>::new(vec![((*MODULE_ID).clone(), module)].into_iter().collect());

        let mut checker: Checker<Bn128Field> = new_with_args(HashSet::new(), 0, HashSet::new());
        assert!(checker.check_module(&*MODULE_ID, &mut state).is_ok());
    }

    #[test]
    fn function_undefined() {
        // def bar():
        //   1 == foo()
        //   return
        // should fail

        let bar_statements: Vec<StatementNode> = vec![
            Statement::Assertion(
                Expression::Eq(
                    box Expression::IntConstant(1usize.into()).mock(),
                    box Expression::FunctionCall("foo", None, vec![]).mock(),
                )
                .mock(),
            )
            .mock(),
            Statement::Return(
                ExpressionList {
                    expressions: vec![],
                }
                .mock(),
            )
            .mock(),
        ];

        let bar = Function {
            arguments: vec![],
            statements: bar_statements,
            signature: UnresolvedSignature::new(),
        }
        .mock();

        let modules = Modules::new();
        let state = State::new(modules);

        let mut checker: Checker<Bn128Field> = new_with_args(HashSet::new(), 0, HashSet::new());
        assert_eq!(
            checker.check_function(bar, &*MODULE_ID, &state),
            Err(vec![ErrorInner {
                pos: Some((Position::mock(), Position::mock())),

                message: "Function definition for function foo with signature () -> _ not found."
                    .into()
            }])
        );
    }

    #[test]
    fn return_undefined() {
        // def bar():
        //   return a, b
        // should fail
        let bar_statements: Vec<StatementNode> = vec![Statement::Return(
            ExpressionList {
                expressions: vec![
                    Expression::Identifier("a").mock(),
                    Expression::Identifier("b").mock(),
                ],
            }
            .mock(),
        )
        .mock()];

        let bar = Function {
            arguments: vec![],
            statements: bar_statements,
            signature: UnresolvedSignature::new().inputs(vec![]).outputs(vec![
                UnresolvedType::FieldElement.mock(),
                UnresolvedType::FieldElement.mock(),
            ]),
        }
        .mock();

        let modules = Modules::new();
        let state = State::new(modules);

        let mut checker: Checker<Bn128Field> = new_with_args(HashSet::new(), 0, HashSet::new());
        assert_eq!(
            checker.check_function(bar, &*MODULE_ID, &state),
            Err(vec![ErrorInner {
                pos: Some((Position::mock(), Position::mock())),
                message: "Identifier \"a\" is undefined".into()
            }])
        );
    }

    #[test]
    fn multi_def() {
        // def foo():
        //   return 1, 2
        // def bar():
        //   field a, field b = foo()
        //   return a + b
        //
        // should pass
        let bar_statements: Vec<StatementNode> = vec![
            Statement::Declaration(
                absy::Variable::new("a", UnresolvedType::FieldElement.mock()).mock(),
            )
            .mock(),
            Statement::Declaration(
                absy::Variable::new("b", UnresolvedType::FieldElement.mock()).mock(),
            )
            .mock(),
            Statement::MultipleDefinition(
                vec![
                    Assignee::Identifier("a").mock(),
                    Assignee::Identifier("b").mock(),
                ],
                Expression::FunctionCall("foo", None, vec![]).mock(),
            )
            .mock(),
            Statement::Return(
                ExpressionList {
                    expressions: vec![Expression::Add(
                        box Expression::Identifier("a").mock(),
                        box Expression::Identifier("b").mock(),
                    )
                    .mock()],
                }
                .mock(),
            )
            .mock(),
        ];

        let bar_statements_checked: Vec<TypedStatement<Bn128Field>> = vec![
            TypedStatement::Declaration(typed_absy::Variable::field_element("a")),
            TypedStatement::Declaration(typed_absy::Variable::field_element("b")),
            TypedStatement::MultipleDefinition(
                vec![
                    typed_absy::Variable::field_element("a").into(),
                    typed_absy::Variable::field_element("b").into(),
                ],
                TypedExpressionList::function_call(
                    DeclarationFunctionKey::with_location((*MODULE_ID).clone(), "foo").signature(
                        DeclarationSignature::new().outputs(vec![
                            DeclarationType::FieldElement,
                            DeclarationType::FieldElement,
                        ]),
                    ),
                    vec![],
                    vec![],
                )
                .annotate(Types::new(vec![Type::FieldElement, Type::FieldElement])),
            ),
            TypedStatement::Return(vec![FieldElementExpression::Add(
                box FieldElementExpression::Identifier("a".into()),
                box FieldElementExpression::Identifier("b".into()),
            )
            .into()]),
        ];

        let foo = DeclarationFunctionKey {
            module: (*MODULE_ID).clone(),
            id: "foo",
            signature: DeclarationSignature::new().inputs(vec![]).outputs(vec![
                DeclarationType::FieldElement,
                DeclarationType::FieldElement,
            ]),
        };

        let mut functions = HashSet::new();
        functions.insert(foo);

        let bar = Function {
            arguments: vec![],
            statements: bar_statements,
            signature: UnresolvedSignature::new()
                .inputs(vec![])
                .outputs(vec![UnresolvedType::FieldElement.mock()]),
        }
        .mock();

        let bar_checked = TypedFunction {
            arguments: vec![],
            statements: bar_statements_checked,
            signature: DeclarationSignature::new()
                .inputs(vec![])
                .outputs(vec![DeclarationType::FieldElement]),
        };

        let modules = Modules::new();
        let state = State::new(modules);

        let mut checker: Checker<Bn128Field> = new_with_args(HashSet::new(), 0, functions);
        assert_eq!(
            checker.check_function(bar, &*MODULE_ID, &state),
            Ok(bar_checked)
        );
    }

    #[test]
    fn duplicate_argument_name() {
        // def main(field a, bool a):
        //     return

        // should fail

        let mut f = function0();
        f.value.arguments = vec![
            absy::Parameter::private(
                absy::Variable::new("a", UnresolvedType::FieldElement.mock()).mock(),
            )
            .mock(),
            absy::Parameter::private(
                absy::Variable::new("a", UnresolvedType::Boolean.mock()).mock(),
            )
            .mock(),
        ];
        f.value.signature = UnresolvedSignature::new().inputs(vec![
            UnresolvedType::FieldElement.mock(),
            UnresolvedType::Boolean.mock(),
        ]);

        let modules = Modules::new();
        let state = State::new(modules);

        let mut checker: Checker<Bn128Field> = new_with_args(HashSet::new(), 0, HashSet::new());
        assert_eq!(
            checker
                .check_function(f, &*MODULE_ID, &state)
                .unwrap_err()[0]
                .message,
            "Duplicate name in function definition: `a` was previously declared as an argument or a generic constant"
        );
    }

    #[test]
    fn duplicate_main_function() {
        // def main(a):
        //   return 1
        // def main():
        //   return 1
        //
        // should fail
        let main1_statements: Vec<StatementNode> = vec![Statement::Return(
            ExpressionList {
                expressions: vec![Expression::IntConstant(1usize.into()).mock()],
            }
            .mock(),
        )
        .mock()];

        let main1_arguments = vec![crate::absy::Parameter {
            id: absy::Variable::new("a", UnresolvedType::FieldElement.mock()).mock(),
            private: false,
        }
        .mock()];

        let main2_statements: Vec<StatementNode> = vec![Statement::Return(
            ExpressionList {
                expressions: vec![Expression::IntConstant(1usize.into()).mock()],
            }
            .mock(),
        )
        .mock()];

        let main2_arguments = vec![];

        let main1 = Function {
            arguments: main1_arguments,
            statements: main1_statements,
            signature: UnresolvedSignature::new()
                .inputs(vec![UnresolvedType::FieldElement.mock()])
                .outputs(vec![UnresolvedType::FieldElement.mock()]),
        }
        .mock();

        let main2 = Function {
            arguments: main2_arguments,
            statements: main2_statements,
            signature: UnresolvedSignature::new()
                .inputs(vec![])
                .outputs(vec![UnresolvedType::FieldElement.mock()]),
        }
        .mock();

        let symbols = vec![
            SymbolDeclaration {
                id: "main",
                symbol: Symbol::Here(SymbolDefinition::Function(main1)),
            }
            .mock(),
            SymbolDeclaration {
                id: "main",
                symbol: Symbol::Here(SymbolDefinition::Function(main2)),
            }
            .mock(),
        ];

        let main_module = Module { symbols };

        let program = Program {
            modules: vec![((*MODULE_ID).clone(), main_module)]
                .into_iter()
                .collect(),
            main: (*MODULE_ID).clone(),
        };

        let mut checker: Checker<Bn128Field> = Checker::new();
        assert_eq!(
            checker.check_program(program),
            Err(vec![Error {
                inner: ErrorInner {
                    pos: None,
                    message: "Only one main function allowed, found 2".into()
                },
                module_id: (*MODULE_ID).clone()
            }])
        );
    }

    #[test]
    fn shadowing_with_same_type() {
        //   field a
        //	 field a
        //
        // should fail

        let mut checker: Checker<Bn128Field> = Checker::new();
        let _: Result<TypedStatement<Bn128Field>, Vec<ErrorInner>> = checker.check_statement(
            Statement::Declaration(
                absy::Variable::new("a", UnresolvedType::FieldElement.mock()).mock(),
            )
            .mock(),
            &*MODULE_ID,
            &TypeMap::new(),
        );
        let s2_checked: Result<TypedStatement<Bn128Field>, Vec<ErrorInner>> = checker
            .check_statement(
                Statement::Declaration(
                    absy::Variable::new("a", UnresolvedType::FieldElement.mock()).mock(),
                )
                .mock(),
                &*MODULE_ID,
                &TypeMap::new(),
            );
        assert_eq!(
            s2_checked,
            Err(vec![ErrorInner {
                pos: Some((Position::mock(), Position::mock())),
                message: "Duplicate declaration for variable named a".into()
            }])
        );
    }

    #[test]
    fn shadowing_with_different_type() {
        //   field a
        //	 bool a
        //
        // should fail

        let mut checker: Checker<Bn128Field> = Checker::new();
        let _: Result<TypedStatement<Bn128Field>, Vec<ErrorInner>> = checker.check_statement(
            Statement::Declaration(
                absy::Variable::new("a", UnresolvedType::FieldElement.mock()).mock(),
            )
            .mock(),
            &*MODULE_ID,
            &TypeMap::new(),
        );
        let s2_checked: Result<TypedStatement<Bn128Field>, Vec<ErrorInner>> = checker
            .check_statement(
                Statement::Declaration(
                    absy::Variable::new("a", UnresolvedType::Boolean.mock()).mock(),
                )
                .mock(),
                &*MODULE_ID,
                &TypeMap::new(),
            );
        assert_eq!(
            s2_checked,
            Err(vec![ErrorInner {
                pos: Some((Position::mock(), Position::mock())),
                message: "Duplicate declaration for variable named a".into()
            }])
        );
    }

    mod structs {
        use super::*;
        use crate::typed_absy::types::StructMember;

        /// solver function to create a module at location "" with a single symbol `Foo { foo: field }`
        fn create_module_with_foo(
            s: StructDefinition<'static>,
        ) -> (Checker<Bn128Field>, State<Bn128Field>) {
            let module: Module = Module {
                symbols: vec![SymbolDeclaration {
                    id: "Foo",
                    symbol: Symbol::Here(SymbolDefinition::Struct(s.mock())),
                }
                .mock()],
            };

            let mut state = State::<Bn128Field>::new(
                vec![((*MODULE_ID).clone(), module)].into_iter().collect(),
            );

            let mut checker: Checker<Bn128Field> = Checker::new();

            checker.check_module(&*MODULE_ID, &mut state).unwrap();

            (checker, state)
        }

        /// tests about declaring a type
        mod declaration {
            use super::*;

            #[test]
            fn empty_def() {
                // an empty struct should be allowed to be defined
                let modules = Modules::new();
                let state = State::new(modules);

                let declaration: StructDefinitionNode = StructDefinition {
                    generics: vec![],
                    fields: vec![],
                }
                .mock();

                let expected_type = DeclarationType::Struct(DeclarationStructType::new(
                    "".into(),
                    "Foo".into(),
                    vec![],
                    vec![],
                ));

                assert_eq!(
                    Checker::<Bn128Field>::new().check_struct_type_declaration(
                        "Foo".into(),
                        declaration,
                        &*MODULE_ID,
                        &state
                    ),
                    Ok(expected_type)
                );
            }

            #[test]
            fn valid_def() {
                // a valid struct should be allowed to be defined
                let modules = Modules::new();
                let state = State::new(modules);

                let declaration: StructDefinitionNode = StructDefinition {
                    generics: vec![],
                    fields: vec![
                        StructDefinitionField {
                            id: "foo",
                            ty: UnresolvedType::FieldElement.mock(),
                        }
                        .mock(),
                        StructDefinitionField {
                            id: "bar",
                            ty: UnresolvedType::Boolean.mock(),
                        }
                        .mock(),
                    ],
                }
                .mock();

                let expected_type = DeclarationType::Struct(DeclarationStructType::new(
                    "".into(),
                    "Foo".into(),
                    vec![],
                    vec![
                        DeclarationStructMember::new("foo".into(), DeclarationType::FieldElement),
                        DeclarationStructMember::new("bar".into(), DeclarationType::Boolean),
                    ],
                ));

                assert_eq!(
                    Checker::<Bn128Field>::new().check_struct_type_declaration(
                        "Foo".into(),
                        declaration,
                        &*MODULE_ID,
                        &state
                    ),
                    Ok(expected_type)
                );
            }

            #[test]
            fn duplicate_member_def() {
                // definition of a struct with a duplicate member should be rejected
                let modules = Modules::new();
                let state = State::new(modules);

                let declaration: StructDefinitionNode = StructDefinition {
                    generics: vec![],
                    fields: vec![
                        StructDefinitionField {
                            id: "foo",
                            ty: UnresolvedType::FieldElement.mock(),
                        }
                        .mock(),
                        StructDefinitionField {
                            id: "foo",
                            ty: UnresolvedType::Boolean.mock(),
                        }
                        .mock(),
                    ],
                }
                .mock();

                assert_eq!(
                    Checker::<Bn128Field>::new()
                        .check_struct_type_declaration(
                            "Foo".into(),
                            declaration,
                            &*MODULE_ID,
                            &state
                        )
                        .unwrap_err()[0]
                        .message,
                    "Duplicate key foo in struct definition"
                );
            }

            #[test]
            fn recursive() {
                // a struct wrapping another struct should be allowed to be defined

                // struct Foo = { foo: field }
                // struct Bar = { foo: Foo }

                let module: Module = Module {
                    symbols: vec![
                        SymbolDeclaration {
                            id: "Foo",
                            symbol: Symbol::Here(SymbolDefinition::Struct(
                                StructDefinition {
                                    generics: vec![],
                                    fields: vec![StructDefinitionField {
                                        id: "foo",
                                        ty: UnresolvedType::FieldElement.mock(),
                                    }
                                    .mock()],
                                }
                                .mock(),
                            )),
                        }
                        .mock(),
                        SymbolDeclaration {
                            id: "Bar",
                            symbol: Symbol::Here(SymbolDefinition::Struct(
                                StructDefinition {
                                    generics: vec![],
                                    fields: vec![StructDefinitionField {
                                        id: "foo",
                                        ty: UnresolvedType::User("Foo".into(), None).mock(),
                                    }
                                    .mock()],
                                }
                                .mock(),
                            )),
                        }
                        .mock(),
                    ],
                };

                let mut state = State::<Bn128Field>::new(
                    vec![((*MODULE_ID).clone(), module)].into_iter().collect(),
                );

                assert!(Checker::new().check_module(&*MODULE_ID, &mut state).is_ok());
                assert_eq!(
                    state
                        .types
                        .get(&*MODULE_ID)
                        .unwrap()
                        .get(&"Bar".to_string())
                        .map(|(ty, _)| ty)
                        .unwrap(),
                    &DeclarationType::Struct(DeclarationStructType::new(
                        (*MODULE_ID).clone(),
                        "Bar".into(),
                        vec![],
                        vec![DeclarationStructMember::new(
                            "foo".into(),
                            DeclarationType::Struct(DeclarationStructType::new(
                                (*MODULE_ID).clone(),
                                "Foo".into(),
                                vec![],
                                vec![DeclarationStructMember::new(
                                    "foo".into(),
                                    DeclarationType::FieldElement
                                )]
                            ))
                        )]
                    ))
                );
            }

            #[test]
            fn recursive_undefined() {
                // a struct wrapping an undefined struct should be rejected

                // struct Bar = { foo: Foo }

                let module: Module = Module {
                    symbols: vec![SymbolDeclaration {
                        id: "Bar",
                        symbol: Symbol::Here(SymbolDefinition::Struct(
                            StructDefinition {
                                generics: vec![],
                                fields: vec![StructDefinitionField {
                                    id: "foo",
                                    ty: UnresolvedType::User("Foo".into(), None).mock(),
                                }
                                .mock()],
                            }
                            .mock(),
                        )),
                    }
                    .mock()],
                };

                let mut state = State::<Bn128Field>::new(
                    vec![((*MODULE_ID).clone(), module)].into_iter().collect(),
                );

                assert!(Checker::new()
                    .check_module(&*MODULE_ID, &mut state)
                    .is_err());
            }

            #[test]
            fn self_referential() {
                // a struct wrapping itself should be rejected

                // struct Foo = { foo: Foo }

                let module: Module = Module {
                    symbols: vec![SymbolDeclaration {
                        id: "Foo",
                        symbol: Symbol::Here(SymbolDefinition::Struct(
                            StructDefinition {
                                generics: vec![],
                                fields: vec![StructDefinitionField {
                                    id: "foo",
                                    ty: UnresolvedType::User("Foo".into(), None).mock(),
                                }
                                .mock()],
                            }
                            .mock(),
                        )),
                    }
                    .mock()],
                };

                let mut state = State::<Bn128Field>::new(
                    vec![((*MODULE_ID).clone(), module)].into_iter().collect(),
                );

                assert!(Checker::new()
                    .check_module(&*MODULE_ID, &mut state)
                    .is_err());
            }

            #[test]
            fn cyclic() {
                // A wrapping B wrapping A should be rejected

                // struct Foo = { bar: Bar }
                // struct Bar = { foo: Foo }

                let module: Module = Module {
                    symbols: vec![
                        SymbolDeclaration {
                            id: "Foo",
                            symbol: Symbol::Here(SymbolDefinition::Struct(
                                StructDefinition {
                                    generics: vec![],
                                    fields: vec![StructDefinitionField {
                                        id: "bar",
                                        ty: UnresolvedType::User("Bar".into(), None).mock(),
                                    }
                                    .mock()],
                                }
                                .mock(),
                            )),
                        }
                        .mock(),
                        SymbolDeclaration {
                            id: "Bar",
                            symbol: Symbol::Here(SymbolDefinition::Struct(
                                StructDefinition {
                                    generics: vec![],
                                    fields: vec![StructDefinitionField {
                                        id: "foo",
                                        ty: UnresolvedType::User("Foo".into(), None).mock(),
                                    }
                                    .mock()],
                                }
                                .mock(),
                            )),
                        }
                        .mock(),
                    ],
                };

                let mut state = State::<Bn128Field>::new(
                    vec![((*MODULE_ID).clone(), module)].into_iter().collect(),
                );

                assert!(Checker::new()
                    .check_module(&*MODULE_ID, &mut state)
                    .is_err());
            }
        }

        /// tests about using the defined type identifier
        mod usage {
            use super::*;

            #[test]
            fn ty() {
                // a defined type can be checked
                // Foo { foo: field }
                // Foo

                // an undefined type cannot be checked
                // Bar

                let (mut checker, state) = create_module_with_foo(StructDefinition {
                    generics: vec![],
                    fields: vec![StructDefinitionField {
                        id: "foo",
                        ty: UnresolvedType::FieldElement.mock(),
                    }
                    .mock()],
                });

                assert_eq!(
                    checker.check_type(
                        UnresolvedType::User("Foo".into(), None).mock(),
                        &*MODULE_ID,
                        &state.types
                    ),
                    Ok(Type::Struct(StructType::new(
                        "".into(),
                        "Foo".into(),
                        vec![],
                        vec![StructMember::new("foo".into(), Type::FieldElement)]
                    )))
                );

                assert_eq!(
                    checker
                        .check_type(
                            UnresolvedType::User("Bar".into(), None).mock(),
                            &*MODULE_ID,
                            &state.types
                        )
                        .unwrap_err()
                        .message,
                    "Undefined type Bar"
                );
            }
        }

        /// tests about accessing members
        mod member {
            use super::*;

            #[test]
            fn valid() {
                // accessing a member on a struct should succeed and return the right type

                // struct Foo = { foo: field }
                // Foo { foo: 42 }.foo

                let (mut checker, state) = create_module_with_foo(StructDefinition {
                    generics: vec![],
                    fields: vec![StructDefinitionField {
                        id: "foo",
                        ty: UnresolvedType::FieldElement.mock(),
                    }
                    .mock()],
                });

                assert_eq!(
                    checker.check_expression(
                        Expression::Member(
                            box Expression::InlineStruct(
                                "Foo".into(),
                                vec![("foo", Expression::IntConstant(42usize.into()).mock())]
                            )
                            .mock(),
                            "foo".into()
                        )
                        .mock(),
                        &*MODULE_ID,
                        &state.types
                    ),
                    Ok(FieldElementExpression::member(
                        StructExpressionInner::Value(vec![FieldElementExpression::Number(
                            Bn128Field::from(42u32)
                        )
                        .into()])
                        .annotate(StructType::new(
                            "".into(),
                            "Foo".into(),
                            vec![],
                            vec![StructMember::new("foo".into(), Type::FieldElement)]
                        )),
                        "foo".into()
                    )
                    .into())
                );
            }

            #[test]
            fn invalid() {
                // accessing an undefined member on a struct should fail

                // struct Foo = { foo: field }
                // Foo { foo: 42 }.bar

                let (mut checker, state) = create_module_with_foo(StructDefinition {
                    generics: vec![],
                    fields: vec![StructDefinitionField {
                        id: "foo",
                        ty: UnresolvedType::FieldElement.mock(),
                    }
                    .mock()],
                });

                assert_eq!(
                    checker
                        .check_expression(
                            Expression::Member(
                                box Expression::InlineStruct(
                                    "Foo".into(),
                                    vec![("foo", Expression::IntConstant(42usize.into()).mock())]
                                )
                                .mock(),
                                "bar".into()
                            )
                            .mock(),
                            &*MODULE_ID,
                            &state.types
                        )
                        .unwrap_err()
                        .message,
                    "Foo {foo: field} doesn\'t have member bar"
                );
            }
        }

        /// tests about defining struct instance inline
        mod value {
            use super::*;

            #[test]
            fn wrong_name() {
                // a A value cannot be defined with B as id, even if A and B have the same members

                let (mut checker, state) = create_module_with_foo(StructDefinition {
                    generics: vec![],
                    fields: vec![StructDefinitionField {
                        id: "foo",
                        ty: UnresolvedType::FieldElement.mock(),
                    }
                    .mock()],
                });

                assert_eq!(
                    checker
                        .check_expression(
                            Expression::InlineStruct(
                                "Bar".into(),
                                vec![("foo", Expression::IntConstant(42usize.into()).mock())]
                            )
                            .mock(),
                            &*MODULE_ID,
                            &state.types
                        )
                        .unwrap_err()
                        .message,
                    "Undefined type `Bar`"
                );
            }

            #[test]
            fn valid() {
                // a A value can be defined with members ordered as in the declaration of A

                // struct Foo = { foo: field, bar: bool }
                // Foo foo = Foo { foo: 42, bar: true }

                let (mut checker, state) = create_module_with_foo(StructDefinition {
                    generics: vec![],
                    fields: vec![
                        StructDefinitionField {
                            id: "foo",
                            ty: UnresolvedType::FieldElement.mock(),
                        }
                        .mock(),
                        StructDefinitionField {
                            id: "bar",
                            ty: UnresolvedType::Boolean.mock(),
                        }
                        .mock(),
                    ],
                });

                assert_eq!(
                    checker.check_expression(
                        Expression::InlineStruct(
                            "Foo".into(),
                            vec![
                                ("foo", Expression::IntConstant(42usize.into()).mock()),
                                ("bar", Expression::BooleanConstant(true).mock())
                            ]
                        )
                        .mock(),
                        &*MODULE_ID,
                        &state.types
                    ),
                    Ok(StructExpressionInner::Value(vec![
                        FieldElementExpression::Number(Bn128Field::from(42u32)).into(),
                        BooleanExpression::Value(true).into()
                    ])
                    .annotate(StructType::new(
                        "".into(),
                        "Foo".into(),
                        vec![],
                        vec![
                            StructMember::new("foo".into(), Type::FieldElement),
                            StructMember::new("bar".into(), Type::Boolean)
                        ]
                    ))
                    .into())
                );
            }

            #[test]
            fn shuffled() {
                // a A value can be defined with shuffled members compared to the declaration of A

                // struct Foo = { foo: field, bar: bool }
                // Foo foo = Foo { bar: true, foo: 42 }

                let (mut checker, state) = create_module_with_foo(StructDefinition {
                    generics: vec![],
                    fields: vec![
                        StructDefinitionField {
                            id: "foo",
                            ty: UnresolvedType::FieldElement.mock(),
                        }
                        .mock(),
                        StructDefinitionField {
                            id: "bar",
                            ty: UnresolvedType::Boolean.mock(),
                        }
                        .mock(),
                    ],
                });

                assert_eq!(
                    checker.check_expression(
                        Expression::InlineStruct(
                            "Foo".into(),
                            vec![
                                ("bar", Expression::BooleanConstant(true).mock()),
                                ("foo", Expression::IntConstant(42usize.into()).mock())
                            ]
                        )
                        .mock(),
                        &*MODULE_ID,
                        &state.types
                    ),
                    Ok(StructExpressionInner::Value(vec![
                        FieldElementExpression::Number(Bn128Field::from(42u32)).into(),
                        BooleanExpression::Value(true).into()
                    ])
                    .annotate(StructType::new(
                        "".into(),
                        "Foo".into(),
                        vec![],
                        vec![
                            StructMember::new("foo".into(), Type::FieldElement),
                            StructMember::new("bar".into(), Type::Boolean)
                        ]
                    ))
                    .into())
                );
            }

            #[test]
            fn subset() {
                // a A value cannot be defined with A as id if members are a subset of the declaration

                // struct Foo = { foo: field, bar: bool }
                // Foo foo = Foo { foo: 42 }

                let (mut checker, state) = create_module_with_foo(StructDefinition {
                    generics: vec![],
                    fields: vec![
                        StructDefinitionField {
                            id: "foo",
                            ty: UnresolvedType::FieldElement.mock(),
                        }
                        .mock(),
                        StructDefinitionField {
                            id: "bar",
                            ty: UnresolvedType::Boolean.mock(),
                        }
                        .mock(),
                    ],
                });

                assert_eq!(
                    checker
                        .check_expression(
                            Expression::InlineStruct(
                                "Foo".into(),
                                vec![("foo", Expression::IntConstant(42usize.into()).mock())]
                            )
                            .mock(),
                            &*MODULE_ID,
                            &state.types
                        )
                        .unwrap_err()
                        .message,
                    "Inline struct Foo {foo: 42} does not match Foo {foo: field, bar: bool}"
                );
            }

            #[test]
            fn invalid() {
                // a A value cannot be defined with A as id if members are different ids than the declaration
                // a A value cannot be defined with A as id if members are different types than the declaration

                // struct Foo = { foo: field, bar: bool }
                // Foo { foo: 42, baz: bool } // error
                // Foo { foo: 42, baz: 42 } // error

                let (mut checker, state) = create_module_with_foo(StructDefinition {
                    generics: vec![],
                    fields: vec![
                        StructDefinitionField {
                            id: "foo",
                            ty: UnresolvedType::FieldElement.mock(),
                        }
                        .mock(),
                        StructDefinitionField {
                            id: "bar",
                            ty: UnresolvedType::Boolean.mock(),
                        }
                        .mock(),
                    ],
                });

                assert_eq!(
                    checker
                        .check_expression(
                            Expression::InlineStruct(
                                "Foo".into(),
                                vec![(
                                    "baz",
                                    Expression::BooleanConstant(true).mock()
                                ),(
                                    "foo",
                                    Expression::IntConstant(42usize.into()).mock()
                                )]
                            )
                            .mock(),
                            &*MODULE_ID,
                            &state.types
                        ).unwrap_err()
                        .message,
                    "Member bar of struct Foo {foo: field, bar: bool} not found in value Foo {baz: true, foo: 42}"
                );

                assert_eq!(
                    checker
                        .check_expression(
                            Expression::InlineStruct(
                                "Foo".into(),
                                vec![
                                    ("bar", Expression::IntConstant(42usize.into()).mock()),
                                    ("foo", Expression::IntConstant(42usize.into()).mock())
                                ]
                            )
                            .mock(),
                            &*MODULE_ID,
                            &state.types
                        )
                        .unwrap_err()
                        .message,
                    "Member bar of struct Foo has type bool, found 42 of type {integer}"
                );
            }
        }
    }

    mod int_inference {
        use super::*;

        #[test]
        fn two_candidates() {
            // def foo(field a) -> field:
            //     return 0

            // def foo(u32 a) -> field:
            //     return 0

            // def main() -> field:
            //     return foo(0)

            // should fail

            let mut foo_field = function0();

            foo_field.value.arguments = vec![absy::Parameter::private(
                absy::Variable {
                    id: "a",
                    _type: UnresolvedType::FieldElement.mock(),
                }
                .mock(),
            )
            .mock()];
            foo_field.value.statements = vec![Statement::Return(
                ExpressionList {
                    expressions: vec![Expression::IntConstant(0usize.into()).mock()],
                }
                .mock(),
            )
            .mock()];
            foo_field.value.signature = UnresolvedSignature::new()
                .inputs(vec![UnresolvedType::FieldElement.mock()])
                .outputs(vec![UnresolvedType::FieldElement.mock()]);

            let mut foo_u32 = function0();

            foo_u32.value.arguments = vec![absy::Parameter::private(
                absy::Variable {
                    id: "a",
                    _type: UnresolvedType::Uint(32).mock(),
                }
                .mock(),
            )
            .mock()];
            foo_u32.value.statements = vec![Statement::Return(
                ExpressionList {
                    expressions: vec![Expression::IntConstant(0usize.into()).mock()],
                }
                .mock(),
            )
            .mock()];
            foo_u32.value.signature = UnresolvedSignature::new()
                .inputs(vec![UnresolvedType::Uint(32).mock()])
                .outputs(vec![UnresolvedType::FieldElement.mock()]);

            let mut main = function0();

            main.value.statements = vec![Statement::Return(
                ExpressionList {
                    expressions: vec![Expression::FunctionCall(
                        "foo",
                        None,
                        vec![Expression::IntConstant(0usize.into()).mock()],
                    )
                    .mock()],
                }
                .mock(),
            )
            .mock()];
            main.value.signature =
                UnresolvedSignature::new().outputs(vec![UnresolvedType::FieldElement.mock()]);

            let m = Module::with_symbols(vec![
                absy::SymbolDeclaration {
                    id: "foo",
                    symbol: Symbol::Here(SymbolDefinition::Function(foo_field)),
                }
                .mock(),
                absy::SymbolDeclaration {
                    id: "foo",
                    symbol: Symbol::Here(SymbolDefinition::Function(foo_u32)),
                }
                .mock(),
                absy::SymbolDeclaration {
                    id: "main",
                    symbol: Symbol::Here(SymbolDefinition::Function(main)),
                }
                .mock(),
            ]);

            let p = Program {
                main: "".into(),
                modules: vec![("".into(), m)].into_iter().collect(),
            };

            let errors = Checker::<Bn128Field>::new().check_program(p).unwrap_err();

            assert_eq!(errors.len(), 1);

            assert_eq!(
                errors[0].inner.message,
                "Ambiguous call to function foo, 2 candidates were found. Please be more explicit."
            );
        }
    }

    mod assignee {
        use super::*;

        #[test]
        fn identifier() {
            // a = 42
            let a = Assignee::Identifier("a").mock();

            let mut checker: Checker<Bn128Field> = Checker::new();
            checker.enter_scope();

            checker
                .check_statement(
                    Statement::Declaration(
                        absy::Variable::new("a", UnresolvedType::FieldElement.mock()).mock(),
                    )
                    .mock(),
                    &*MODULE_ID,
                    &TypeMap::new(),
                )
                .unwrap();

            assert_eq!(
                checker.check_assignee(a, &*MODULE_ID, &TypeMap::new()),
                Ok(TypedAssignee::Identifier(
                    typed_absy::Variable::field_element("a")
                ))
            );
        }

        #[test]
        fn array_element() {
            // field[33] a
            // a[2] = 42
            let a = Assignee::Select(
                box Assignee::Identifier("a").mock(),
                box RangeOrExpression::Expression(Expression::IntConstant(2usize.into()).mock()),
            )
            .mock();

            let mut checker: Checker<Bn128Field> = Checker::new();
            checker.enter_scope();

            checker
                .check_statement(
                    Statement::Declaration(
                        absy::Variable::new(
                            "a",
                            UnresolvedType::array(
                                UnresolvedType::FieldElement.mock(),
                                Expression::IntConstant(33usize.into()).mock(),
                            )
                            .mock(),
                        )
                        .mock(),
                    )
                    .mock(),
                    &*MODULE_ID,
                    &TypeMap::new(),
                )
                .unwrap();

            assert_eq!(
                checker.check_assignee(a, &*MODULE_ID, &TypeMap::new()),
                Ok(TypedAssignee::Select(
                    box TypedAssignee::Identifier(typed_absy::Variable::field_array(
                        "a",
                        33u32.into()
                    )),
                    box 2u32.into()
                ))
            );
        }

        #[test]
        fn array_of_array_element() {
            // field[33][42] a
            // a[1][2]
            let a: AssigneeNode = Assignee::Select(
                box Assignee::Select(
                    box Assignee::Identifier("a").mock(),
                    box RangeOrExpression::Expression(
                        Expression::IntConstant(1usize.into()).mock(),
                    ),
                )
                .mock(),
                box RangeOrExpression::Expression(Expression::IntConstant(2usize.into()).mock()),
            )
            .mock();

            let mut checker: Checker<Bn128Field> = Checker::new();
            checker.enter_scope();

            checker
                .check_statement(
                    Statement::Declaration(
                        absy::Variable::new(
                            "a",
                            UnresolvedType::array(
                                UnresolvedType::array(
                                    UnresolvedType::FieldElement.mock(),
                                    Expression::IntConstant(33usize.into()).mock(),
                                )
                                .mock(),
                                Expression::IntConstant(42usize.into()).mock(),
                            )
                            .mock(),
                        )
                        .mock(),
                    )
                    .mock(),
                    &*MODULE_ID,
                    &TypeMap::new(),
                )
                .unwrap();

            assert_eq!(
                checker.check_assignee(a, &*MODULE_ID, &TypeMap::new()),
                Ok(TypedAssignee::Select(
                    box TypedAssignee::Select(
                        box TypedAssignee::Identifier(typed_absy::Variable::array(
                            "a",
                            Type::array((Type::FieldElement, 33u32)),
                            42u32,
                        )),
                        box 1u32.into()
                    ),
                    box 2u32.into()
                ))
            );
        }
    }
}<|MERGE_RESOLUTION|>--- conflicted
+++ resolved
@@ -6,11 +6,7 @@
 
 use crate::absy::Identifier;
 use crate::absy::*;
-<<<<<<< HEAD
-use crate::typed_absy::types::{try_from_g_type, GGenericsAssignment};
-=======
-use crate::typed_absy::types::{GGenericsAssignment, GenericsAssignment};
->>>>>>> 1ffbc024
+use crate::typed_absy::types::{try_from_g_type, GGenericsAssignment, GenericsAssignment};
 use crate::typed_absy::*;
 use crate::typed_absy::{DeclarationParameter, DeclarationVariable, Variable};
 use num_bigint::BigUint;
@@ -59,7 +55,7 @@
     }
 }
 
-#[derive(Clone, Debug)]
+#[derive(Clone, Debug, PartialEq)]
 enum TypeKind<'ast> {
     Canonical(DeclarationType<'ast>),
     Alias(
@@ -3108,14 +3104,9 @@
                     Some(ty) => Ok(ty),
                 }?;
 
-<<<<<<< HEAD
-                let declared_struct_type = match ty {
+                let mut declared_struct_type = match ty {
                     TypeKind::Canonical(DeclarationType::Struct(struct_type))
                     | TypeKind::Alias(DeclarationType::Struct(struct_type), _) => struct_type,
-=======
-                let mut declared_struct_type = match ty {
-                    DeclarationType::Struct(struct_type) => struct_type,
->>>>>>> 1ffbc024
                     _ => unreachable!(),
                 };
 
@@ -5688,9 +5679,8 @@
                         .get(&*MODULE_ID)
                         .unwrap()
                         .get(&"Bar".to_string())
-                        .map(|(ty, _)| ty)
                         .unwrap(),
-                    &DeclarationType::Struct(DeclarationStructType::new(
+                    &TypeKind::Canonical(DeclarationType::Struct(DeclarationStructType::new(
                         (*MODULE_ID).clone(),
                         "Bar".into(),
                         vec![],
@@ -5706,7 +5696,7 @@
                                 )]
                             ))
                         )]
-                    ))
+                    )))
                 );
             }
 
