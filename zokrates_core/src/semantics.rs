//! Module containing semantic analysis tools to run at compile time
//!
//! @file semantics.rs
//! @author Thibaut Schaeffer <thibaut@schaeff.fr>
//! @date 2017

use crate::absy::Identifier;
use crate::absy::*;
use crate::typed_absy::*;
use crate::typed_absy::{Parameter, Variable};
use std::collections::{hash_map::Entry, BTreeSet, HashMap, HashSet};
use std::fmt;
use zokrates_field::field::Field;

use crate::parser::Position;

use crate::absy::types::{UnresolvedSignature, UnresolvedType, UserTypeId};
use crate::typed_absy::types::{FunctionKey, Signature, Type};

use std::hash::{Hash, Hasher};
use typed_absy::types::{ArrayType, StructMember};

#[derive(PartialEq, Debug)]
pub struct Error {
    pos: Option<(Position, Position)>,
    message: String,
}

type TypeMap = HashMap<ModuleId, HashMap<UserTypeId, Type>>;

/// The global state of the program during semantic checks
#[derive(Debug)]
struct State<'ast, T: Field> {
    /// The modules yet to be checked, which we consume as we explore the dependency tree
    modules: Modules<'ast, T>,
    /// The already checked modules, which we're returning at the end
    typed_modules: TypedModules<'ast, T>,
    /// The user-defined types, which we keep track at this phase only. In later phases, we rely only on basic types and combinations thereof
    types: TypeMap,
}

/// A symbol for a given name: either a type, or a group of functions. Not both!
#[derive(PartialEq, Hash, Eq, Debug)]
enum SymbolType {
    Type,
    Functions(BTreeSet<Signature>),
}

/// A data structure to keep track of all symbols in a module
#[derive(Default)]
struct SymbolUnifier {
    symbols: HashMap<String, SymbolType>,
}

impl SymbolUnifier {
    fn insert_type<S: Into<String>>(&mut self, id: S) -> bool {
        let s_type = self.symbols.entry(id.into());
        match s_type {
            // if anything is already called `id`, we cannot introduce this type
            Entry::Occupied(..) => false,
            // otherwise, we can!
            Entry::Vacant(v) => {
                v.insert(SymbolType::Type);
                true
            }
        }
    }

    fn insert_function<S: Into<String>>(&mut self, id: S, signature: Signature) -> bool {
        let s_type = self.symbols.entry(id.into());
        match s_type {
            // if anything is already called `id`, it depends what it is
            Entry::Occupied(mut o) => {
                match o.get_mut() {
                    // if it's a Type, then we can't introduce a function
                    SymbolType::Type => false,
                    // if it's a Function, we can introduce a new function only if it has a different signature
                    SymbolType::Functions(signatures) => signatures.insert(signature),
                }
            }
            // otherwise, we can!
            Entry::Vacant(v) => {
                v.insert(SymbolType::Functions(vec![signature].into_iter().collect()));
                true
            }
        }
    }
}

impl<'ast, T: Field> State<'ast, T> {
    fn new(modules: Modules<'ast, T>) -> Self {
        State {
            modules,
            typed_modules: HashMap::new(),
            types: HashMap::new(),
        }
    }
}

impl fmt::Display for Error {
    fn fmt(&self, f: &mut fmt::Formatter) -> fmt::Result {
        let location = self
            .pos
            .map(|p| format!("{}", p.0))
            .unwrap_or("?".to_string());
        write!(f, "{}\n\t{}", location, self.message)
    }
}

/// A function query in the current module.
struct FunctionQuery<'ast> {
    id: Identifier<'ast>,
    inputs: Vec<Type>,
    /// Output types are optional as we try to infer them
    outputs: Vec<Option<Type>>,
}

impl<'ast> fmt::Display for FunctionQuery<'ast> {
    fn fmt(&self, f: &mut fmt::Formatter) -> fmt::Result {
        write!(f, "(")?;
        for (i, t) in self.inputs.iter().enumerate() {
            write!(f, "{}", t)?;
            if i < self.inputs.len() - 1 {
                write!(f, ", ")?;
            }
        }
        write!(f, ") -> (")?;
        for (i, t) in self.outputs.iter().enumerate() {
            match t {
                Some(t) => write!(f, "{}", t)?,
                None => write!(f, "_")?,
            }
            if i < self.outputs.len() - 1 {
                write!(f, ", ")?;
            }
        }
        write!(f, ")")
    }
}

impl<'ast> FunctionQuery<'ast> {
    /// Create a new query.
    fn new(
        id: Identifier<'ast>,
        inputs: &Vec<Type>,
        outputs: &Vec<Option<Type>>,
    ) -> FunctionQuery<'ast> {
        FunctionQuery {
            id,
            inputs: inputs.clone(),
            outputs: outputs.clone(),
        }
    }

    /// match a `FunctionKey` against this `FunctionQuery`
    fn match_func(&self, func: &FunctionKey) -> bool {
        self.id == func.id
            && self.inputs == func.signature.inputs
            && self.outputs.len() == func.signature.outputs.len()
            && self.outputs.iter().enumerate().all(|(index, t)| match t {
                Some(ref t) => t == &func.signature.outputs[index],
                _ => true,
            })
    }

    fn match_funcs(&self, funcs: &HashSet<FunctionKey<'ast>>) -> Vec<FunctionKey<'ast>> {
        funcs
            .iter()
            .filter(|func| self.match_func(func))
            .cloned()
            .collect()
    }
}

/// A scoped variable, so that we can delete all variables of a given scope when exiting it
#[derive(Clone, Debug)]
pub struct ScopedVariable<'ast> {
    id: Variable<'ast>,
    level: usize,
}

/// Identifiers of different `ScopedVariable`s should not conflict, so we define them as equivalent
impl<'ast> PartialEq for ScopedVariable<'ast> {
    fn eq(&self, other: &ScopedVariable) -> bool {
        self.id.id == other.id.id
    }
}

impl<'ast> Hash for ScopedVariable<'ast> {
    fn hash<H: Hasher>(&self, state: &mut H) {
        self.id.id.hash(state);
    }
}

impl<'ast> Eq for ScopedVariable<'ast> {}

/// Checker, checks the semantics of a program, keeping track of functions and variables in scope
pub struct Checker<'ast> {
    scope: HashSet<ScopedVariable<'ast>>,
    functions: HashSet<FunctionKey<'ast>>,
    level: usize,
}

impl<'ast> Checker<'ast> {
    fn new() -> Checker<'ast> {
        Checker {
            scope: HashSet::new(),
            functions: HashSet::new(),
            level: 0,
        }
    }

    /// Check a `Program`
    ///
    /// # Arguments
    ///
    /// * `prog` - The `Program` to be checked
    pub fn check<T: Field>(prog: Program<'ast, T>) -> Result<TypedProgram<'ast, T>, Vec<Error>> {
        Checker::new().check_program(prog)
    }

    fn check_program<T: Field>(
        &mut self,
        program: Program<'ast, T>,
    ) -> Result<TypedProgram<'ast, T>, Vec<Error>> {
        let mut state = State::new(program.modules);

        let mut errors = vec![];

        // recursively type-check modules starting with `main`
        match self.check_module(&program.main, &mut state) {
            Ok(()) => {}
            Err(e) => errors.extend(e),
        };

        if errors.len() > 0 {
            return Err(errors);
        }

        Checker::check_single_main(state.typed_modules.get(&program.main).unwrap())
            .map_err(|e| vec![e])?;

        Ok(TypedProgram {
            main: program.main,
            modules: state.typed_modules,
        })
    }

    fn check_struct_type_declaration(
        &mut self,
        s: StructTypeNode<'ast>,
        module_id: &ModuleId,
        types: &TypeMap,
    ) -> Result<Type, Vec<Error>> {
        let pos = s.pos();
        let s = s.value;

        let mut errors = vec![];
        let mut fields: Vec<(_, _)> = vec![];
        let mut fields_set = HashSet::new();

        for field in s.fields {
            let member_id = field.value.id.to_string();
            match self
                .check_type(field.value.ty, module_id, &types)
                .map(|t| (member_id, t))
            {
                Ok(f) => match fields_set.insert(f.0.clone()) {
                    true => fields.push(f),
                    false => errors.push(Error {
                        pos: Some(pos),
                        message: format!("Duplicate key {} in struct definition", f.0,),
                    }),
                },
                Err(e) => {
                    errors.push(e);
                }
            }
        }

        if errors.len() > 0 {
            return Err(errors);
        }

        Ok(Type::Struct(
            fields
                .iter()
                .map(|f| StructMember::new(f.0.clone(), f.1.clone()))
                .collect(),
        ))
    }

    fn check_symbol_declaration<T: Field>(
        &mut self,
        declaration: SymbolDeclarationNode<'ast, T>,
        module_id: &ModuleId,
        state: &mut State<'ast, T>,
        functions: &mut HashMap<FunctionKey<'ast>, TypedFunctionSymbol<'ast, T>>,
        symbol_unifier: &mut SymbolUnifier,
    ) -> Result<(), Vec<Error>> {
        let mut errors = vec![];

        let pos = declaration.pos();
        let declaration = declaration.value;

        match declaration.symbol {
            Symbol::HereType(t) => {
                match self.check_struct_type_declaration(t.clone(), module_id, &state.types) {
                    Ok(ty) => {
                        match symbol_unifier.insert_type(declaration.id) {
                            false => errors.push(Error {
                                pos: Some(pos),
                                message: format!(
                                    "{} conflicts with another symbol",
                                    declaration.id,
                                ),
                            }),
                            true => {}
                        };
                        state
                            .types
                            .entry(module_id.clone())
                            .or_default()
                            .insert(declaration.id.to_string(), ty);
                    }
                    Err(e) => errors.extend(e),
                }
            }
            Symbol::HereFunction(f) => match self.check_function(f, module_id, &state.types) {
                Ok(funct) => {
                    match symbol_unifier.insert_function(declaration.id, funct.signature.clone()) {
                        false => errors.push(Error {
                            pos: Some(pos),
                            message: format!("{} conflicts with another symbol", declaration.id,),
                        }),
                        true => {}
                    };

                    self.functions.insert(
                        FunctionKey::with_id(declaration.id.clone())
                            .signature(funct.signature.clone()),
                    );
                    functions.insert(
                        FunctionKey::with_id(declaration.id.clone())
                            .signature(funct.signature.clone()),
                        TypedFunctionSymbol::Here(funct),
                    );
                }
                Err(e) => {
                    errors.extend(e);
                }
            },
            Symbol::There(import) => {
                let pos = import.pos();
                let import = import.value;

                match Checker::new().check_module(&import.module_id, state) {
                    Ok(()) => {
                        // find candidates in the checked module
                        let function_candidates: Vec<_> = state
                            .typed_modules
                            .get(&import.module_id)
                            .unwrap()
                            .functions
                            .iter()
                            .filter(|(k, _)| k.id == import.symbol_id)
                            .map(|(_, v)| FunctionKey {
                                id: import.symbol_id.clone(),
                                signature: v.signature(&state.typed_modules).clone(),
                            })
                            .collect();

                        // find candidates in the types
                        let type_candidate = state
                            .types
                            .entry(import.module_id.clone())
                            .or_default()
                            .get(import.symbol_id)
                            .cloned();

                        match (function_candidates.len(), type_candidate) {
                            (0, Some(t)) => {
                                // we imported a type, so the symbol it gets bound to should not already exist
                                match symbol_unifier.insert_type(declaration.id) {
                                    false => {
                                        errors.push(Error {
                                            pos: Some(pos),
                                            message: format!(
                                                "{} conflicts with another symbol",
                                                declaration.id,
                                            ),
                                        });
                                    }
                                    true => {}
                                };
                                state
                                    .types
                                    .entry(module_id.clone())
                                    .or_default()
                                    .insert(import.symbol_id.to_string(), t.clone());
                            }
                            (0, None) => {
                                errors.push(Error {
                                    pos: Some(pos),
                                    message: format!(
                                        "Could not find symbol {} in module {}",
                                        import.symbol_id, import.module_id,
                                    ),
                                });
                            }
                            (_, Some(_)) => unreachable!("collision in module we're importing from should have been caught when checking it"),
                            _ => {
                                for candidate in function_candidates {

                                    match symbol_unifier.insert_function(declaration.id, candidate.signature.clone()) {
                                        false => {
                                            errors.push(Error {
                                                pos: Some(pos),
                                                message: format!(
                                                    "{} conflicts with another symbol",
                                                    declaration.id,
                                                ),
                                            });
                                        },
                                        true => {}
                                    };

                                    self.functions.insert(candidate.clone().id(declaration.id));
                                    functions.insert(
                                        candidate.clone().id(declaration.id),
                                        TypedFunctionSymbol::There(
                                            candidate,
                                            import.module_id.clone(),
                                        ),
                                    );
                                }
                            }
                        };
                    }
                    Err(e) => {
                        errors.extend(e);
                    }
                };
            }
            Symbol::Flat(funct) => {
                match symbol_unifier.insert_function(declaration.id, funct.signature::<T>()) {
                    false => {
                        errors.push(Error {
                            pos: Some(pos),
                            message: format!("{} conflicts with another symbol", declaration.id,),
                        });
                    }
                    true => {}
                };

                self.functions.insert(
                    FunctionKey::with_id(declaration.id.clone())
                        .signature(funct.signature::<T>().clone()),
                );
                functions.insert(
                    FunctionKey::with_id(declaration.id.clone())
                        .signature(funct.signature::<T>().clone()),
                    TypedFunctionSymbol::Flat(funct),
                );
            }
        };

        // return if any errors occured
        if errors.len() > 0 {
            return Err(errors);
        }

        Ok(())
    }

    fn check_module<T: Field>(
        &mut self,
        module_id: &ModuleId,
        state: &mut State<'ast, T>,
    ) -> Result<(), Vec<Error>> {
        let mut errors = vec![];
        let mut checked_functions = HashMap::new();

        // check if the module was already removed from the untyped ones
        let to_insert = match state.modules.remove(module_id) {
            // if it was, do nothing
            None => None,
            // if it was not, check it
            Some(module) => {
                assert_eq!(module.imports.len(), 0);

                // we need to create an entry in the types map to store types for this module
                state.types.entry(module_id.clone()).or_default();

                // we keep track of the introduced symbols to avoid colisions between types and functions
                let mut symbol_unifier = SymbolUnifier::default();

                // we go through symbol declarations and check them
                for declaration in module.symbols {
                    match self.check_symbol_declaration(
                        declaration,
                        module_id,
                        state,
                        &mut checked_functions,
                        &mut symbol_unifier,
                    ) {
                        Ok(()) => {}
                        Err(e) => {
                            errors.extend(e);
                        }
                    }
                }

                Some(TypedModule {
                    functions: checked_functions,
                })
            }
        };

        // return if any errors occured
        if errors.len() > 0 {
            return Err(errors);
        }

        // insert into typed_modules if we checked anything
        match to_insert {
            Some(typed_module) => {
                // there should be no checked module at that key just yet, if there is we have a colision or we checked something twice
                assert!(state
                    .typed_modules
                    .insert(module_id.clone(), typed_module)
                    .is_none());
            }
            None => {}
        };

        Ok(())
    }

    fn check_single_main<T: Field>(module: &TypedModule<T>) -> Result<(), Error> {
        match module
            .functions
            .iter()
            .filter(|(key, _)| key.id == "main")
            .count()
        {
            1 => Ok(()),
            0 => Err(Error {
                pos: None,
                message: format!("No main function found"),
            }),
            n => Err(Error {
                pos: None,
                message: format!("Only one main function allowed, found {}", n),
            }),
        }
    }

    fn check_for_var(&self, var: &VariableNode) -> Result<(), Error> {
        match var.value.get_type() {
            UnresolvedType::FieldElement => Ok(()),
            t => Err(Error {
                pos: Some(var.pos()),
                message: format!("Variable in for loop cannot have type {}", t),
            }),
        }
    }

    fn check_function<T: Field>(
        &mut self,
        funct_node: FunctionNode<'ast, T>,
        module_id: &ModuleId,
        types: &TypeMap,
    ) -> Result<TypedFunction<'ast, T>, Vec<Error>> {
        self.enter_scope();

        let mut errors = vec![];
        let funct = funct_node.value;
        let mut arguments_checked = vec![];
        let mut signature = None;

        assert_eq!(funct.arguments.len(), funct.signature.inputs.len());

        for arg in funct.arguments {
            match self.check_parameter(arg, module_id, types) {
                Ok(a) => {
                    self.insert_into_scope(a.id.clone());
                    arguments_checked.push(a);
                }
                Err(e) => errors.extend(e),
            }
        }

        let mut statements_checked = vec![];

        match self.check_signature(funct.signature, module_id, types) {
            Ok(s) => {
                for stat in funct.statements.into_iter() {
                    let pos = stat.pos();

                    match self.check_statement(stat, module_id, types) {
                        Ok(statement) => {
                            match &statement {
                                TypedStatement::Return(e) => {
                                    match e.iter().map(|e| e.get_type()).collect::<Vec<_>>()
                                        == s.outputs
                                    {
                                        true => {}
                                        false => errors.push(Error {
                                            pos: Some(pos),
                                            message: format!(
                                                "Expected ({}) in return statement, found ({})",
                                                s.outputs
                                                    .iter()
                                                    .map(|t| t.to_string())
                                                    .collect::<Vec<_>>()
                                                    .join(", "),
                                                e.iter()
                                                    .map(|e| e.get_type())
                                                    .map(|t| t.to_string())
                                                    .collect::<Vec<_>>()
                                                    .join(", ")
                                            ),
                                        }),
                                    }
                                }
                                _ => {}
                            };
                            statements_checked.push(statement);
                        }
                        Err(e) => {
                            errors.extend(e);
                        }
                    }
                }
                signature = Some(s);
            }
            Err(e) => {
                errors.extend(e);
            }
        };

        if errors.len() > 0 {
            return Err(errors);
        }

        self.exit_scope();

        Ok(TypedFunction {
            arguments: arguments_checked,
            statements: statements_checked,
            signature: signature.unwrap(),
        })
    }

    fn check_parameter(
        &self,
        p: ParameterNode<'ast>,
        module_id: &ModuleId,
        types: &TypeMap,
    ) -> Result<Parameter<'ast>, Vec<Error>> {
        let var = self.check_variable(p.value.id, module_id, types)?;

        Ok(Parameter {
            id: var,
            private: p.value.private,
        })
    }

    fn check_signature(
        &self,
        signature: UnresolvedSignature,
        module_id: &ModuleId,
        types: &TypeMap,
    ) -> Result<Signature, Vec<Error>> {
        let mut errors = vec![];
        let mut inputs = vec![];
        let mut outputs = vec![];

        for t in signature.inputs {
            match self.check_type(t, module_id, types) {
                Ok(t) => {
                    inputs.push(t);
                }
                Err(e) => {
                    errors.push(e);
                }
            }
        }

        for t in signature.outputs {
            match self.check_type(t, module_id, types) {
                Ok(t) => {
                    outputs.push(t);
                }
                Err(e) => {
                    errors.push(e);
                }
            }
        }

        if errors.len() > 0 {
            return Err(errors);
        }

        Ok(Signature { inputs, outputs })
    }

    fn check_type(
        &self,
        ty: UnresolvedTypeNode,
        module_id: &ModuleId,
        types: &TypeMap,
    ) -> Result<Type, Error> {
        let pos = ty.pos();
        let ty = ty.value;

        match ty {
            UnresolvedType::FieldElement => Ok(Type::FieldElement),
            UnresolvedType::Boolean => Ok(Type::Boolean),
<<<<<<< HEAD
            UnresolvedType::Uint(bitwidth) => Ok(Type::Uint(bitwidth)),
            UnresolvedType::Array(t, size) => Ok(Type::Array(
                box self.check_type(*t, module_id, types)?,
=======
            UnresolvedType::Array(t, size) => Ok(Type::Array(ArrayType::new(
                self.check_type(*t, module_id, types)?,
>>>>>>> be902573
                size,
            ))),
            UnresolvedType::User(id) => {
                types
                    .get(module_id)
                    .unwrap()
                    .get(&id)
                    .cloned()
                    .ok_or_else(|| Error {
                        pos: Some(pos),
                        message: format!("Undefined type {}", id),
                    })
            }
        }
    }

    fn check_variable(
        &self,
        v: crate::absy::VariableNode<'ast>,
        module_id: &ModuleId,
        types: &TypeMap,
    ) -> Result<Variable<'ast>, Vec<Error>> {
        Ok(Variable::with_id_and_type(
            v.value.id,
            self.check_type(v.value._type, module_id, types)
                .map_err(|e| vec![e])?,
        ))
    }

    fn check_statement<T: Field>(
        &mut self,
        stat: StatementNode<'ast, T>,
        module_id: &ModuleId,
        types: &TypeMap,
    ) -> Result<TypedStatement<'ast, T>, Vec<Error>> {
        let pos = stat.pos();

        match stat.value {
            Statement::Return(list) => {
                let mut expression_list_checked = vec![];
                for e in list.value.expressions {
                    let e_checked = self
                        .check_expression(e, module_id, &types)
                        .map_err(|e| vec![e])?;
                    expression_list_checked.push(e_checked);
                }

                Ok(TypedStatement::Return(expression_list_checked))
            }
            Statement::Declaration(var) => {
                let var = self.check_variable(var, module_id, types)?;
                match self.insert_into_scope(var.clone()) {
                    true => Ok(TypedStatement::Declaration(var)),
                    false => Err(Error {
                        pos: Some(pos),
                        message: format!("Duplicate declaration for variable named {}", var.id),
                    }),
                }
                .map_err(|e| vec![e])
            }
            Statement::Definition(assignee, expr) => {
                // we create multidef when rhs is a function call to benefit from inference
                // check rhs is not a function call here
                match expr.value {
					Expression::FunctionCall(..) => panic!("Parser should not generate Definition where the right hand side is a FunctionCall"),
					_ => {}
				}

                // check the expression to be assigned
                let checked_expr = self
                    .check_expression(expr, module_id, &types)
                    .map_err(|e| vec![e])?;
                let expression_type = checked_expr.get_type();

                // check that the assignee is declared and is well formed
                let var = self
                    .check_assignee(assignee, module_id, &types)
                    .map_err(|e| vec![e])?;

                let var_type = var.get_type();

                // make sure the assignee has the same type as the rhs
                match var_type == expression_type {
                    true => Ok(TypedStatement::Definition(var, checked_expr)),
                    false => Err(Error {
                        pos: Some(pos),
                        message: format!(
                            "Expression {} of type {} cannot be assigned to {} of type {}",
                            checked_expr, expression_type, var, var_type
                        ),
                    }),
                }
                .map_err(|e| vec![e])
            }
            Statement::Condition(lhs, rhs) => {
                let checked_lhs = self
                    .check_expression(lhs, module_id, &types)
                    .map_err(|e| vec![e])?;
                let checked_rhs = self
                    .check_expression(rhs, module_id, &types)
                    .map_err(|e| vec![e])?;

                if checked_lhs.get_type() == checked_rhs.get_type() {
                    Ok(TypedStatement::Condition(checked_lhs, checked_rhs))
                } else {
                    Err(Error {
                        pos: Some(pos),
                        message: format!(
                            "Cannot compare {} of type {:?} to {} of type {:?}",
                            checked_lhs,
                            checked_lhs.get_type(),
                            checked_rhs,
                            checked_rhs.get_type(),
                        ),
                    })
                }
                .map_err(|e| vec![e])
            }
            Statement::For(var, from, to, statements) => {
                self.enter_scope();

                self.check_for_var(&var).map_err(|e| vec![e])?;

                let var = self.check_variable(var, module_id, types).unwrap();

                self.insert_into_scope(var.clone());

                let mut checked_statements = vec![];

                for stat in statements {
                    let checked_stat = self.check_statement(stat, module_id, types)?;
                    checked_statements.push(checked_stat);
                }

                self.exit_scope();
                Ok(TypedStatement::For(var, from, to, checked_statements))
            }
            Statement::MultipleDefinition(assignees, rhs) => {
                match rhs.value {
                    // Right side has to be a function call
                    Expression::FunctionCall(fun_id, arguments) => {
                        // find lhs types
                        let mut vars_types: Vec<Option<Type>> = vec![];
                        let mut var_names = vec![];
                        for assignee in assignees {
                            let (name, t) = match assignee.value {
                    			Assignee::Identifier(name) => {
                    				Ok((name, match self.get_scope(&name) {
					            		None => None,
					            		Some(sv) => Some(sv.id.get_type())
					            	}))
                    			}
                    			ref a => Err(Error {
                                    pos: Some(pos),
 message: format!("Left hand side of function return assignment must be a list of identifiers, found {}", a)})
                    		}.map_err(|e| vec![e])?;
                            vars_types.push(t);
                            var_names.push(name);
                        }
                        // find arguments types
                        let mut arguments_checked = vec![];
                        for arg in arguments {
                            let arg_checked = self.check_expression(arg, module_id, &types).map_err(|e| vec![e])?;
                            arguments_checked.push(arg_checked);
                        }

                        let arguments_types =
                            arguments_checked.iter().map(|a| a.get_type()).collect();

                        let query = FunctionQuery::new(&fun_id, &arguments_types, &vars_types);
                        let candidates = self.find_candidates(&query);

                        match candidates.len() {
                    		// the function has to be defined
                    		1 => {
                    			let f = &candidates[0];

                                // we can infer the left hand side to be typed as the return values
                    			let lhs: Vec<Variable> = var_names.iter().zip(f.signature.outputs.iter()).map(|(name, ty)|
                    				Variable::with_id_and_type(crate::typed_absy::Identifier::from(*name), ty.clone())
                    			).collect();

                                let assignees: Vec<_> = lhs.iter().map(|v| v.clone().into()).collect();

                                let call = TypedExpressionList::FunctionCall(f.clone(), arguments_checked, f.signature.outputs.clone());

                                for var in lhs {
                                    self.insert_into_scope(var);
                                }

                                Ok(TypedStatement::MultipleDefinition(assignees, call))
                    		},
                    		0 => Err(Error {                         pos: Some(pos),
 message: format!("Function definition for function {} with signature {} not found.", fun_id, query) }),
                    		_ => Err(Error {                         pos: Some(pos),
 message: format!("Function call for function {} with arguments {:?} is ambiguous.", fun_id, arguments_types) }),
                    	}
                    }
                    _ => Err(Error {
                        pos: Some(pos),
                        message: format!("{} should be a FunctionCall", rhs),
                    }),
                }.map_err(|e| vec![e])
            }
        }
    }

    fn check_assignee<T: Field>(
        &mut self,
        assignee: AssigneeNode<'ast, T>,
        module_id: &ModuleId,
        types: &TypeMap,
    ) -> Result<TypedAssignee<'ast, T>, Error> {
        let pos = assignee.pos();
        // check that the assignee is declared
        match assignee.value {
            Assignee::Identifier(variable_name) => match self.get_scope(&variable_name) {
                Some(var) => Ok(TypedAssignee::Identifier(Variable::with_id_and_type(
                    variable_name,
                    var.id._type.clone(),
                ))),
                None => Err(Error {
                    pos: Some(assignee.pos()),
                    message: format!("Undeclared variable: {:?}", variable_name),
                }),
            },
            Assignee::Select(box assignee, box index) => {
                let checked_assignee = self.check_assignee(assignee, module_id, &types)?;

                let ty = checked_assignee.get_type();
                match ty {
                    Type::Array(..) => {
                        let checked_index = match index {
                            RangeOrExpression::Expression(e) => {
                                self.check_expression(e, module_id, &types)?
                            }
                            r => unimplemented!(
                                "Using slices in assignments is not supported yet, found {}",
                                r
                            ),
                        };

                        let checked_typed_index = match checked_index {
                            TypedExpression::FieldElement(e) => Ok(e),
                            e => Err(Error {
                                pos: Some(pos),

                                message: format!(
                                    "Expected array {} index to have type field, found {}",
                                    checked_assignee,
                                    e.get_type()
                                ),
                            }),
                        }?;

                        Ok(TypedAssignee::Select(
                            box checked_assignee,
                            box checked_typed_index,
                        ))
                    }
                    ty => Err(Error {
                        pos: Some(pos),

                        message: format!(
                            "Cannot access element at index {} on {} of type {}",
                            index, checked_assignee, ty,
                        ),
                    }),
                }
            }
            Assignee::Member(box assignee, box member) => {
                let checked_assignee = self.check_assignee(assignee, module_id, &types)?;

                let ty = checked_assignee.get_type();
                match &ty {
                    Type::Struct(members) => match members.iter().find(|m| m.id == member) {
                        Some(_) => Ok(TypedAssignee::Member(box checked_assignee, member.into())),
                        None => Err(Error {
                            pos: Some(pos),
                            message: format!("{} doesn't have member {}", ty, member),
                        }),
                    },
                    ty => Err(Error {
                        pos: Some(pos),

                        message: format!(
                            "Cannot access field {} on {} as of type {}",
                            member, checked_assignee, ty,
                        ),
                    }),
                }
            }
        }
    }

    fn check_spread_or_expression<T: Field>(
        &mut self,
        spread_or_expression: SpreadOrExpression<'ast, T>,
        module_id: &ModuleId,
        types: &TypeMap,
    ) -> Result<Vec<TypedExpression<'ast, T>>, Error> {
        match spread_or_expression {
            SpreadOrExpression::Spread(s) => {
                let pos = s.pos();

                let checked_expression =
                    self.check_expression(s.value.expression, module_id, &types)?;
                match checked_expression {
                    TypedExpression::Array(e) => {
                        let ty = e.inner_type().clone();
                        let size = e.size();
                        match e.into_inner() {
                            // if we're doing a spread over an inline array, we return the inside of the array: ...[x, y, z] == x, y, z
                            // this is not strictly needed, but it makes spreads memory linear rather than quadratic
                            ArrayExpressionInner::Value(v) => Ok(v),
                            // otherwise we return a[0], ..., a[a.size() -1 ]
                            e => Ok((0..size)
                                .map(|i| match &ty {
                                    Type::FieldElement => FieldElementExpression::select(
                                        e.clone().annotate(Type::FieldElement, size),
                                        FieldElementExpression::Number(T::from(i)),
                                    )
                                    .into(),
                                    Type::Uint(bitwidth) => UExpression::select(
                                        e.clone().annotate(Type::Uint(*bitwidth), size),
                                        FieldElementExpression::Number(T::from(i)),
                                    )
                                    .into(),
<<<<<<< HEAD
                                    Type::Boolean => BooleanExpression::select(
                                        e.clone().annotate(Type::Boolean, size),
                                        FieldElementExpression::Number(T::from(i)),
                                    )
                                    .into(),
                                    Type::Array(box ty, s) => ArrayExpression::select(
                                        e.clone().annotate(Type::array(ty.clone(), *s), size),
                                        FieldElementExpression::Number(T::from(i)),
                                    )
                                    .into(),
                                    Type::Struct(fields) => StructExpression::select(
                                        e.clone().annotate(Type::Struct(fields.clone()), size),
                                        FieldElementExpression::Number(T::from(i)),
                                    )
=======
                                    Type::Array(array_type) => ArrayExpressionInner::Select(
                                        box e
                                            .clone()
                                            .annotate(Type::Array(array_type.clone()), size),
                                        box FieldElementExpression::Number(T::from(i)),
                                    )
                                    .annotate(*array_type.ty.clone(), array_type.size)
                                    .into(),
                                    Type::Struct(members) => StructExpressionInner::Select(
                                        box e.clone().annotate(Type::Struct(members.clone()), size),
                                        box FieldElementExpression::Number(T::from(i)),
                                    )
                                    .annotate(members.clone())
>>>>>>> be902573
                                    .into(),
                                })
                                .collect()),
                        }
                    }
                    e => Err(Error {
                        pos: Some(pos),

                        message: format!(
                            "Expected spread operator to apply on array, found {}",
                            e.get_type()
                        ),
                    }),
                }
            }
            SpreadOrExpression::Expression(e) => {
                self.check_expression(e, module_id, &types).map(|r| vec![r])
            }
        }
    }

    fn check_expression<T: Field>(
        &mut self,
        expr: ExpressionNode<'ast, T>,
        module_id: &ModuleId,
        types: &TypeMap,
    ) -> Result<TypedExpression<'ast, T>, Error> {
        let pos = expr.pos();

        match expr.value {
            Expression::BooleanConstant(b) => Ok(BooleanExpression::Value(b).into()),
            Expression::Identifier(name) => {
                // check that `id` is defined in the scope
                match self.get_scope(&name) {
                    Some(v) => match v.id.get_type() {
                        Type::Boolean => Ok(BooleanExpression::Identifier(name.into()).into()),
                        Type::Uint(bitwidth) => Ok(UExpressionInner::Identifier(name.into())
                            .annotate(bitwidth)
                            .into()),
                        Type::FieldElement => {
                            Ok(FieldElementExpression::Identifier(name.into()).into())
                        }
                        Type::Array(array_type) => {
                            Ok(ArrayExpressionInner::Identifier(name.into())
                                .annotate(*array_type.ty, array_type.size)
                                .into())
                        }
                        Type::Struct(members) => Ok(StructExpressionInner::Identifier(name.into())
                            .annotate(members)
                            .into()),
                    },
                    None => Err(Error {
                        pos: Some(pos),
                        message: format!("Identifier \"{}\" is undefined", name),
                    }),
                }
            }
            Expression::Add(box e1, box e2) => {
                let e1_checked = self.check_expression(e1, module_id, &types)?;
                let e2_checked = self.check_expression(e2, module_id, &types)?;

                match (e1_checked, e2_checked) {
                    (TypedExpression::FieldElement(e1), TypedExpression::FieldElement(e2)) => {
                        Ok(FieldElementExpression::Add(box e1, box e2).into())
                    }
                    (TypedExpression::Uint(e1), TypedExpression::Uint(e2)) => {
                        if e1.get_type() == e2.get_type() {
                            Ok(UExpression::add(e1, e2).into())
                        } else {
                            Err(Error {
                                pos: Some(pos),

                                message: format!(
                                    "Cannot apply `+` to {:?}, {:?}",
                                    e1.get_type(),
                                    e2.get_type()
                                ),
                            })
                        }
                    }
                    (t1, t2) => Err(Error {
                        pos: Some(pos),

                        message: format!(
                            "Cannot apply `+` to {:?}, {:?}",
                            t1.get_type(),
                            t2.get_type()
                        ),
                    }),
                }
            }
            Expression::Sub(box e1, box e2) => {
                let e1_checked = self.check_expression(e1, module_id, &types)?;
                let e2_checked = self.check_expression(e2, module_id, &types)?;

                match (e1_checked, e2_checked) {
                    (TypedExpression::FieldElement(e1), TypedExpression::FieldElement(e2)) => {
                        Ok(FieldElementExpression::Sub(box e1, box e2).into())
                    }
                    (t1, t2) => Err(Error {
                        pos: Some(pos),

                        message: format!(
                            "Expected only field elements, found {:?}, {:?}",
                            t1.get_type(),
                            t2.get_type()
                        ),
                    }),
                }
            }
            Expression::Mult(box e1, box e2) => {
                let e1_checked = self.check_expression(e1, module_id, &types)?;
                let e2_checked = self.check_expression(e2, module_id, &types)?;

                match (e1_checked, e2_checked) {
                    (TypedExpression::FieldElement(e1), TypedExpression::FieldElement(e2)) => {
                        Ok(FieldElementExpression::Mult(box e1, box e2).into())
                    }
                    (TypedExpression::Uint(e1), TypedExpression::Uint(e2)) => {
                        if e1.get_type() == e2.get_type() {
                            Ok(UExpression::mult(e1, e2).into())
                        } else {
                            Err(Error {
                                pos: Some(pos),

                                message: format!(
                                    "Cannot apply `*` to {:?}, {:?}",
                                    e1.get_type(),
                                    e2.get_type()
                                ),
                            })
                        }
                    }
                    (t1, t2) => Err(Error {
                        pos: Some(pos),

                        message: format!(
                            "Cannot apply `*` to {:?}, {:?}",
                            t1.get_type(),
                            t2.get_type()
                        ),
                    }),
                }
            }
            Expression::Div(box e1, box e2) => {
                let e1_checked = self.check_expression(e1, module_id, &types)?;
                let e2_checked = self.check_expression(e2, module_id, &types)?;

                match (e1_checked, e2_checked) {
                    (TypedExpression::FieldElement(e1), TypedExpression::FieldElement(e2)) => {
                        Ok(FieldElementExpression::Div(box e1, box e2).into())
                    }
                    (t1, t2) => Err(Error {
                        pos: Some(pos),

                        message: format!(
                            "Expected only field elements, found {:?}, {:?}",
                            t1.get_type(),
                            t2.get_type()
                        ),
                    }),
                }
            }
            Expression::Pow(box e1, box e2) => {
                let e1_checked = self.check_expression(e1, module_id, &types)?;
                let e2_checked = self.check_expression(e2, module_id, &types)?;

                match (e1_checked, e2_checked) {
                    (TypedExpression::FieldElement(e1), TypedExpression::FieldElement(e2)) => Ok(
                        TypedExpression::FieldElement(FieldElementExpression::Pow(box e1, box e2)),
                    ),
                    (t1, t2) => Err(Error {
                        pos: Some(pos),

                        message: format!(
                            "Expected only field elements, found {:?}, {:?}",
                            t1.get_type(),
                            t2.get_type()
                        ),
                    }),
                }
            }
            Expression::IfElse(box condition, box consequence, box alternative) => {
                let condition_checked = self.check_expression(condition, module_id, &types)?;
                let consequence_checked = self.check_expression(consequence, module_id, &types)?;
                let alternative_checked = self.check_expression(alternative, module_id, &types)?;

                match condition_checked {
                    TypedExpression::Boolean(condition) => {
                        let consequence_type = consequence_checked.get_type();
                        let alternative_type = alternative_checked.get_type();
                        match consequence_type == alternative_type {
                            true => match (consequence_checked, alternative_checked) {
                                (TypedExpression::FieldElement(consequence), TypedExpression::FieldElement(alternative)) => {
                                    Ok(FieldElementExpression::IfElse(box condition, box consequence, box alternative).into())
                                },
                                (TypedExpression::Boolean(consequence), TypedExpression::Boolean(alternative)) => {
                                    Ok(BooleanExpression::IfElse(box condition, box consequence, box alternative).into())
                                },
                                (TypedExpression::Array(consequence), TypedExpression::Array(alternative)) => {
                                    let inner_type = consequence.inner_type().clone();
                                    let size = consequence.size();
                                    Ok(ArrayExpressionInner::IfElse(box condition, box consequence, box alternative).annotate(inner_type, size).into())
                                },
                                (TypedExpression::Struct(consequence), TypedExpression::Struct(alternative)) => {
                                    if consequence.get_type() == alternative.get_type() {
                                        let ty = consequence.ty().clone();
                                        Ok(StructExpressionInner::IfElse(box condition, box consequence, box alternative).annotate(ty).into())
                                    } else {
                                        unimplemented!("handle consequence alternative inner type mismatch")
                                    }
                                },
                                _ => unreachable!("types should match here as we checked them explicitly")
                            }
                            false => Err(Error {
                                pos: Some(pos),
                                message: format!("{{consequence}} and {{alternative}} in `if/else` expression should have the same type, found {}, {}", consequence_type, alternative_type)
                            })
                        }
                    }
                    c => Err(Error {
                        pos: Some(pos),
                        message: format!(
                            "{{condition}} after `if` should be a boolean, found {}",
                            c.get_type()
                        ),
                    }),
                }
            }
            Expression::FieldConstant(n) => Ok(FieldElementExpression::Number(n).into()),
            Expression::U8Constant(n) => Ok(UExpressionInner::Value(n.into()).annotate(8).into()),
            Expression::U16Constant(n) => Ok(UExpressionInner::Value(n.into()).annotate(16).into()),
            Expression::U32Constant(n) => Ok(UExpressionInner::Value(n.into()).annotate(32).into()),
            Expression::FunctionCall(fun_id, arguments) => {
                // check the arguments
                let mut arguments_checked = vec![];
                for arg in arguments {
                    let arg_checked = self.check_expression(arg, module_id, &types)?;
                    arguments_checked.push(arg_checked);
                }

                let mut arguments_types = vec![];
                for arg in arguments_checked.iter() {
                    arguments_types.push(arg.get_type());
                }

                // outside of multidef, function calls must have a single return value
                // we use type inference to determine the type of the return, so we don't specify it
                let query = FunctionQuery::new(&fun_id, &arguments_types, &vec![None]);

                let candidates = self.find_candidates(&query);

                match candidates.len() {
                    // the function has to be defined
                    1 => {
                        let f = &candidates[0];
                        // the return count has to be 1
                        match f.signature.outputs.len() {
                            1 => match &f.signature.outputs[0] {
                                Type::FieldElement => Ok(FieldElementExpression::FunctionCall(
                                    FunctionKey {
                                        id: f.id.clone(),
                                        signature: f.signature.clone(),
                                    },
                                    arguments_checked,
                                )
                                .into()),
                                Type::Struct(members) => Ok(StructExpressionInner::FunctionCall(
                                    FunctionKey {
                                        id: f.id.clone(),
                                        signature: f.signature.clone(),
                                    },
                                    arguments_checked,
                                )
                                .annotate(members.clone())
                                .into()),
                                Type::Array(array_type) => Ok(ArrayExpressionInner::FunctionCall(
                                    FunctionKey {
                                        id: f.id.clone(),
                                        signature: f.signature.clone(),
                                    },
                                    arguments_checked,
                                )
                                .annotate(*array_type.ty.clone(), array_type.size.clone())
                                .into()),
                                _ => unimplemented!(),
                            },
                            n => Err(Error {
                                pos: Some(pos),

                                message: format!(
                                    "{} returns {} values but is called outside of a definition",
                                    f.id, n
                                ),
                            }),
                        }
                    }
                    0 => Err(Error {
                        pos: Some(pos),

                        message: format!(
                            "Function definition for function {} with signature {} not found.",
                            fun_id, query
                        ),
                    }),
                    _ => {
                        unreachable!("duplicate definition should have been caught before the call")
                    }
                }
            }
            Expression::Lt(box e1, box e2) => {
                let e1_checked = self.check_expression(e1, module_id, &types)?;
                let e2_checked = self.check_expression(e2, module_id, &types)?;
                match (e1_checked, e2_checked) {
                    (TypedExpression::FieldElement(e1), TypedExpression::FieldElement(e2)) => {
                        Ok(BooleanExpression::Lt(box e1, box e2).into())
                    }
                    (e1, e2) => Err(Error {
                        pos: Some(pos),
                        message: format!(
                            "Cannot compare {} of type {} to {} of type {}",
                            e1,
                            e1.get_type(),
                            e2,
                            e2.get_type()
                        ),
                    }),
                }
            }
            Expression::Le(box e1, box e2) => {
                let e1_checked = self.check_expression(e1, module_id, &types)?;
                let e2_checked = self.check_expression(e2, module_id, &types)?;
                match (e1_checked, e2_checked) {
                    (TypedExpression::FieldElement(e1), TypedExpression::FieldElement(e2)) => {
                        Ok(BooleanExpression::Le(box e1, box e2).into())
                    }
                    (e1, e2) => Err(Error {
                        pos: Some(pos),
                        message: format!(
                            "Cannot compare {} of type {} to {} of type {}",
                            e1,
                            e1.get_type(),
                            e2,
                            e2.get_type()
                        ),
                    }),
                }
            }
            Expression::Eq(box e1, box e2) => {
                let e1_checked = self.check_expression(e1, module_id, &types)?;
                let e2_checked = self.check_expression(e2, module_id, &types)?;
                match (e1_checked, e2_checked) {
                    (TypedExpression::FieldElement(e1), TypedExpression::FieldElement(e2)) => {
                        Ok(BooleanExpression::FieldEq(box e1, box e2).into())
                    }
                    (TypedExpression::Boolean(e1), TypedExpression::Boolean(e2)) => {
                        Ok(BooleanExpression::BoolEq(box e1, box e2).into())
                    }
                    (e1, e2) => Err(Error {
                        pos: Some(pos),
                        message: format!(
                            "Cannot compare {} of type {} to {} of type {}",
                            e1,
                            e1.get_type(),
                            e2,
                            e2.get_type()
                        ),
                    }),
                }
            }
            Expression::Ge(box e1, box e2) => {
                let e1_checked = self.check_expression(e1, module_id, &types)?;
                let e2_checked = self.check_expression(e2, module_id, &types)?;
                match (e1_checked, e2_checked) {
                    (TypedExpression::FieldElement(e1), TypedExpression::FieldElement(e2)) => {
                        Ok(BooleanExpression::Ge(box e1, box e2).into())
                    }
                    (e1, e2) => Err(Error {
                        pos: Some(pos),
                        message: format!(
                            "Cannot compare {} of type {} to {} of type {}",
                            e1,
                            e1.get_type(),
                            e2,
                            e2.get_type()
                        ),
                    }),
                }
            }
            Expression::Gt(box e1, box e2) => {
                let e1_checked = self.check_expression(e1, module_id, &types)?;
                let e2_checked = self.check_expression(e2, module_id, &types)?;
                match (e1_checked, e2_checked) {
                    (TypedExpression::FieldElement(e1), TypedExpression::FieldElement(e2)) => {
                        Ok(BooleanExpression::Gt(box e1, box e2).into())
                    }
                    (e1, e2) => Err(Error {
                        pos: Some(pos),
                        message: format!(
                            "Cannot compare {} of type {} to {} of type {}",
                            e1,
                            e1.get_type(),
                            e2,
                            e2.get_type()
                        ),
                    }),
                }
            }
            Expression::Select(box array, box index) => {
                let array = self.check_expression(array, module_id, &types)?;

                match index {
                    RangeOrExpression::Range(r) => match array {
                        TypedExpression::Array(array) => {
                            let array_size = array.size();
                            let inner_type = array.inner_type().clone();

                            let from = r
                                .value
                                .from
                                .map(|v| v.to_dec_string().parse::<usize>().unwrap())
                                .unwrap_or(0);

                            let to = r
                                .value
                                .to
                                .map(|v| v.to_dec_string().parse::<usize>().unwrap())
                                .unwrap_or(array_size);

                            match (from, to, array_size) {
                                (f, _, s) if f > s => Err(Error {
                                    pos: Some(pos),
                                    message: format!(
                                        "Lower range bound {} is out of array bounds [0, {}]",
                                        f, s,
                                    ),
                                }),
                                (_, t, s) if t > s => Err(Error {
                                    pos: Some(pos),
                                    message: format!(
                                        "Higher range bound {} is out of array bounds [0, {}]",
                                        t, s,
                                    ),
                                }),
                                (f, t, _) if f > t => Err(Error {
                                    pos: Some(pos),
                                    message: format!(
                                        "Lower range bound {} is larger than higher range bound {}",
                                        f, t,
                                    ),
                                }),
                                (f, t, _) => Ok(ArrayExpressionInner::Value(
                                    (f..t)
                                        .map(|i| {
                                            FieldElementExpression::Select(
                                                box array.clone(),
                                                box FieldElementExpression::Number(T::from(i)),
                                            )
                                            .into()
                                        })
                                        .collect(),
                                )
                                .annotate(inner_type, t - f)
                                .into()),
                            }
                        }
                        e => Err(Error {
                            pos: Some(pos),
                            message: format!(
                                "Cannot access slice of expression {} of type {}",
                                e,
                                e.get_type(),
                            ),
                        }),
                    },
                    RangeOrExpression::Expression(e) => {
                        match (array, self.check_expression(e, module_id, &types)?) {
                            (TypedExpression::Array(a), TypedExpression::FieldElement(i)) => {
                                match a.inner_type().clone() {
                                    Type::FieldElement => {
<<<<<<< HEAD
                                        Ok(FieldElementExpression::select(a, i).into())
=======
                                        Ok(FieldElementExpression::Select(box a, box i).into())
                                    }
                                    Type::Boolean => {
                                        Ok(BooleanExpression::Select(box a, box i).into())
                                    }
                                    Type::Array(array_type) => {
                                        Ok(ArrayExpressionInner::Select(box a, box i)
                                            .annotate(
                                                *array_type.ty.clone(),
                                                array_type.size.clone(),
                                            )
                                            .into())
                                    }
                                    Type::Struct(members) => {
                                        Ok(StructExpressionInner::Select(box a, box i)
                                            .annotate(members.clone())
                                            .into())
>>>>>>> be902573
                                    }
                                    Type::Uint(..) => Ok(UExpression::select(a, i).into()),
                                    Type::Boolean => Ok(BooleanExpression::select(a, i).into()),
                                    Type::Array(..) => Ok(ArrayExpression::select(a, i).into()),
                                    Type::Struct(..) => Ok(StructExpression::select(a, i).into()),
                                }
                            }
                            (a, e) => Err(Error {
                                pos: Some(pos),
                                message: format!(
                                    "Cannot access element {} on expression of type {}",
                                    e,
                                    a.get_type()
                                ),
                            }),
                        }
                    }
                }
            }
            Expression::Member(box e, box id) => {
                let e = self.check_expression(e, module_id, &types)?;

                match e {
                    TypedExpression::Struct(s) => {
                        // check that the struct has that field and return the type if it does
                        let ty = s.ty().iter().find(|m| m.id == id).map(|m| *m.ty.clone());

                        match ty {
                            Some(ty) => match ty {
                                Type::FieldElement => {
                                    Ok(FieldElementExpression::member(s, id.to_string()).into())
                                }

                                Type::Boolean => {
                                    Ok(BooleanExpression::member(s, id.to_string()).into())
                                }
<<<<<<< HEAD

                                Type::Uint(..) => Ok(UExpression::member(s, id.to_string()).into()),

                                Type::Array(..) => {
                                    Ok(ArrayExpression::member(s.clone(), id.to_string()).into())
=======
                                Type::Array(array_type) => {
                                    Ok(ArrayExpressionInner::Member(box s.clone(), id.to_string())
                                        .annotate(*array_type.ty.clone(), array_type.size)
                                        .into())
>>>>>>> be902573
                                }
                                Type::Struct(..) => {
                                    Ok(StructExpression::member(s.clone(), id.to_string()).into())
                                }
                            },
                            None => Err(Error {
                                pos: Some(pos),
                                message: format!("{} doesn't have member {}", s.get_type(), id,),
                            }),
                        }
                    }
                    e => Err(Error {
                        pos: Some(pos),
                        message: format!(
                            "Cannot access member {} on expression of type {}",
                            id,
                            e.get_type()
                        ),
                    }),
                }
            }
            Expression::InlineArray(expressions) => {
                // check each expression, getting its type
                let mut expressions_checked = vec![];
                for e in expressions {
                    let e_checked = self.check_spread_or_expression(e, module_id, &types)?;
                    expressions_checked.extend(e_checked);
                }

                // we infer the type to be the type of the first element
                let inferred_type = expressions_checked.get(0).unwrap().get_type().clone();

                match inferred_type {
                    Type::FieldElement => {
                        // we check all expressions have that same type
                        let mut unwrapped_expressions = vec![];

                        for e in expressions_checked {
                            let unwrapped_e = match e {
                                TypedExpression::FieldElement(e) => Ok(e),
                                e => Err(Error {
                                    pos: Some(pos),

                                    message: format!(
                                        "Expected {} to have type {}, but type is {}",
                                        e,
                                        inferred_type,
                                        e.get_type()
                                    ),
                                }),
                            }?;
                            unwrapped_expressions.push(unwrapped_e.into());
                        }

                        let size = unwrapped_expressions.len();

                        Ok(ArrayExpressionInner::Value(unwrapped_expressions)
                            .annotate(Type::FieldElement, size)
                            .into())
                    }
                    Type::Boolean => {
                        // we check all expressions have that same type
                        let mut unwrapped_expressions = vec![];

                        for e in expressions_checked {
                            let unwrapped_e = match e {
                                TypedExpression::Boolean(e) => Ok(e),
                                e => Err(Error {
                                    pos: Some(pos),

                                    message: format!(
                                        "Expected {} to have type {}, but type is {}",
                                        e,
                                        inferred_type,
                                        e.get_type()
                                    ),
                                }),
                            }?;
                            unwrapped_expressions.push(unwrapped_e.into());
                        }

                        let size = unwrapped_expressions.len();

                        Ok(ArrayExpressionInner::Value(unwrapped_expressions)
                            .annotate(Type::Boolean, size)
                            .into())
                    }
                    ty @ Type::Uint(..) => {
                        // we check all expressions have that same type
                        let mut unwrapped_expressions = vec![];

                        for e in expressions_checked {
                            let unwrapped_e = match e {
                                TypedExpression::Uint(e) => {
                                    if e.get_type() == ty {
                                        Ok(e)
                                    } else {
                                        Err(Error {
                                            pos: Some(pos),

                                            message: format!(
                                                "Expected {} to have type {}, but type is {}",
                                                e,
                                                ty,
                                                e.get_type()
                                            ),
                                        })
                                    }
                                }
                                e => Err(Error {
                                    pos: Some(pos),

                                    message: format!(
                                        "Expected {} to have type {}, but type is {}",
                                        e,
                                        ty,
                                        e.get_type()
                                    ),
                                }),
                            }?;
                            unwrapped_expressions.push(unwrapped_e.into());
                        }

                        let size = unwrapped_expressions.len();

                        Ok(ArrayExpressionInner::Value(unwrapped_expressions)
                            .annotate(ty, size)
                            .into())
                    }
                    ty @ Type::Array(..) => {
                        // we check all expressions have that same type
                        let mut unwrapped_expressions = vec![];

                        for e in expressions_checked {
                            let unwrapped_e = match e {
                                TypedExpression::Array(e) => {
                                    if e.get_type() == ty {
                                        Ok(e)
                                    } else {
                                        Err(Error {
                                            pos: Some(pos),

                                            message: format!(
                                                "Expected {} to have type {}, but type is {}",
                                                e,
                                                ty,
                                                e.get_type()
                                            ),
                                        })
                                    }
                                }
                                e => Err(Error {
                                    pos: Some(pos),

                                    message: format!(
                                        "Expected {} to have type {}, but type is {}",
                                        e,
                                        ty,
                                        e.get_type()
                                    ),
                                }),
                            }?;
                            unwrapped_expressions.push(unwrapped_e.into());
                        }

                        let size = unwrapped_expressions.len();

                        Ok(ArrayExpressionInner::Value(unwrapped_expressions)
                            .annotate(ty, size)
                            .into())
                    }
                    ty @ Type::Struct(..) => {
                        // we check all expressions have that same type
                        let mut unwrapped_expressions = vec![];

                        for e in expressions_checked {
                            let unwrapped_e = match e {
                                TypedExpression::Struct(e) => {
                                    if e.get_type() == ty {
                                        Ok(e)
                                    } else {
                                        Err(Error {
                                            pos: Some(pos),

                                            message: format!(
                                                "Expected {} to have type {}, but type is {}",
                                                e,
                                                ty,
                                                e.get_type()
                                            ),
                                        })
                                    }
                                }
                                e => Err(Error {
                                    pos: Some(pos),

                                    message: format!(
                                        "Expected {} to have type {}, but type is {}",
                                        e,
                                        ty,
                                        e.get_type()
                                    ),
                                }),
                            }?;
                            unwrapped_expressions.push(unwrapped_e.into());
                        }

                        let size = unwrapped_expressions.len();

                        Ok(ArrayExpressionInner::Value(unwrapped_expressions)
                            .annotate(ty, size)
                            .into())
                    }
                }
            }
            Expression::InlineStruct(id, inline_members) => {
                let ty = self.check_type(
                    UnresolvedType::User(id.clone()).at(42, 42, 42),
                    module_id,
                    &types,
                )?;
                let members = match ty {
                    Type::Struct(members) => members,
                    _ => unreachable!(),
                };

                // check that we provided the required number of values

                if members.len() != inline_members.len() {
                    return Err(Error {
                        pos: Some(pos),
                        message: format!(
                            "Inline struct {} does not match {} : {}",
                            Expression::InlineStruct(id.clone(), inline_members),
                            id,
                            Type::Struct(members)
                        ),
                    });
                }

                // check that the mapping of values matches the expected type
                // put the value into a map, pick members from this map following declared members, and try to parse them

                let mut inline_members_map = inline_members
                    .clone()
                    .into_iter()
                    .map(|(id, v)| (id.to_string(), v))
                    .collect::<HashMap<_, _>>();
                let mut result: Vec<TypedExpression<'ast, T>> = vec![];

                for member in &members {
                    match inline_members_map.remove(member.id.as_str()) {
                        Some(value) => {
                            let expression_checked =
                                self.check_expression(value, module_id, &types)?;
                            let checked_type = expression_checked.get_type();
                            if checked_type != *member.ty {
                                return Err(Error {
                                    pos: Some(pos),
                                    message: format!(
                                        "Member {} of struct {} has type {}, found {} of type {}",
                                        member.id,
                                        id.clone(),
                                        member.ty,
                                        expression_checked,
                                        checked_type,
                                    ),
                                });
                            } else {
                                result.push(expression_checked.into());
                            }
                        }
                        None => {
                            return Err(Error {
                                pos: Some(pos),
                                message: format!(
                                    "Member {} of struct {} : {} not found in value {}",
                                    member.id,
                                    id.clone(),
                                    Type::Struct(members.clone()),
                                    Expression::InlineStruct(id.clone(), inline_members),
                                ),
                            })
                        }
                    }
                }

                Ok(StructExpressionInner::Value(result)
                    .annotate(members)
                    .into())
            }
            Expression::And(box e1, box e2) => {
                let e1_checked = self.check_expression(e1, module_id, &types)?;
                let e2_checked = self.check_expression(e2, module_id, &types)?;
                match (e1_checked, e2_checked) {
                    (TypedExpression::Boolean(e1), TypedExpression::Boolean(e2)) => {
                        Ok(BooleanExpression::And(box e1, box e2).into())
                    }
                    (e1, e2) => Err(Error {
                        pos: Some(pos),

                        message: format!(
                            "cannot apply boolean operators to {} and {}",
                            e1.get_type(),
                            e2.get_type()
                        ),
                    }),
                }
            }
            Expression::Or(box e1, box e2) => {
                let e1_checked = self.check_expression(e1, module_id, &types)?;
                let e2_checked = self.check_expression(e2, module_id, &types)?;
                match (e1_checked, e2_checked) {
                    (TypedExpression::Boolean(e1), TypedExpression::Boolean(e2)) => {
                        Ok(BooleanExpression::Or(box e1, box e2).into())
                    }
                    (e1, e2) => Err(Error {
                        pos: Some(pos),

                        message: format!("cannot compare {} to {}", e1.get_type(), e2.get_type()),
                    }),
                }
            }
            Expression::Xor(box e1, box e2) => {
                let e1_checked = self.check_expression(e1, module_id, &types)?;
                let e2_checked = self.check_expression(e2, module_id, &types)?;
                match (e1_checked, e2_checked) {
                    (TypedExpression::Boolean(e1), TypedExpression::Boolean(e2)) => {
                        Ok(BooleanExpression::Xor(box e1, box e2).into())
                    }
                    (TypedExpression::Uint(e1), TypedExpression::Uint(e2)) => {
                        if e1.get_type() == e2.get_type() {
                            Ok(UExpression::xor(e1, e2).into())
                        } else {
                            Err(Error {
                                pos: Some(pos),

                                message: format!(
                                    "Cannot apply `^` to {}, {}",
                                    e1.get_type(),
                                    e2.get_type()
                                ),
                            })
                        }
                    }
                    (e1, e2) => Err(Error {
                        pos: Some(pos),

                        message: format!(
                            "Cannot apply `^` to {}, {}",
                            e1.get_type(),
                            e2.get_type()
                        ),
                    }),
                }
            }
            Expression::Not(box e) => {
                let e_checked = self.check_expression(e, module_id, &types)?;
                match e_checked {
                    TypedExpression::Boolean(e) => Ok(BooleanExpression::Not(box e).into()),
                    TypedExpression::Uint(e) => Ok(UExpression::not(e).into()),
                    e => Err(Error {
                        pos: Some(pos),

                        message: format!("cannot negate {}", e.get_type()),
                    }),
                }
            }
        }
    }

    fn get_scope(&self, variable_name: &'ast str) -> Option<&'ast ScopedVariable> {
        self.scope.get(&ScopedVariable {
            id: Variable::with_id_and_type(
                crate::typed_absy::Identifier::from(variable_name),
                Type::FieldElement,
            ),
            level: 0,
        })
    }

    fn insert_into_scope(&mut self, v: Variable<'ast>) -> bool {
        self.scope.insert(ScopedVariable {
            id: v,
            level: self.level,
        })
    }

    fn find_candidates(&self, query: &FunctionQuery<'ast>) -> Vec<FunctionKey<'ast>> {
        query.match_funcs(&self.functions)
    }

    fn enter_scope(&mut self) -> () {
        self.level += 1;
    }

    fn exit_scope(&mut self) -> () {
        let current_level = self.level;
        self.scope
            .retain(|ref scoped_variable| scoped_variable.level < current_level);
        self.level -= 1;
    }
}

#[cfg(test)]
mod tests {
    use super::*;
    use absy;
    use typed_absy;
    use zokrates_field::field::FieldPrime;

    const MODULE_ID: &str = "";

    mod array {
        use super::*;

        #[test]
        fn element_type_mismatch() {
            let types = HashMap::new();
            let module_id = String::from("");
            // [3, true]
            let a = Expression::InlineArray(vec![
                Expression::FieldConstant(FieldPrime::from(3)).mock().into(),
                Expression::BooleanConstant(true).mock().into(),
            ])
            .mock();
            assert!(Checker::new()
                .check_expression(a, &module_id, &types)
                .is_err());

            // [[0], [0, 0]]
            let a = Expression::InlineArray(vec![
                Expression::InlineArray(vec![Expression::FieldConstant(FieldPrime::from(0))
                    .mock()
                    .into()])
                .mock()
                .into(),
                Expression::InlineArray(vec![
                    Expression::FieldConstant(FieldPrime::from(0)).mock().into(),
                    Expression::FieldConstant(FieldPrime::from(0)).mock().into(),
                ])
                .mock()
                .into(),
            ])
            .mock();
            assert!(Checker::new()
                .check_expression(a, &module_id, &types)
                .is_err());

            // [[0], true]
            let a = Expression::InlineArray(vec![
                Expression::InlineArray(vec![Expression::FieldConstant(FieldPrime::from(0))
                    .mock()
                    .into()])
                .mock()
                .into(),
                Expression::InlineArray(vec![Expression::BooleanConstant(true).mock().into()])
                    .mock()
                    .into(),
            ])
            .mock();
            assert!(Checker::new()
                .check_expression(a, &module_id, &types)
                .is_err());
        }
    }

    mod symbols {
        use super::*;

        /// solver function to create (() -> (): return)
        fn function0() -> FunctionNode<'static, FieldPrime> {
            let statements: Vec<StatementNode<FieldPrime>> = vec![Statement::Return(
                ExpressionList {
                    expressions: vec![],
                }
                .mock(),
            )
            .mock()];

            let arguments = vec![];

            let signature = UnresolvedSignature::new();

            Function {
                arguments,
                statements,
                signature,
            }
            .mock()
        }

        /// solver function to create ((private field a) -> (): return)
        fn function1() -> FunctionNode<'static, FieldPrime> {
            let statements: Vec<StatementNode<FieldPrime>> = vec![Statement::Return(
                ExpressionList {
                    expressions: vec![],
                }
                .mock(),
            )
            .mock()];

            let arguments = vec![absy::Parameter {
                id: absy::Variable::new("a", UnresolvedType::FieldElement.mock()).mock(),
                private: true,
            }
            .mock()];

            let signature =
                UnresolvedSignature::new().inputs(vec![UnresolvedType::FieldElement.mock()]);

            Function {
                arguments,
                statements,
                signature,
            }
            .mock()
        }

        fn struct0() -> StructTypeNode<'static> {
            StructType { fields: vec![] }.mock()
        }

        fn struct1() -> StructTypeNode<'static> {
            StructType {
                fields: vec![StructField {
                    id: "foo".into(),
                    ty: UnresolvedType::FieldElement.mock(),
                }
                .mock()],
            }
            .mock()
        }

        #[test]
        fn unifier() {
            // the unifier should only accept either a single type or many functions of different signatures for each symbol

            let mut unifier = SymbolUnifier::default();

            assert!(unifier.insert_type("foo"));
            assert!(!unifier.insert_type("foo"));
            assert!(!unifier.insert_function("foo", Signature::new()));
            assert!(unifier.insert_function("bar", Signature::new()));
            assert!(!unifier.insert_function("bar", Signature::new()));
            assert!(
                unifier.insert_function("bar", Signature::new().inputs(vec![Type::FieldElement]))
            );
            assert!(!unifier.insert_type("bar"));
        }

        #[test]
        fn imported_function() {
            // foo.zok
            // def main() -> ():
            // 		return

            // bar.zok
            // from "./foo.zok" import main

            // after semantic check, `bar` should import a checked function

            let foo: Module<FieldPrime> = Module {
                symbols: vec![SymbolDeclaration {
                    id: "main",
                    symbol: Symbol::HereFunction(function0()),
                }
                .mock()],
                imports: vec![],
            };

            let bar: Module<FieldPrime> = Module {
                symbols: vec![SymbolDeclaration {
                    id: "main",
                    symbol: Symbol::There(SymbolImport::with_id_in_module("main", "foo").mock()),
                }
                .mock()],
                imports: vec![],
            };

            let mut state = State::new(
                vec![(String::from("foo"), foo), (String::from("bar"), bar)]
                    .into_iter()
                    .collect(),
            );

            let mut checker = Checker::new();

            assert_eq!(
                checker.check_module(&String::from("bar"), &mut state),
                Ok(())
            );
            assert_eq!(
                state.typed_modules.get(&String::from("bar")),
                Some(&TypedModule {
                    functions: vec![(
                        FunctionKey::with_id("main").signature(Signature::new()),
                        TypedFunctionSymbol::There(
                            FunctionKey::with_id("main").signature(Signature::new()),
                            "foo".to_string()
                        )
                    )]
                    .into_iter()
                    .collect(),
                })
            );
        }

        #[test]
        fn duplicate_function_declaration() {
            // def foo():
            //   return
            // def foo():
            //   return
            //
            // should fail

            let module = Module {
                symbols: vec![
                    SymbolDeclaration {
                        id: "foo",
                        symbol: Symbol::HereFunction(function0()),
                    }
                    .mock(),
                    SymbolDeclaration {
                        id: "foo",
                        symbol: Symbol::HereFunction(function0()),
                    }
                    .mock(),
                ],
                imports: vec![],
            };

            let mut state = State::new(vec![(MODULE_ID.to_string(), module)].into_iter().collect());

            let mut checker = Checker::new();
            assert_eq!(
                checker
                    .check_module(&MODULE_ID.to_string(), &mut state)
                    .unwrap_err()[0]
                    .message,
                "foo conflicts with another symbol"
            );
        }

        #[test]
        fn overloaded_function_declaration() {
            // def foo():
            //   return
            // def foo(a):
            //   return
            //
            // should succeed as overloading is allowed

            let module = Module {
                symbols: vec![
                    SymbolDeclaration {
                        id: "foo",
                        symbol: Symbol::HereFunction(function0()),
                    }
                    .mock(),
                    SymbolDeclaration {
                        id: "foo",
                        symbol: Symbol::HereFunction(function1()),
                    }
                    .mock(),
                ],
                imports: vec![],
            };

            let mut state = State::new(vec![(MODULE_ID.to_string(), module)].into_iter().collect());

            let mut checker = Checker::new();
            assert_eq!(
                checker.check_module(&MODULE_ID.to_string(), &mut state),
                Ok(())
            );
            assert!(state
                .typed_modules
                .get(&MODULE_ID.to_string())
                .unwrap()
                .functions
                .contains_key(&FunctionKey::with_id("foo").signature(Signature::new())));
            assert!(state
                .typed_modules
                .get(&MODULE_ID.to_string())
                .unwrap()
                .functions
                .contains_key(
                    &FunctionKey::with_id("foo")
                        .signature(Signature::new().inputs(vec![Type::FieldElement]))
                ))
        }

        #[test]
        fn duplicate_type_declaration() {
            // struct Foo {}
            // struct Foo { foo: field }
            //
            // should fail

            let module: Module<FieldPrime> = Module {
                symbols: vec![
                    SymbolDeclaration {
                        id: "foo",
                        symbol: Symbol::HereType(struct0()),
                    }
                    .mock(),
                    SymbolDeclaration {
                        id: "foo",
                        symbol: Symbol::HereType(struct1()),
                    }
                    .mock(),
                ],
                imports: vec![],
            };

            let mut state = State::new(vec![(String::from("main"), module)].into_iter().collect());

            let mut checker = Checker::new();
            assert_eq!(
                checker
                    .check_module(&String::from("main"), &mut state)
                    .unwrap_err()[0]
                    .message,
                "foo conflicts with another symbol"
            );
        }

        #[test]
        fn type_function_conflict() {
            // struct foo {}
            // def foo():
            //   return
            //
            // should fail

            let module = Module {
                symbols: vec![
                    SymbolDeclaration {
                        id: "foo",
                        symbol: Symbol::HereFunction(function0()),
                    }
                    .mock(),
                    SymbolDeclaration {
                        id: "foo",
                        symbol: Symbol::HereType(StructType { fields: vec![] }.mock()),
                    }
                    .mock(),
                ],
                imports: vec![],
            };

            let mut state = State::new(vec![(String::from("main"), module)].into_iter().collect());

            let mut checker = Checker::new();
            assert_eq!(
                checker
                    .check_module(&String::from("main"), &mut state)
                    .unwrap_err()[0]
                    .message,
                "foo conflicts with another symbol"
            );
        }

        #[test]
        fn type_imported_function_conflict() {
            // import first

            // // bar.code
            // def main() -> (): return
            //
            // // main.code
            // import main from "bar" as foo
            // struct foo {}
            //
            // should fail

            let bar = Module::with_symbols(vec![SymbolDeclaration {
                id: "main",
                symbol: Symbol::HereFunction(function0()),
            }
            .mock()]);

            let main = Module {
                symbols: vec![
                    SymbolDeclaration {
                        id: "foo",
                        symbol: Symbol::There(
                            SymbolImport::with_id_in_module("main", "bar".to_string()).mock(),
                        ),
                    }
                    .mock(),
                    SymbolDeclaration {
                        id: "foo",
                        symbol: Symbol::HereType(struct0()),
                    }
                    .mock(),
                ],
                imports: vec![],
            };

            let mut state = State::new(
                vec![(MODULE_ID.to_string(), main), ("bar".to_string(), bar)]
                    .into_iter()
                    .collect(),
            );

            let mut checker = Checker::new();
            assert_eq!(
                checker
                    .check_module(&MODULE_ID.to_string(), &mut state)
                    .unwrap_err()[0]
                    .message,
                "foo conflicts with another symbol"
            );

            // type declaration first

            // // bar.code
            // def main() -> (): return
            //
            // // main.code
            // struct foo {}
            // import main from "bar" as foo
            //
            // should fail

            let bar = Module::with_symbols(vec![SymbolDeclaration {
                id: "main",
                symbol: Symbol::HereFunction(function0()),
            }
            .mock()]);

            let main = Module {
                symbols: vec![
                    SymbolDeclaration {
                        id: "foo",
                        symbol: Symbol::HereType(struct0()),
                    }
                    .mock(),
                    SymbolDeclaration {
                        id: "foo",
                        symbol: Symbol::There(
                            SymbolImport::with_id_in_module("main", "bar".to_string()).mock(),
                        ),
                    }
                    .mock(),
                ],
                imports: vec![],
            };

            let mut state = State::new(
                vec![(MODULE_ID.to_string(), main), ("bar".to_string(), bar)]
                    .into_iter()
                    .collect(),
            );

            let mut checker = Checker::new();
            assert_eq!(
                checker
                    .check_module(&MODULE_ID.to_string(), &mut state)
                    .unwrap_err()[0]
                    .message,
                "foo conflicts with another symbol"
            );
        }
    }

    pub fn new_with_args<'ast>(
        scope: HashSet<ScopedVariable<'ast>>,
        level: usize,
        functions: HashSet<FunctionKey<'ast>>,
    ) -> Checker<'ast> {
        Checker {
            scope: scope,
            functions: functions,
            level: level,
        }
    }

    #[test]
    fn undefined_variable_in_statement() {
        // a = b
        // b undefined
        let statement: StatementNode<FieldPrime> = Statement::Definition(
            Assignee::Identifier("a").mock(),
            Expression::Identifier("b").mock(),
        )
        .mock();

        let types = HashMap::new();
        let module_id = String::from("");

        let mut checker = Checker::new();
        assert_eq!(
            checker.check_statement(statement, &module_id, &types),
            Err(vec![Error {
                pos: Some((Position::mock(), Position::mock())),
                message: "Identifier \"b\" is undefined".to_string()
            }])
        );
    }

    #[test]
    fn defined_variable_in_statement() {
        // a = b
        // b defined
        let statement: StatementNode<FieldPrime> = Statement::Definition(
            Assignee::Identifier("a").mock(),
            Expression::Identifier("b").mock(),
        )
        .mock();

        let types = HashMap::new();
        let module_id = String::from("");

        let mut scope = HashSet::new();
        scope.insert(ScopedVariable {
            id: Variable::field_element("a"),
            level: 0,
        });
        scope.insert(ScopedVariable {
            id: Variable::field_element("b"),
            level: 0,
        });
        let mut checker = new_with_args(scope, 1, HashSet::new());
        assert_eq!(
            checker.check_statement(statement, &module_id, &types),
            Ok(TypedStatement::Definition(
                TypedAssignee::Identifier(typed_absy::Variable::field_element("a")),
                FieldElementExpression::Identifier("b".into()).into()
            ))
        );
    }

    #[test]
    fn declared_in_other_function() {
        // def foo():
        //   field a = 1
        // def bar():
        //   return a
        // should fail
        let foo_args = vec![];
        let foo_statements = vec![
            Statement::Declaration(
                absy::Variable::new("a", UnresolvedType::FieldElement.mock()).mock(),
            )
            .mock(),
            Statement::Definition(
                Assignee::Identifier("a").mock(),
                Expression::FieldConstant(FieldPrime::from(1)).mock(),
            )
            .mock(),
        ];
        let foo = Function {
            arguments: foo_args,
            statements: foo_statements,
            signature: UnresolvedSignature {
                inputs: vec![],
                outputs: vec![UnresolvedType::FieldElement.mock()],
            },
        }
        .mock();

        let bar_args = vec![];
        let bar_statements = vec![Statement::Return(
            ExpressionList {
                expressions: vec![Expression::Identifier("a").mock()],
            }
            .mock(),
        )
        .mock()];

        let bar = Function {
            arguments: bar_args,
            statements: bar_statements,
            signature: UnresolvedSignature {
                inputs: vec![],
                outputs: vec![UnresolvedType::FieldElement.mock()],
            },
        }
        .mock();

        let symbols = vec![
            SymbolDeclaration {
                id: "foo",
                symbol: Symbol::HereFunction(foo),
            }
            .mock(),
            SymbolDeclaration {
                id: "bar",
                symbol: Symbol::HereFunction(bar),
            }
            .mock(),
        ];
        let module = Module {
            symbols,
            imports: vec![],
        };

        let mut state = State::new(vec![(String::from("main"), module)].into_iter().collect());

        let mut checker = Checker::new();
        assert_eq!(
            checker.check_module(&String::from("main"), &mut state),
            Err(vec![Error {
                pos: Some((Position::mock(), Position::mock())),
                message: "Identifier \"a\" is undefined".to_string()
            }])
        );
    }

    #[test]
    fn declared_in_two_scopes() {
        // def foo():
        //   a = 1
        // def bar():
        //   a = 2
        //   return a
        // def main():
        //   return 1
        // should pass
        let foo_args = vec![];
        let foo_statements = vec![
            Statement::Declaration(
                absy::Variable::new("a", UnresolvedType::FieldElement.mock()).mock(),
            )
            .mock(),
            Statement::Definition(
                Assignee::Identifier("a").mock(),
                Expression::FieldConstant(FieldPrime::from(1)).mock(),
            )
            .mock(),
        ];

        let foo = Function {
            arguments: foo_args,
            statements: foo_statements,
            signature: UnresolvedSignature {
                inputs: vec![],
                outputs: vec![UnresolvedType::FieldElement.mock()],
            },
        }
        .mock();

        let bar_args = vec![];
        let bar_statements = vec![
            Statement::Declaration(
                absy::Variable::new("a", UnresolvedType::FieldElement.mock()).mock(),
            )
            .mock(),
            Statement::Definition(
                Assignee::Identifier("a").mock(),
                Expression::FieldConstant(FieldPrime::from(2)).mock(),
            )
            .mock(),
            Statement::Return(
                ExpressionList {
                    expressions: vec![Expression::Identifier("a").mock()],
                }
                .mock(),
            )
            .mock(),
        ];
        let bar = Function {
            arguments: bar_args,
            statements: bar_statements,
            signature: UnresolvedSignature {
                inputs: vec![],
                outputs: vec![UnresolvedType::FieldElement.mock()],
            },
        }
        .mock();

        let main_args = vec![];
        let main_statements = vec![Statement::Return(
            ExpressionList {
                expressions: vec![Expression::FieldConstant(FieldPrime::from(1)).mock()],
            }
            .mock(),
        )
        .mock()];

        let main = Function {
            arguments: main_args,
            statements: main_statements,
            signature: UnresolvedSignature {
                inputs: vec![],
                outputs: vec![UnresolvedType::FieldElement.mock()],
            },
        }
        .mock();

        let symbols = vec![
            SymbolDeclaration {
                id: "foo",
                symbol: Symbol::HereFunction(foo),
            }
            .mock(),
            SymbolDeclaration {
                id: "bar",
                symbol: Symbol::HereFunction(bar),
            }
            .mock(),
            SymbolDeclaration {
                id: "main",
                symbol: Symbol::HereFunction(main),
            }
            .mock(),
        ];
        let module = Module {
            symbols,
            imports: vec![],
        };

        let mut state = State::new(vec![(String::from("main"), module)].into_iter().collect());

        let mut checker = Checker::new();
        assert!(checker
            .check_module(&String::from("main"), &mut state)
            .is_ok());
    }

    #[test]
    fn for_index_after_end() {
        // def foo():
        //   for field i in 0..10 do
        //   endfor
        //   return i
        // should fail
        let foo_statements = vec![
            Statement::For(
                absy::Variable::new("i", UnresolvedType::FieldElement.mock()).mock(),
                FieldPrime::from(0),
                FieldPrime::from(10),
                vec![],
            )
            .mock(),
            Statement::Return(
                ExpressionList {
                    expressions: vec![Expression::Identifier("i").mock()],
                }
                .mock(),
            )
            .mock(),
        ];
        let foo = Function {
            arguments: vec![],
            statements: foo_statements,
            signature: UnresolvedSignature {
                inputs: vec![],
                outputs: vec![UnresolvedType::FieldElement.mock()],
            },
        }
        .mock();

        let types = HashMap::new();
        let module_id = String::from("");

        let mut checker = Checker::new();
        assert_eq!(
            checker.check_function(foo, &module_id, &types),
            Err(vec![Error {
                pos: Some((Position::mock(), Position::mock())),
                message: "Identifier \"i\" is undefined".to_string()
            }])
        );
    }

    #[test]
    fn for_index_in_for() {
        // def foo():
        //   for i in 0..10 do
        //     a = i
        //   endfor
        // should pass

        let for_statements = vec![
            Statement::Declaration(
                absy::Variable::new("a", UnresolvedType::FieldElement.mock()).mock(),
            )
            .mock(),
            Statement::Definition(
                Assignee::Identifier("a").mock(),
                Expression::Identifier("i").mock(),
            )
            .mock(),
        ];

        let foo_statements = vec![Statement::For(
            absy::Variable::new("i", UnresolvedType::FieldElement.mock()).mock(),
            FieldPrime::from(0),
            FieldPrime::from(10),
            for_statements,
        )
        .mock()];

        let for_statements_checked = vec![
            TypedStatement::Declaration(typed_absy::Variable::field_element("a")),
            TypedStatement::Definition(
                TypedAssignee::Identifier(typed_absy::Variable::field_element("a")),
                FieldElementExpression::Identifier("i".into()).into(),
            ),
        ];

        let foo_statements_checked = vec![TypedStatement::For(
            typed_absy::Variable::field_element("i"),
            FieldPrime::from(0),
            FieldPrime::from(10),
            for_statements_checked,
        )];

        let foo = Function {
            arguments: vec![],
            statements: foo_statements,
            signature: UnresolvedSignature {
                inputs: vec![],
                outputs: vec![UnresolvedType::FieldElement.mock()],
            },
        }
        .mock();

        let foo_checked = TypedFunction {
            arguments: Vec::<Parameter>::new(),
            statements: foo_statements_checked,
            signature: Signature {
                inputs: vec![],
                outputs: vec![Type::FieldElement],
            },
        };

        let types = HashMap::new();
        let module_id = String::from("");

        let mut checker = Checker::new();
        assert_eq!(
            checker.check_function(foo, &module_id, &types),
            Ok(foo_checked)
        );
    }

    #[test]
    fn arity_mismatch() {
        // def foo():
        //   return 1, 2
        // def bar():
        //   field a = foo()
        // should fail
        let bar_statements: Vec<StatementNode<FieldPrime>> = vec![
            Statement::Declaration(
                absy::Variable::new("a", UnresolvedType::FieldElement.mock()).mock(),
            )
            .mock(),
            Statement::MultipleDefinition(
                vec![Assignee::Identifier("a").mock()],
                Expression::FunctionCall("foo", vec![]).mock(),
            )
            .mock(),
        ];

        let foo = FunctionKey {
            id: "foo",
            signature: Signature {
                inputs: vec![],
                outputs: vec![Type::FieldElement, Type::FieldElement],
            },
        };

        let functions = vec![foo].into_iter().collect();

        let bar = Function {
            arguments: vec![],
            statements: bar_statements,
            signature: UnresolvedSignature {
                inputs: vec![],
                outputs: vec![UnresolvedType::FieldElement.mock()],
            },
        }
        .mock();

        let types = HashMap::new();
        let module_id = String::from("");

        let mut checker = new_with_args(HashSet::new(), 0, functions);
        assert_eq!(
            checker.check_function(bar, &module_id, &types),
            Err(vec![Error {
                pos: Some((Position::mock(), Position::mock())),
                message:
                    "Function definition for function foo with signature () -> (field) not found."
                        .to_string()
            }])
        );
    }

    #[test]
    fn multi_return_outside_multidef() {
        // def foo():
        //   return 1, 2
        // def bar():
        //   2 == foo()
        // should fail
        let bar_statements: Vec<StatementNode<FieldPrime>> = vec![Statement::Condition(
            Expression::FieldConstant(FieldPrime::from(2)).mock(),
            Expression::FunctionCall("foo", vec![]).mock(),
        )
        .mock()];

        let foo = FunctionKey {
            id: "foo",
            signature: Signature {
                inputs: vec![],
                outputs: vec![Type::FieldElement, Type::FieldElement],
            },
        };

        let functions = vec![foo].into_iter().collect();

        let bar = Function {
            arguments: vec![],
            statements: bar_statements,
            signature: UnresolvedSignature {
                inputs: vec![],
                outputs: vec![UnresolvedType::FieldElement.mock()],
            },
        }
        .mock();

        let types = HashMap::new();
        let module_id = String::from("");

        let mut checker = new_with_args(HashSet::new(), 0, functions);
        assert_eq!(
            checker.check_function(bar, &module_id, &types),
            Err(vec![Error {
                pos: Some((Position::mock(), Position::mock())),
                message: "Function definition for function foo with signature () -> (_) not found."
                    .to_string()
            }])
        );
    }

    #[test]
    fn function_undefined_in_multidef() {
        // def bar():
        //   field a = foo()
        // should fail
        let bar_statements: Vec<StatementNode<FieldPrime>> = vec![
            Statement::Declaration(
                absy::Variable::new("a", UnresolvedType::FieldElement.mock()).mock(),
            )
            .mock(),
            Statement::MultipleDefinition(
                vec![Assignee::Identifier("a").mock()],
                Expression::FunctionCall("foo", vec![]).mock(),
            )
            .mock(),
        ];

        let bar = Function {
            arguments: vec![],
            statements: bar_statements,
            signature: UnresolvedSignature {
                inputs: vec![],
                outputs: vec![UnresolvedType::FieldElement.mock()],
            },
        }
        .mock();

        let types = HashMap::new();
        let module_id = String::from("");

        let mut checker = new_with_args(HashSet::new(), 0, HashSet::new());
        assert_eq!(
            checker.check_function(bar, &module_id, &types),
            Err(vec![Error {
                pos: Some((Position::mock(), Position::mock())),

                message:
                    "Function definition for function foo with signature () -> (field) not found."
                        .to_string()
            }])
        );
    }

    #[test]
    fn undefined_variable_in_multireturn_call() {
        // def foo(x):
        // 	return 1, 2
        // def main():
        // 	a, b = foo(x)
        // 	return 1
        // should fail

        let foo_statements: Vec<StatementNode<FieldPrime>> = vec![Statement::Return(
            ExpressionList {
                expressions: vec![
                    Expression::FieldConstant(FieldPrime::from(1)).mock(),
                    Expression::FieldConstant(FieldPrime::from(2)).mock(),
                ],
            }
            .mock(),
        )
        .mock()];

        let foo = Function {
            arguments: vec![crate::absy::Parameter {
                id: absy::Variable::new("x", UnresolvedType::FieldElement.mock()).mock(),
                private: false,
            }
            .mock()],
            statements: foo_statements,
            signature: UnresolvedSignature {
                inputs: vec![UnresolvedType::FieldElement.mock()],
                outputs: vec![
                    UnresolvedType::FieldElement.mock(),
                    UnresolvedType::FieldElement.mock(),
                ],
            },
        }
        .mock();

        let main_statements: Vec<StatementNode<FieldPrime>> = vec![
            Statement::Declaration(
                absy::Variable::new("a", UnresolvedType::FieldElement.mock()).mock(),
            )
            .mock(),
            Statement::Declaration(
                absy::Variable::new("b", UnresolvedType::FieldElement.mock()).mock(),
            )
            .mock(),
            Statement::MultipleDefinition(
                vec![
                    Assignee::Identifier("a").mock(),
                    Assignee::Identifier("b").mock(),
                ],
                Expression::FunctionCall("foo", vec![Expression::Identifier("x").mock()]).mock(),
            )
            .mock(),
            Statement::Return(
                ExpressionList {
                    expressions: vec![Expression::FieldConstant(FieldPrime::from(1)).mock()],
                }
                .mock(),
            )
            .mock(),
        ];

        let main = Function {
            arguments: vec![],
            statements: main_statements,
            signature: UnresolvedSignature {
                inputs: vec![],
                outputs: vec![UnresolvedType::FieldElement.mock()],
            },
        }
        .mock();

        let module = Module {
            symbols: vec![
                SymbolDeclaration {
                    id: "foo",
                    symbol: Symbol::HereFunction(foo),
                }
                .mock(),
                SymbolDeclaration {
                    id: "main",
                    symbol: Symbol::HereFunction(main),
                }
                .mock(),
            ],
            imports: vec![],
        };

        let mut state = State::new(vec![(String::from("main"), module)].into_iter().collect());

        let mut checker = new_with_args(HashSet::new(), 0, HashSet::new());
        assert_eq!(
            checker.check_module(&String::from("main"), &mut state),
            Err(vec![Error {
                pos: Some((Position::mock(), Position::mock())),
                message: "Identifier \"x\" is undefined".to_string()
            }])
        );
    }

    #[test]
    fn function_undefined() {
        // def bar():
        //   1 == foo()
        // should fail
        let bar_statements: Vec<StatementNode<FieldPrime>> = vec![Statement::Condition(
            Expression::FieldConstant(FieldPrime::from(1)).mock(),
            Expression::FunctionCall("foo", vec![]).mock(),
        )
        .mock()];

        let bar = Function {
            arguments: vec![],
            statements: bar_statements,
            signature: UnresolvedSignature {
                inputs: vec![],
                outputs: vec![UnresolvedType::FieldElement.mock()],
            },
        }
        .mock();

        let types = HashMap::new();
        let module_id = String::from("");

        let mut checker = new_with_args(HashSet::new(), 0, HashSet::new());
        assert_eq!(
            checker.check_function(bar, &module_id, &types),
            Err(vec![Error {
                pos: Some((Position::mock(), Position::mock())),

                message: "Function definition for function foo with signature () -> (_) not found."
                    .to_string()
            }])
        );
    }

    #[test]
    fn return_undefined() {
        // def bar():
        //   return a, b
        // should fail
        let bar_statements: Vec<StatementNode<FieldPrime>> = vec![Statement::Return(
            ExpressionList {
                expressions: vec![
                    Expression::Identifier("a").mock(),
                    Expression::Identifier("b").mock(),
                ],
            }
            .mock(),
        )
        .mock()];

        let bar = Function {
            arguments: vec![],
            statements: bar_statements,
            signature: UnresolvedSignature {
                inputs: vec![],
                outputs: vec![
                    UnresolvedType::FieldElement.mock(),
                    UnresolvedType::FieldElement.mock(),
                ],
            },
        }
        .mock();

        let types = HashMap::new();
        let module_id = String::from("");

        let mut checker = new_with_args(HashSet::new(), 0, HashSet::new());
        assert_eq!(
            checker.check_function(bar, &module_id, &types),
            Err(vec![Error {
                pos: Some((Position::mock(), Position::mock())),
                message: "Identifier \"a\" is undefined".to_string()
            }])
        );
    }

    #[test]
    fn multi_def() {
        // def foo():
        //   return 1, 2
        // def bar():
        //   field a, field b = foo()
        //   return a + b
        //
        // should pass
        let bar_statements: Vec<StatementNode<FieldPrime>> = vec![
            Statement::Declaration(
                absy::Variable::new("a", UnresolvedType::FieldElement.mock()).mock(),
            )
            .mock(),
            Statement::Declaration(
                absy::Variable::new("b", UnresolvedType::FieldElement.mock()).mock(),
            )
            .mock(),
            Statement::MultipleDefinition(
                vec![
                    Assignee::Identifier("a").mock(),
                    Assignee::Identifier("b").mock(),
                ],
                Expression::FunctionCall("foo", vec![]).mock(),
            )
            .mock(),
            Statement::Return(
                ExpressionList {
                    expressions: vec![Expression::Add(
                        box Expression::Identifier("a").mock(),
                        box Expression::Identifier("b").mock(),
                    )
                    .mock()],
                }
                .mock(),
            )
            .mock(),
        ];

        let bar_statements_checked: Vec<TypedStatement<FieldPrime>> = vec![
            TypedStatement::Declaration(typed_absy::Variable::field_element("a")),
            TypedStatement::Declaration(typed_absy::Variable::field_element("b")),
            TypedStatement::MultipleDefinition(
                vec![
                    typed_absy::Variable::field_element("a"),
                    typed_absy::Variable::field_element("b"),
                ],
                TypedExpressionList::FunctionCall(
                    FunctionKey::with_id("foo").signature(
                        Signature::new().outputs(vec![Type::FieldElement, Type::FieldElement]),
                    ),
                    vec![],
                    vec![Type::FieldElement, Type::FieldElement],
                ),
            ),
            TypedStatement::Return(vec![FieldElementExpression::Add(
                box FieldElementExpression::Identifier("a".into()),
                box FieldElementExpression::Identifier("b".into()),
            )
            .into()]),
        ];

        let foo = FunctionKey {
            id: "foo",
            signature: Signature {
                inputs: vec![],
                outputs: vec![Type::FieldElement, Type::FieldElement],
            },
        };

        let mut functions = HashSet::new();
        functions.insert(foo);

        let bar = Function {
            arguments: vec![],
            statements: bar_statements,
            signature: UnresolvedSignature {
                inputs: vec![],
                outputs: vec![UnresolvedType::FieldElement.mock()],
            },
        }
        .mock();

        let bar_checked = TypedFunction {
            arguments: vec![],
            statements: bar_statements_checked,
            signature: Signature {
                inputs: vec![],
                outputs: vec![Type::FieldElement],
            },
        };

        let types = HashMap::new();
        let module_id = String::from("");

        let mut checker = new_with_args(HashSet::new(), 0, functions);
        assert_eq!(
            checker.check_function(bar, &module_id, &types),
            Ok(bar_checked)
        );
    }

    #[test]
    fn duplicate_main_function() {
        // def main(a):
        //   return 1
        // def main():
        //   return 1
        //
        // should fail
        let main1_statements: Vec<StatementNode<FieldPrime>> = vec![Statement::Return(
            ExpressionList {
                expressions: vec![Expression::FieldConstant(FieldPrime::from(1)).mock()],
            }
            .mock(),
        )
        .mock()];

        let main1_arguments = vec![crate::absy::Parameter {
            id: absy::Variable::new("a", UnresolvedType::FieldElement.mock()).mock(),
            private: false,
        }
        .mock()];

        let main2_statements: Vec<StatementNode<FieldPrime>> = vec![Statement::Return(
            ExpressionList {
                expressions: vec![Expression::FieldConstant(FieldPrime::from(1)).mock()],
            }
            .mock(),
        )
        .mock()];

        let main2_arguments = vec![];

        let main1 = Function {
            arguments: main1_arguments,
            statements: main1_statements,
            signature: UnresolvedSignature {
                inputs: vec![UnresolvedType::FieldElement.mock()],
                outputs: vec![UnresolvedType::FieldElement.mock()],
            },
        }
        .mock();

        let main2 = Function {
            arguments: main2_arguments,
            statements: main2_statements,
            signature: UnresolvedSignature {
                inputs: vec![],
                outputs: vec![UnresolvedType::FieldElement.mock()],
            },
        }
        .mock();

        let symbols = vec![
            SymbolDeclaration {
                id: "main",
                symbol: Symbol::HereFunction(main1),
            }
            .mock(),
            SymbolDeclaration {
                id: "main",
                symbol: Symbol::HereFunction(main2),
            }
            .mock(),
        ];

        let main_module = Module {
            symbols,
            imports: vec![],
        };

        let program = Program {
            modules: vec![(String::from("main"), main_module)]
                .into_iter()
                .collect(),
            main: String::from("main"),
        };

        let mut checker = Checker::new();
        assert_eq!(
            checker.check_program(program),
            Err(vec![Error {
                pos: None,
                message: "Only one main function allowed, found 2".to_string()
            }])
        );
    }

    #[test]
    fn shadowing_with_same_type() {
        //   field a
        //	 field a
        //
        // should fail

        let types = HashMap::new();
        let module_id = String::from("");
        let mut checker = Checker::new();
        let _: Result<TypedStatement<FieldPrime>, Vec<Error>> = checker.check_statement(
            Statement::Declaration(
                absy::Variable::new("a", UnresolvedType::FieldElement.mock()).mock(),
            )
            .mock(),
            &module_id,
            &types,
        );
        let s2_checked: Result<TypedStatement<FieldPrime>, Vec<Error>> = checker.check_statement(
            Statement::Declaration(
                absy::Variable::new("a", UnresolvedType::FieldElement.mock()).mock(),
            )
            .mock(),
            &module_id,
            &types,
        );
        assert_eq!(
            s2_checked,
            Err(vec![Error {
                pos: Some((Position::mock(), Position::mock())),
                message: "Duplicate declaration for variable named a".to_string()
            }])
        );
    }

    #[test]
    fn shadowing_with_different_type() {
        //   field a
        //	 bool a
        //
        // should fail

        let types = HashMap::new();
        let module_id = String::from("");

        let mut checker = Checker::new();
        let _: Result<TypedStatement<FieldPrime>, Vec<Error>> = checker.check_statement(
            Statement::Declaration(
                absy::Variable::new("a", UnresolvedType::FieldElement.mock()).mock(),
            )
            .mock(),
            &module_id,
            &types,
        );
        let s2_checked: Result<TypedStatement<FieldPrime>, Vec<Error>> = checker.check_statement(
            Statement::Declaration(absy::Variable::new("a", UnresolvedType::Boolean.mock()).mock())
                .mock(),
            &module_id,
            &types,
        );
        assert_eq!(
            s2_checked,
            Err(vec![Error {
                pos: Some((Position::mock(), Position::mock())),
                message: "Duplicate declaration for variable named a".to_string()
            }])
        );
    }

    mod structs {
        use super::*;

        /// solver function to create a module at location "" with a single symbol `Foo { foo: field }`
        fn create_module_with_foo(
            s: StructType<'static>,
        ) -> (Checker<'static>, State<'static, FieldPrime>) {
            let module_id = "".to_string();

            let module: Module<FieldPrime> = Module {
                imports: vec![],
                symbols: vec![SymbolDeclaration {
                    id: "Foo",
                    symbol: Symbol::HereType(s.mock()),
                }
                .mock()],
            };

            let mut state = State::new(vec![(module_id.clone(), module)].into_iter().collect());

            let mut checker = Checker::new();

            checker.check_module(&module_id, &mut state).unwrap();

            (checker, state)
        }

        /// tests about declaring a type
        mod declaration {
            use super::*;

            #[test]
            fn empty_def() {
                // an empty struct should be allowed to be defined
                let module_id = "".to_string();
                let types = HashMap::new();
                let declaration = StructType { fields: vec![] }.mock();

                let expected_type = Type::Struct(vec![]);

                assert_eq!(
                    Checker::new().check_struct_type_declaration(declaration, &module_id, &types),
                    Ok(expected_type)
                );
            }

            #[test]
            fn valid_def() {
                // a valid struct should be allowed to be defined
                let module_id = "".to_string();
                let types = HashMap::new();
                let declaration = StructType {
                    fields: vec![
                        StructField {
                            id: "foo",
                            ty: UnresolvedType::FieldElement.mock(),
                        }
                        .mock(),
                        StructField {
                            id: "bar",
                            ty: UnresolvedType::Boolean.mock(),
                        }
                        .mock(),
                    ],
                }
                .mock();

                let expected_type = Type::Struct(vec![
                    StructMember::new("foo".to_string(), Type::FieldElement),
                    StructMember::new("bar".to_string(), Type::Boolean),
                ]);

                assert_eq!(
                    Checker::new().check_struct_type_declaration(declaration, &module_id, &types),
                    Ok(expected_type)
                );
            }

            #[test]
            fn preserve_order() {
                // two structs with inverted members are not equal
                let module_id = "".to_string();
                let types = HashMap::new();

                let declaration0 = StructType {
                    fields: vec![
                        StructField {
                            id: "foo",
                            ty: UnresolvedType::FieldElement.mock(),
                        }
                        .mock(),
                        StructField {
                            id: "bar",
                            ty: UnresolvedType::Boolean.mock(),
                        }
                        .mock(),
                    ],
                }
                .mock();

                let declaration1 = StructType {
                    fields: vec![
                        StructField {
                            id: "bar",
                            ty: UnresolvedType::Boolean.mock(),
                        }
                        .mock(),
                        StructField {
                            id: "foo",
                            ty: UnresolvedType::FieldElement.mock(),
                        }
                        .mock(),
                    ],
                }
                .mock();

                assert_ne!(
                    Checker::new().check_struct_type_declaration(declaration0, &module_id, &types),
                    Checker::new().check_struct_type_declaration(declaration1, &module_id, &types)
                );
            }

            #[test]
            fn duplicate_member_def() {
                // definition of a struct with a duplicate member should be rejected
                let module_id = "".to_string();
                let types = HashMap::new();

                let declaration = StructType {
                    fields: vec![
                        StructField {
                            id: "foo",
                            ty: UnresolvedType::FieldElement.mock(),
                        }
                        .mock(),
                        StructField {
                            id: "foo",
                            ty: UnresolvedType::Boolean.mock(),
                        }
                        .mock(),
                    ],
                }
                .mock();

                assert_eq!(
                    Checker::new()
                        .check_struct_type_declaration(declaration, &module_id, &types)
                        .unwrap_err()[0]
                        .message,
                    "Duplicate key foo in struct definition"
                );
            }

            #[test]
            fn recursive() {
                // a struct wrapping another struct should be allowed to be defined

                // struct Foo = { foo: field }
                // struct Bar = { foo: Foo }

                let module_id = "".to_string();

                let module: Module<FieldPrime> = Module {
                    imports: vec![],
                    symbols: vec![
                        SymbolDeclaration {
                            id: "Foo",
                            symbol: Symbol::HereType(
                                StructType {
                                    fields: vec![StructField {
                                        id: "foo",
                                        ty: UnresolvedType::FieldElement.mock(),
                                    }
                                    .mock()],
                                }
                                .mock(),
                            ),
                        }
                        .mock(),
                        SymbolDeclaration {
                            id: "Bar",
                            symbol: Symbol::HereType(
                                StructType {
                                    fields: vec![StructField {
                                        id: "foo",
                                        ty: UnresolvedType::User("Foo".to_string()).mock(),
                                    }
                                    .mock()],
                                }
                                .mock(),
                            ),
                        }
                        .mock(),
                    ],
                };

                let mut state = State::new(vec![(module_id.clone(), module)].into_iter().collect());

                assert!(Checker::new().check_module(&module_id, &mut state).is_ok());
                assert_eq!(
                    state
                        .types
                        .get(&"".to_string())
                        .unwrap()
                        .get(&"Bar".to_string())
                        .unwrap(),
                    &Type::Struct(vec![StructMember::new(
                        "foo".to_string(),
                        Type::Struct(vec![StructMember::new(
                            "foo".to_string(),
                            Type::FieldElement
                        )])
                    )])
                );
            }

            #[test]
            fn recursive_undefined() {
                // a struct wrapping an undefined struct should be rejected

                // struct Bar = { foo: Foo }

                let module_id = "".to_string();

                let module: Module<FieldPrime> = Module {
                    imports: vec![],
                    symbols: vec![SymbolDeclaration {
                        id: "Bar",
                        symbol: Symbol::HereType(
                            StructType {
                                fields: vec![StructField {
                                    id: "foo",
                                    ty: UnresolvedType::User("Foo".to_string()).mock(),
                                }
                                .mock()],
                            }
                            .mock(),
                        ),
                    }
                    .mock()],
                };

                let mut state = State::new(vec![(module_id.clone(), module)].into_iter().collect());

                assert!(Checker::new().check_module(&module_id, &mut state).is_err());
            }

            #[test]
            fn self_referential() {
                // a struct wrapping itself should be rejected

                // struct Foo = { foo: Foo }

                let module_id = "".to_string();

                let module: Module<FieldPrime> = Module {
                    imports: vec![],
                    symbols: vec![SymbolDeclaration {
                        id: "Foo",
                        symbol: Symbol::HereType(
                            StructType {
                                fields: vec![StructField {
                                    id: "foo",
                                    ty: UnresolvedType::User("Foo".to_string()).mock(),
                                }
                                .mock()],
                            }
                            .mock(),
                        ),
                    }
                    .mock()],
                };

                let mut state = State::new(vec![(module_id.clone(), module)].into_iter().collect());

                assert!(Checker::new().check_module(&module_id, &mut state).is_err());
            }

            #[test]
            fn cyclic() {
                // A wrapping B wrapping A should be rejected

                // struct Foo = { bar: Bar }
                // struct Bar = { foo: Foo }

                let module_id = "".to_string();

                let module: Module<FieldPrime> = Module {
                    imports: vec![],
                    symbols: vec![
                        SymbolDeclaration {
                            id: "Foo",
                            symbol: Symbol::HereType(
                                StructType {
                                    fields: vec![StructField {
                                        id: "bar",
                                        ty: UnresolvedType::User("Bar".to_string()).mock(),
                                    }
                                    .mock()],
                                }
                                .mock(),
                            ),
                        }
                        .mock(),
                        SymbolDeclaration {
                            id: "Bar",
                            symbol: Symbol::HereType(
                                StructType {
                                    fields: vec![StructField {
                                        id: "foo",
                                        ty: UnresolvedType::User("Foo".to_string()).mock(),
                                    }
                                    .mock()],
                                }
                                .mock(),
                            ),
                        }
                        .mock(),
                    ],
                };

                let mut state = State::new(vec![(module_id.clone(), module)].into_iter().collect());

                assert!(Checker::new().check_module(&module_id, &mut state).is_err());
            }
        }

        /// tests about using the defined type identifier
        mod usage {
            use super::*;

            #[test]
            fn ty() {
                // a defined type can be checked
                // Foo { foo: field }
                // Foo

                // an undefined type cannot be checked
                // Bar

                let (checker, state) = create_module_with_foo(StructType {
                    fields: vec![StructField {
                        id: "foo",
                        ty: UnresolvedType::FieldElement.mock(),
                    }
                    .mock()],
                });

                assert_eq!(
                    checker.check_type(
                        UnresolvedType::User("Foo".to_string()).mock(),
                        &MODULE_ID.to_string(),
                        &state.types
                    ),
                    Ok(Type::Struct(vec![StructMember::new(
                        "foo".to_string(),
                        Type::FieldElement
                    )]))
                );

                assert_eq!(
                    checker
                        .check_type(
                            UnresolvedType::User("Bar".to_string()).mock(),
                            &MODULE_ID.to_string(),
                            &state.types
                        )
                        .unwrap_err()
                        .message,
                    "Undefined type Bar"
                );
            }

            #[test]
            fn parameter() {
                // a defined type can be used as parameter

                // an undefined type cannot be used as parameter

                let (checker, state) = create_module_with_foo(StructType {
                    fields: vec![StructField {
                        id: "foo",
                        ty: UnresolvedType::FieldElement.mock(),
                    }
                    .mock()],
                });

                assert_eq!(
                    checker.check_parameter(
                        absy::Parameter {
                            id: absy::Variable::new(
                                "a",
                                UnresolvedType::User("Foo".to_string()).mock(),
                            )
                            .mock(),
                            private: true,
                        }
                        .mock(),
                        &MODULE_ID.to_string(),
                        &state.types,
                    ),
                    Ok(Parameter {
                        id: Variable::with_id_and_type(
<<<<<<< HEAD
                            "a",
                            Type::Struct(vec![("foo".to_string(), Type::FieldElement)])
=======
                            "a".into(),
                            Type::Struct(vec![StructMember::new(
                                "foo".to_string(),
                                Type::FieldElement
                            )])
>>>>>>> be902573
                        ),
                        private: true
                    })
                );

                assert_eq!(
                    checker
                        .check_parameter(
                            absy::Parameter {
                                id: absy::Variable::new(
                                    "a",
                                    UnresolvedType::User("Bar".to_string()).mock(),
                                )
                                .mock(),
                                private: true,
                            }
                            .mock(),
                            &MODULE_ID.to_string(),
                            &state.types,
                        )
                        .unwrap_err()[0]
                        .message,
                    "Undefined type Bar"
                );
            }

            #[test]
            fn variable_declaration() {
                // a defined type can be used in a variable declaration

                // an undefined type cannot be used in a variable declaration

                let (mut checker, state) = create_module_with_foo(StructType {
                    fields: vec![StructField {
                        id: "foo",
                        ty: UnresolvedType::FieldElement.mock(),
                    }
                    .mock()],
                });

                assert_eq!(
                    checker.check_statement::<FieldPrime>(
                        Statement::Declaration(
                            absy::Variable::new(
                                "a",
                                UnresolvedType::User("Foo".to_string()).mock(),
                            )
                            .mock()
                        )
                        .mock(),
                        &MODULE_ID.to_string(),
                        &state.types,
                    ),
                    Ok(TypedStatement::Declaration(Variable::with_id_and_type(
<<<<<<< HEAD
                        "a",
                        Type::Struct(vec![("foo".to_string(), Type::FieldElement)])
=======
                        "a".into(),
                        Type::Struct(vec![StructMember::new(
                            "foo".to_string(),
                            Type::FieldElement
                        )])
>>>>>>> be902573
                    )))
                );

                assert_eq!(
                    checker
                        .check_parameter(
                            absy::Parameter {
                                id: absy::Variable::new(
                                    "a",
                                    UnresolvedType::User("Bar".to_string()).mock(),
                                )
                                .mock(),
                                private: true,
                            }
                            .mock(),
                            &MODULE_ID.to_string(),
                            &state.types,
                        )
                        .unwrap_err()[0]
                        .message,
                    "Undefined type Bar"
                );
            }
        }

        /// tests about accessing members
        mod member {
            use super::*;

            #[test]
            fn valid() {
                // accessing a member on a struct should succeed and return the right type

                // struct Foo = { foo: field }
                // Foo { foo: 42 }.foo

                let (mut checker, state) = create_module_with_foo(StructType {
                    fields: vec![StructField {
                        id: "foo",
                        ty: UnresolvedType::FieldElement.mock(),
                    }
                    .mock()],
                });

                assert_eq!(
                    checker.check_expression(
                        Expression::Member(
                            box Expression::InlineStruct(
                                "Foo".to_string(),
                                vec![(
                                    "foo",
                                    Expression::FieldConstant(FieldPrime::from(42)).mock()
                                )]
                            )
                            .mock(),
                            "foo".into()
                        )
                        .mock(),
                        &MODULE_ID.to_string(),
                        &state.types
                    ),
                    Ok(FieldElementExpression::Member(
                        box StructExpressionInner::Value(vec![FieldElementExpression::Number(
                            FieldPrime::from(42)
                        )
                        .into()])
                        .annotate(vec![StructMember::new(
                            "foo".to_string(),
                            Type::FieldElement
                        )]),
                        "foo".to_string()
                    )
                    .into())
                );
            }

            #[test]
            fn invalid() {
                // accessing an undefined member on a struct should fail

                // struct Foo = { foo: field }
                // Foo { foo: 42 }.bar

                let (mut checker, state) = create_module_with_foo(StructType {
                    fields: vec![StructField {
                        id: "foo",
                        ty: UnresolvedType::FieldElement.mock(),
                    }
                    .mock()],
                });

                assert_eq!(
                    checker
                        .check_expression(
                            Expression::Member(
                                box Expression::InlineStruct(
                                    "Foo".to_string(),
                                    vec![(
                                        "foo",
                                        Expression::FieldConstant(FieldPrime::from(42)).mock()
                                    )]
                                )
                                .mock(),
                                "bar".into()
                            )
                            .mock(),
                            &MODULE_ID.to_string(),
                            &state.types
                        )
                        .unwrap_err()
                        .message,
                    "{foo: field} doesn\'t have member bar"
                );
            }
        }

        /// tests about defining struct instance inline
        mod value {
            use super::*;

            #[test]
            fn wrong_name() {
                // a A value cannot be defined with B as id, even if A and B have the same members

                let (mut checker, state) = create_module_with_foo(StructType {
                    fields: vec![StructField {
                        id: "foo",
                        ty: UnresolvedType::FieldElement.mock(),
                    }
                    .mock()],
                });

                assert_eq!(
                    checker
                        .check_expression(
                            Expression::InlineStruct(
                                "Bar".to_string(),
                                vec![(
                                    "foo",
                                    Expression::FieldConstant(FieldPrime::from(42)).mock()
                                )]
                            )
                            .mock(),
                            &MODULE_ID.to_string(),
                            &state.types
                        )
                        .unwrap_err()
                        .message,
                    "Undefined type Bar"
                );
            }

            #[test]
            fn valid() {
                // a A value can be defined with members ordered as in the declaration of A

                // struct Foo = { foo: field, bar: bool }
                // Foo foo = Foo { foo: 42, bar: true }

                let (mut checker, state) = create_module_with_foo(StructType {
                    fields: vec![
                        StructField {
                            id: "foo",
                            ty: UnresolvedType::FieldElement.mock(),
                        }
                        .mock(),
                        StructField {
                            id: "bar",
                            ty: UnresolvedType::Boolean.mock(),
                        }
                        .mock(),
                    ],
                });

                assert_eq!(
                    checker.check_expression(
                        Expression::InlineStruct(
                            "Foo".to_string(),
                            vec![
                                (
                                    "foo",
                                    Expression::FieldConstant(FieldPrime::from(42)).mock()
                                ),
                                ("bar", Expression::BooleanConstant(true).mock())
                            ]
                        )
                        .mock(),
                        &MODULE_ID.to_string(),
                        &state.types
                    ),
                    Ok(StructExpressionInner::Value(vec![
                        FieldElementExpression::Number(FieldPrime::from(42)).into(),
                        BooleanExpression::Value(true).into()
                    ])
                    .annotate(vec![
                        StructMember::new("foo".to_string(), Type::FieldElement),
                        StructMember::new("bar".to_string(), Type::Boolean)
                    ])
                    .into())
                );
            }

            #[test]
            fn shuffled() {
                // a A value can be defined with shuffled members compared to the declaration of A

                // struct Foo = { foo: field, bar: bool }
                // Foo foo = Foo { bar: true, foo: 42 }

                let (mut checker, state) = create_module_with_foo(StructType {
                    fields: vec![
                        StructField {
                            id: "foo",
                            ty: UnresolvedType::FieldElement.mock(),
                        }
                        .mock(),
                        StructField {
                            id: "bar",
                            ty: UnresolvedType::Boolean.mock(),
                        }
                        .mock(),
                    ],
                });

                assert_eq!(
                    checker.check_expression(
                        Expression::InlineStruct(
                            "Foo".to_string(),
                            vec![
                                ("bar", Expression::BooleanConstant(true).mock()),
                                (
                                    "foo",
                                    Expression::FieldConstant(FieldPrime::from(42)).mock()
                                )
                            ]
                        )
                        .mock(),
                        &MODULE_ID.to_string(),
                        &state.types
                    ),
                    Ok(StructExpressionInner::Value(vec![
                        FieldElementExpression::Number(FieldPrime::from(42)).into(),
                        BooleanExpression::Value(true).into()
                    ])
                    .annotate(vec![
                        StructMember::new("foo".to_string(), Type::FieldElement),
                        StructMember::new("bar".to_string(), Type::Boolean)
                    ])
                    .into())
                );
            }

            #[test]
            fn subset() {
                // a A value cannot be defined with A as id but members being a subset of the declaration

                // struct Foo = { foo: field, bar: bool }
                // Foo foo = Foo { foo: 42 }

                let (mut checker, state) = create_module_with_foo(StructType {
                    fields: vec![
                        StructField {
                            id: "foo",
                            ty: UnresolvedType::FieldElement.mock(),
                        }
                        .mock(),
                        StructField {
                            id: "bar",
                            ty: UnresolvedType::Boolean.mock(),
                        }
                        .mock(),
                    ],
                });

                assert_eq!(
                    checker
                        .check_expression(
                            Expression::InlineStruct(
                                "Foo".to_string(),
                                vec![(
                                    "foo",
                                    Expression::FieldConstant(FieldPrime::from(42)).mock()
                                )]
                            )
                            .mock(),
                            &MODULE_ID.to_string(),
                            &state.types
                        )
                        .unwrap_err()
                        .message,
                    "Inline struct Foo {foo: 42} does not match Foo : {foo: field, bar: bool}"
                );
            }

            #[test]
            fn invalid() {
                // a A value cannot be defined with A as id but members being different ids than the declaration
                // a A value cannot be defined with A as id but members being different types than the declaration

                // struct Foo = { foo: field, bar: bool }
                // Foo { foo: 42, baz: bool } // error
                // Foo { foo: 42, baz: 42 } // error

                let (mut checker, state) = create_module_with_foo(StructType {
                    fields: vec![
                        StructField {
                            id: "foo",
                            ty: UnresolvedType::FieldElement.mock(),
                        }
                        .mock(),
                        StructField {
                            id: "bar",
                            ty: UnresolvedType::Boolean.mock(),
                        }
                        .mock(),
                    ],
                });

                assert_eq!(
                    checker
                        .check_expression(
                            Expression::InlineStruct(
                                "Foo".to_string(),
                                vec![(
                                    "baz",
                                    Expression::BooleanConstant(true).mock()
                                ),(
                                    "foo",
                                    Expression::FieldConstant(FieldPrime::from(42)).mock()
                                )]
                            )
                            .mock(),
                            &MODULE_ID.to_string(),
                            &state.types
                        ).unwrap_err()
                        .message,
                    "Member bar of struct Foo : {foo: field, bar: bool} not found in value Foo {baz: true, foo: 42}"
                );

                assert_eq!(
                    checker
                        .check_expression(
                            Expression::InlineStruct(
                                "Foo".to_string(),
                                vec![
                                    (
                                        "bar",
                                        Expression::FieldConstant(FieldPrime::from(42)).mock()
                                    ),
                                    (
                                        "foo",
                                        Expression::FieldConstant(FieldPrime::from(42)).mock()
                                    )
                                ]
                            )
                            .mock(),
                            &MODULE_ID.to_string(),
                            &state.types
                        )
                        .unwrap_err()
                        .message,
                    "Member bar of struct Foo has type bool, found 42 of type field"
                );
            }
        }
    }

    mod assignee {
        use super::*;

        #[test]
        fn identifier() {
            // a = 42
            let a = Assignee::Identifier::<FieldPrime>("a").mock();

            let types = HashMap::new();
            let module_id = String::from("");
            let mut checker: Checker = Checker::new();
            checker
                .check_statement::<FieldPrime>(
                    Statement::Declaration(
                        absy::Variable::new("a", UnresolvedType::FieldElement.mock()).mock(),
                    )
                    .mock(),
                    &module_id,
                    &types,
                )
                .unwrap();

            assert_eq!(
                checker.check_assignee(a, &module_id, &types),
                Ok(TypedAssignee::Identifier(
                    typed_absy::Variable::field_element("a")
                ))
            );
        }

        #[test]
        fn array_element() {
            // field[33] a
            // a[2] = 42
            let a = Assignee::Select(
                box Assignee::Identifier("a").mock(),
                box RangeOrExpression::Expression(
                    Expression::FieldConstant(FieldPrime::from(2)).mock(),
                ),
            )
            .mock();

            let types = HashMap::new();
            let module_id = String::from("");

            let mut checker: Checker = Checker::new();
            checker
                .check_statement::<FieldPrime>(
                    Statement::Declaration(
                        absy::Variable::new(
                            "a",
                            UnresolvedType::array(UnresolvedType::FieldElement.mock(), 33).mock(),
                        )
                        .mock(),
                    )
                    .mock(),
                    &module_id,
                    &types,
                )
                .unwrap();

            assert_eq!(
                checker.check_assignee(a, &module_id, &types),
                Ok(TypedAssignee::Select(
                    box TypedAssignee::Identifier(typed_absy::Variable::field_array("a", 33)),
                    box FieldElementExpression::Number(FieldPrime::from(2)).into()
                ))
            );
        }

        #[test]
        fn array_of_array_element() {
            // field[33][42] a
            // a[1][2]
            let a = Assignee::Select(
                box Assignee::Select(
                    box Assignee::Identifier("a").mock(),
                    box RangeOrExpression::Expression(
                        Expression::FieldConstant(FieldPrime::from(1)).mock(),
                    ),
                )
                .mock(),
                box RangeOrExpression::Expression(
                    Expression::FieldConstant(FieldPrime::from(2)).mock(),
                ),
            )
            .mock();

            let types = HashMap::new();
            let module_id = String::from("");
            let mut checker: Checker = Checker::new();
            checker
                .check_statement::<FieldPrime>(
                    Statement::Declaration(
                        absy::Variable::new(
                            "a",
                            UnresolvedType::array(
                                UnresolvedType::array(UnresolvedType::FieldElement.mock(), 33)
                                    .mock(),
                                42,
                            )
                            .mock(),
                        )
                        .mock(),
                    )
                    .mock(),
                    &module_id,
                    &types,
                )
                .unwrap();

            assert_eq!(
                checker.check_assignee(a, &module_id, &types),
                Ok(TypedAssignee::Select(
                    box TypedAssignee::Select(
                        box TypedAssignee::Identifier(typed_absy::Variable::array(
                            "a",
                            Type::array(Type::FieldElement, 33),
                            42
                        )),
                        box FieldElementExpression::Number(FieldPrime::from(1)).into()
                    ),
                    box FieldElementExpression::Number(FieldPrime::from(2)).into()
                ))
            );
        }
    }
}<|MERGE_RESOLUTION|>--- conflicted
+++ resolved
@@ -718,14 +718,9 @@
         match ty {
             UnresolvedType::FieldElement => Ok(Type::FieldElement),
             UnresolvedType::Boolean => Ok(Type::Boolean),
-<<<<<<< HEAD
             UnresolvedType::Uint(bitwidth) => Ok(Type::Uint(bitwidth)),
-            UnresolvedType::Array(t, size) => Ok(Type::Array(
-                box self.check_type(*t, module_id, types)?,
-=======
             UnresolvedType::Array(t, size) => Ok(Type::Array(ArrayType::new(
                 self.check_type(*t, module_id, types)?,
->>>>>>> be902573
                 size,
             ))),
             UnresolvedType::User(id) => {
@@ -1054,22 +1049,11 @@
                                         FieldElementExpression::Number(T::from(i)),
                                     )
                                     .into(),
-<<<<<<< HEAD
                                     Type::Boolean => BooleanExpression::select(
                                         e.clone().annotate(Type::Boolean, size),
                                         FieldElementExpression::Number(T::from(i)),
                                     )
                                     .into(),
-                                    Type::Array(box ty, s) => ArrayExpression::select(
-                                        e.clone().annotate(Type::array(ty.clone(), *s), size),
-                                        FieldElementExpression::Number(T::from(i)),
-                                    )
-                                    .into(),
-                                    Type::Struct(fields) => StructExpression::select(
-                                        e.clone().annotate(Type::Struct(fields.clone()), size),
-                                        FieldElementExpression::Number(T::from(i)),
-                                    )
-=======
                                     Type::Array(array_type) => ArrayExpressionInner::Select(
                                         box e
                                             .clone()
@@ -1083,7 +1067,6 @@
                                         box FieldElementExpression::Number(T::from(i)),
                                     )
                                     .annotate(members.clone())
->>>>>>> be902573
                                     .into(),
                                 })
                                 .collect()),
@@ -1563,15 +1546,6 @@
                         match (array, self.check_expression(e, module_id, &types)?) {
                             (TypedExpression::Array(a), TypedExpression::FieldElement(i)) => {
                                 match a.inner_type().clone() {
-                                    Type::FieldElement => {
-<<<<<<< HEAD
-                                        Ok(FieldElementExpression::select(a, i).into())
-=======
-                                        Ok(FieldElementExpression::Select(box a, box i).into())
-                                    }
-                                    Type::Boolean => {
-                                        Ok(BooleanExpression::Select(box a, box i).into())
-                                    }
                                     Type::Array(array_type) => {
                                         Ok(ArrayExpressionInner::Select(box a, box i)
                                             .annotate(
@@ -1584,9 +1558,9 @@
                                         Ok(StructExpressionInner::Select(box a, box i)
                                             .annotate(members.clone())
                                             .into())
->>>>>>> be902573
                                     }
                                     Type::Uint(..) => Ok(UExpression::select(a, i).into()),
+                                    Type::FieldElement => Ok(FieldElementExpression::select(a, i).into()),
                                     Type::Boolean => Ok(BooleanExpression::select(a, i).into()),
                                     Type::Array(..) => Ok(ArrayExpression::select(a, i).into()),
                                     Type::Struct(..) => Ok(StructExpression::select(a, i).into()),
@@ -1621,18 +1595,11 @@
                                 Type::Boolean => {
                                     Ok(BooleanExpression::member(s, id.to_string()).into())
                                 }
-<<<<<<< HEAD
-
                                 Type::Uint(..) => Ok(UExpression::member(s, id.to_string()).into()),
-
-                                Type::Array(..) => {
-                                    Ok(ArrayExpression::member(s.clone(), id.to_string()).into())
-=======
                                 Type::Array(array_type) => {
                                     Ok(ArrayExpressionInner::Member(box s.clone(), id.to_string())
                                         .annotate(*array_type.ty.clone(), array_type.size)
                                         .into())
->>>>>>> be902573
                                 }
                                 Type::Struct(..) => {
                                     Ok(StructExpression::member(s.clone(), id.to_string()).into())
@@ -3859,16 +3826,11 @@
                     ),
                     Ok(Parameter {
                         id: Variable::with_id_and_type(
-<<<<<<< HEAD
-                            "a",
-                            Type::Struct(vec![("foo".to_string(), Type::FieldElement)])
-=======
                             "a".into(),
                             Type::Struct(vec![StructMember::new(
                                 "foo".to_string(),
                                 Type::FieldElement
                             )])
->>>>>>> be902573
                         ),
                         private: true
                     })
@@ -3923,16 +3885,11 @@
                         &state.types,
                     ),
                     Ok(TypedStatement::Declaration(Variable::with_id_and_type(
-<<<<<<< HEAD
-                        "a",
-                        Type::Struct(vec![("foo".to_string(), Type::FieldElement)])
-=======
                         "a".into(),
                         Type::Struct(vec![StructMember::new(
                             "foo".to_string(),
                             Type::FieldElement
                         )])
->>>>>>> be902573
                     )))
                 );
 
