//! Module containing semantic analysis tools to run at compile time
//! The goal is to detect semantic errors such as undefined variables
//! A variable is undefined if it isn't present in the static scope
//!
//! @file semantics.rs
//! @author Thibaut Schaeffer <thibaut@schaeff.fr>
//! @date 2017

use absy::variable::Variable;
use absy::*;
use field::Field;
use std::collections::HashSet;
use std::fmt;
use typed_absy::*;
use types::Signature;

use types::Type;

#[derive(PartialEq, Debug)]
pub struct Error {
    message: String,
}

impl fmt::Display for Error {
    fn fmt(&self, f: &mut fmt::Formatter) -> fmt::Result {
        write!(f, "{}", self.message)
    }
}

#[derive(Clone, PartialEq, Eq, Hash, Debug)]
pub struct ScopedVariable {
    id: Variable,
    level: usize,
}

#[derive(Clone, PartialEq, Eq, Hash, Debug)]
pub struct FunctionDeclaration {
    id: String,
    signature: Signature,
}

// Checker, checks the semantics of a program.
pub struct Checker {
    scope: HashSet<ScopedVariable>,
    functions: HashSet<FunctionDeclaration>,
    level: usize,
}

impl Checker {
    pub fn new() -> Checker {
        Checker {
            scope: HashSet::new(),
            functions: HashSet::new(),
            level: 0,
        }
    }

    pub fn check_program<T: Field>(&mut self, prog: Prog<T>) -> Result<TypedProg<T>, Error> {
        for func in &prog.imported_functions {
            self.functions.insert(FunctionDeclaration {
                id: func.id.clone(),
                signature: Signature {
                    // a bit hacky
                    inputs: vec![Type::FieldElement; func.arguments.len()],
                    outputs: vec![Type::FieldElement; func.return_count],
                },
            });
        }

        let mut checked_functions = vec![];

        for func in prog.functions {
            let checked_func = self.check_function(&func)?;
            checked_functions.push(checked_func);
            self.functions.insert(FunctionDeclaration {
                id: func.id,
                signature: func.signature,
            });
        }
<<<<<<< HEAD
=======

>>>>>>> 444d3344
        self.check_single_main()?;
        Ok(TypedProg {
            functions: checked_functions,
            imported_functions: prog.imported_functions,
            imports: prog.imports,
        })
    }

    fn check_single_main(&mut self) -> Result<(), Error> {
<<<<<<< HEAD
        match self
            .functions
            .clone()
            .into_iter()
            .filter(|fun| fun.id == "main")
            .count()
        {
=======
        match self.functions.iter().filter(|fun| fun.id == "main").count() {
>>>>>>> 444d3344
            1 => Ok(()),
            0 => Err(Error {
                message: format!("No main function found"),
            }),
            n => Err(Error {
                message: format!("Only one main function allowed, found {}", n),
            }),
        }
    }

    fn check_function<T: Field>(&mut self, funct: &Function<T>) -> Result<TypedFunction<T>, Error> {
        assert_eq!(funct.arguments.len(), funct.signature.inputs.len());

        match self.find_function(
            &funct.id,
            &funct.arguments.iter().map(|a| a.clone().id._type).collect(),
        ) {
            Some(_) => {
                return Err(Error {
                    message: format!(
                        "Duplicate definition for function {} with {} arguments",
                        funct.id,
                        funct.arguments.len()
                    ),
                })
            }
            None => {}
        }
        self.level += 1;

        for arg in funct.arguments.clone() {
            self.scope.insert(ScopedVariable {
                id: arg.id,
                level: self.level,
            });
        }

        let mut statements_checked = vec![];

        for stat in funct.statements.clone() {
            let checked_stat = self.check_statement(stat)?;
            statements_checked.push(checked_stat);
        }

        let current_level = self.level.clone();
        let current_scope = self.scope.clone();
        let to_remove = current_scope
            .iter()
            .filter(|symbol| symbol.level == current_level);
        for symbol in to_remove {
            self.scope.remove(symbol);
        }
        self.level -= 1;
        Ok(TypedFunction {
            id: funct.id.clone(),
            arguments: funct.arguments.clone(),
            statements: statements_checked,
            signature: funct.signature.clone(),
        })
    }

    fn check_statement<T: Field>(
        &mut self,
        stat: Statement<T>,
    ) -> Result<TypedStatement<T>, Error> {
        match stat {
            Statement::Return(ref list) => {
                let mut expression_list_checked = vec![];
                for e in list.expressions.clone() {
                    let e_checked = self.check_expression(e)?;
                    expression_list_checked.push(e_checked);
                }
                Ok(TypedStatement::Return(expression_list_checked))
            }
            Statement::Definition(var, expr) => {
                let checked_expr = self.check_expression(expr)?;

                let expression_type = checked_expr.get_type();

                if expression_type != var._type {
                    return Err(Error {
                        message: format!("cannot assign {:?} to {:?}", expression_type, var._type),
                    });
                }

                self.scope.insert(ScopedVariable {
                    id: var.clone(),
                    level: self.level,
                });
                Ok(TypedStatement::Definition(var, checked_expr))
            }
            Statement::Condition(lhs, rhs) => {
                let checked_lhs = self.check_expression(lhs)?;
                let checked_rhs = self.check_expression(rhs)?;

                match (checked_lhs.clone(), checked_rhs.clone()) {
                    (TypedExpression::FieldElement(_), TypedExpression::FieldElement(_)) => {
                        Ok(TypedStatement::Condition(checked_lhs, checked_rhs))
                    }
                    (e1, e2) => Err(Error {
                        message: format!(
                            "cannot compare {:?} to {:?}",
                            e1.get_type(),
                            e2.get_type()
                        ),
                    }),
                }
            }
            Statement::For(var, from, to, statements) => {
                self.level += 1;
                let index = ScopedVariable {
                    id: var.clone(),
                    level: self.level,
                };
                self.scope.insert(index.clone());

                let mut checked_statements = vec![];

                for stat in statements {
                    let checked_stat = self.check_statement(stat)?;
                    checked_statements.push(checked_stat);
                }
                self.scope.remove(&index);
                self.level -= 1;
                Ok(TypedStatement::For(var, from, to, checked_statements))
            }
            Statement::MultipleDefinition(vars, rhs) => {
                let vars_types: Vec<Type> = vars.iter().map(|var| var.clone()._type).collect();

                // All elements of the left side have to be identifiers
                match rhs {
                    // Right side has to be a function call
                    Expression::FunctionCall(ref fun_id, ref arguments) => {
                        // check the arguments
                        let mut arguments_checked = vec![];
                        for arg in arguments {
                            let arg_checked = self.check_expression(arg.clone())?;
                            arguments_checked.push(arg_checked);
                        }

                        let mut arguments_types = vec![];
                        for arg in arguments_checked.iter() {
                            arguments_types.push(arg.get_type());
                        }

                        match self.find_function(fun_id, &arguments_types) {
                    		// the function has to be defined
                    		Some(f) => {
                    			// the return count has to match the left side
                    			if f.signature.outputs == vars_types {
                    				for var in &vars {
                        				self.scope.insert(ScopedVariable {
											id: var.clone(),
											level: self.level
										});
                    				}
                    				return Ok(TypedStatement::MultipleDefinition(vars, TypedExpressionList::FunctionCall(f.id, arguments_checked, f.signature.outputs)))
                    			}
                    			Err(Error { message: format!("{} returns {} values but left side is of size {}", f.id, f.signature.outputs.len(), vars.len()) })
                    		},
                    		None => Err(Error { message: format!("Function definition for function {} with arguments {:?} not found.", fun_id, arguments_types) })
                    	}
                    }
                    _ => Err(Error {
                        message: format!("{} should be a FunctionCall", rhs),
                    }),
                }
            }
        }
    }

    fn check_expression<T: Field>(
        &mut self,
        expr: Expression<T>,
    ) -> Result<TypedExpression<T>, Error> {
        match expr {
            Expression::Identifier(variable) => {
                // check that `id` is defined in the scope
                match self.scope.iter().find(|v| v.id.id == variable) {
                    Some(v) => match v.clone().id._type {
                        Type::Boolean => Ok(BooleanExpression::Identifier(variable).into()),
                        Type::FieldElement => {
                            Ok(FieldElementExpression::Identifier(variable).into())
                        }
                    },
                    None => Err(Error {
                        message: format!("{} is undefined", variable.to_string()),
                    }),
                }
            }
            Expression::Add(box e1, box e2) => {
                let e1_checked = self.check_expression(e1)?;
                let e2_checked = self.check_expression(e2)?;

                match (e1_checked, e2_checked) {
                    (TypedExpression::FieldElement(e1), TypedExpression::FieldElement(e2)) => {
                        Ok(FieldElementExpression::Add(box e1, box e2).into())
                    }
                    (t1, t2) => Err(Error {
                        message: format!(
                            "Expected only field elements, found {:?}, {:?}",
                            t1.get_type(),
                            t2.get_type()
                        ),
                    }),
                }
            }
            Expression::Sub(box e1, box e2) => {
                let e1_checked = self.check_expression(e1)?;
                let e2_checked = self.check_expression(e2)?;

                match (e1_checked, e2_checked) {
                    (TypedExpression::FieldElement(e1), TypedExpression::FieldElement(e2)) => {
                        Ok(FieldElementExpression::Sub(box e1, box e2).into())
                    }
                    (t1, t2) => Err(Error {
                        message: format!(
                            "Expected only field elements, found {:?}, {:?}",
                            t1.get_type(),
                            t2.get_type()
                        ),
                    }),
                }
            }
            Expression::Mult(box e1, box e2) => {
                let e1_checked = self.check_expression(e1)?;
                let e2_checked = self.check_expression(e2)?;

                match (e1_checked, e2_checked) {
                    (TypedExpression::FieldElement(e1), TypedExpression::FieldElement(e2)) => {
                        Ok(FieldElementExpression::Mult(box e1, box e2).into())
                    }
                    (t1, t2) => Err(Error {
                        message: format!(
                            "Expected only field elements, found {:?}, {:?}",
                            t1.get_type(),
                            t2.get_type()
                        ),
                    }),
                }
            }
            Expression::Div(box e1, box e2) => {
                let e1_checked = self.check_expression(e1)?;
                let e2_checked = self.check_expression(e2)?;

                match (e1_checked, e2_checked) {
                    (TypedExpression::FieldElement(e1), TypedExpression::FieldElement(e2)) => {
                        Ok(FieldElementExpression::Div(box e1, box e2).into())
                    }
                    (t1, t2) => Err(Error {
                        message: format!(
                            "Expected only field elements, found {:?}, {:?}",
                            t1.get_type(),
                            t2.get_type()
                        ),
                    }),
                }
            }
            Expression::Pow(box e1, box e2) => {
                let e1_checked = self.check_expression(e1)?;
                let e2_checked = self.check_expression(e2)?;

                match (e1_checked, e2_checked) {
                    (TypedExpression::FieldElement(e1), TypedExpression::FieldElement(e2)) => Ok(
                        TypedExpression::FieldElement(FieldElementExpression::Pow(box e1, box e2)),
                    ),
                    (t1, t2) => Err(Error {
                        message: format!(
                            "Expected only field elements, found {:?}, {:?}",
                            t1.get_type(),
                            t2.get_type()
                        ),
                    }),
                }
            }
            Expression::IfElse(box condition, box consequence, box alternative) => {
                let condition_checked = self.check_condition(&condition)?;
                let consequence_checked = self.check_expression(consequence)?;
                let alternative_checked = self.check_expression(alternative)?;

                match (condition_checked, consequence_checked, alternative_checked) {
                    (
                        condition,
                        TypedExpression::FieldElement(consequence),
                        TypedExpression::FieldElement(alternative),
                    ) => Ok(FieldElementExpression::IfElse(
                        box condition,
                        box consequence,
                        box alternative,
                    ).into()),
                    _ => panic!("id else only for bool fe fe"),
                }
            }
            Expression::Number(n) => Ok(FieldElementExpression::Number(n).into()),
            Expression::FunctionCall(ref fun_id, ref arguments) => {
                // check the arguments
                let mut arguments_checked = vec![];
                for arg in arguments {
                    let arg_checked = self.check_expression(arg.clone())?;
                    arguments_checked.push(arg_checked);
                }

                let mut arguments_types = vec![];
                for arg in arguments_checked.iter() {
                    arguments_types.push(arg.get_type());
                }

                match self.find_function(fun_id, &arguments_types) {
                    // the function has to be defined
                    Some(f) => {
                        // the return count has to be 1
                        if f.signature.outputs.len() == 1 {
                            match f.signature.outputs[0] {
                                Type::FieldElement => {
                                    return Ok(FieldElementExpression::FunctionCall(
                                        f.id,
                                        arguments_checked,
                                    ).into())
                                }
                                _ => panic!("cannot return booleans"),
                            }
                        }
                        Err(Error {
                            message: format!(
                                "{} returns {} values but is called outside of a definition",
                                f.id,
                                f.signature.outputs.len()
                            ),
                        })
                    }
                    None => Err(Error {
                        message: format!(
                            "Function definition for function {} with arguments {:?} not found.",
                            fun_id, arguments_types
                        ),
                    }),
                }
            }
        }
    }

    fn check_condition<T: Field>(
        &mut self,
        cond: &Condition<T>,
    ) -> Result<BooleanExpression<T>, Error> {
        match cond.clone() {
            Condition::Lt(e1, e2) => {
                let e1_checked = self.check_expression(e1)?;
                let e2_checked = self.check_expression(e2)?;
                match (e1_checked, e2_checked) {
                    (TypedExpression::FieldElement(e1), TypedExpression::FieldElement(e2)) => {
                        Ok(BooleanExpression::Lt(box e1, box e2))
                    }
                    (e1, e2) => Err(Error {
                        message: format!("cannot compare {} to {}", e1.get_type(), e2.get_type()),
                    }),
                }
            }
            Condition::Le(e1, e2) => {
                let e1_checked = self.check_expression(e1)?;
                let e2_checked = self.check_expression(e2)?;
                match (e1_checked, e2_checked) {
                    (TypedExpression::FieldElement(e1), TypedExpression::FieldElement(e2)) => {
                        Ok(BooleanExpression::Le(box e1, box e2))
                    }
                    (e1, e2) => Err(Error {
                        message: format!("cannot compare {} to {}", e1.get_type(), e2.get_type()),
                    }),
                }
            }
            Condition::Eq(e1, e2) => {
                let e1_checked = self.check_expression(e1)?;
                let e2_checked = self.check_expression(e2)?;
                match (e1_checked, e2_checked) {
                    (TypedExpression::FieldElement(e1), TypedExpression::FieldElement(e2)) => {
                        Ok(BooleanExpression::Eq(box e1, box e2))
                    }
                    (e1, e2) => Err(Error {
                        message: format!("cannot compare {} to {}", e1.get_type(), e2.get_type()),
                    }),
                }
            }
            Condition::Ge(e1, e2) => {
                let e1_checked = self.check_expression(e1)?;
                let e2_checked = self.check_expression(e2)?;
                match (e1_checked, e2_checked) {
                    (TypedExpression::FieldElement(e1), TypedExpression::FieldElement(e2)) => {
                        Ok(BooleanExpression::Ge(box e1, box e2))
                    }
                    (e1, e2) => Err(Error {
                        message: format!("cannot compare {} to {}", e1.get_type(), e2.get_type()),
                    }),
                }
            }
            Condition::Gt(e1, e2) => {
                let e1_checked = self.check_expression(e1)?;
                let e2_checked = self.check_expression(e2)?;
                match (e1_checked, e2_checked) {
                    (TypedExpression::FieldElement(e1), TypedExpression::FieldElement(e2)) => {
                        Ok(BooleanExpression::Gt(box e1, box e2))
                    }
                    (e1, e2) => Err(Error {
                        message: format!("cannot compare {} to {}", e1.get_type(), e2.get_type()),
                    }),
                }
            }
        }
    }

    fn find_function(&mut self, id: &str, arg_types: &Vec<Type>) -> Option<FunctionDeclaration> {
        self.functions
            .clone()
            .into_iter()
            .find(|fun| fun.id == id && fun.signature.inputs.len() == arg_types.len())
    }
}

#[cfg(test)]
mod tests {
    use super::*;
    use absy::parameter::Parameter;
    use field::FieldPrime;

    pub fn new_with_args(
        scope: HashSet<ScopedVariable>,
        level: usize,
        functions: HashSet<FunctionDeclaration>,
    ) -> Checker {
        Checker {
            scope: scope,
            functions: functions,
            level: level,
        }
    }

    #[test]
    fn undefined_variable_in_statement() {
        // a = b
        // b undefined
        let statement: Statement<FieldPrime> = Statement::Definition(
            Variable::from("a"),
            Expression::Identifier(String::from("b")),
        );
        let mut checker = Checker::new();
        assert_eq!(
            checker.check_statement(statement),
            Err(Error {
                message: "b is undefined".to_string()
            })
        );
    }

    #[test]
    fn defined_variable_in_statement() {
        // a = b
        // b defined
        let statement: Statement<FieldPrime> = Statement::Definition(
            Variable::from("a"),
            Expression::Identifier(String::from("b")),
        );
        let mut scope = HashSet::new();
        scope.insert(ScopedVariable {
            id: Variable::from("b"),
            level: 0,
        });
        let mut checker = new_with_args(scope, 1, HashSet::new());
        assert_eq!(
            checker.check_statement(statement),
            Ok(TypedStatement::Definition(
                Variable::from("a"),
                FieldElementExpression::Identifier(String::from("b")).into()
            ))
        );
    }

    #[test]
    fn declared_in_other_function() {
        // def foo():
        //   a = 1
        // def bar():
        //   return a
        // should fail
        let foo_args = Vec::<Parameter>::new();
        let mut foo_statements = Vec::<Statement<FieldPrime>>::new();
        foo_statements.push(Statement::Definition(
            Variable::from("a"),
            Expression::Number(FieldPrime::from(1)),
        ));
        let foo = Function {
            id: "foo".to_string(),
            arguments: foo_args,
            statements: foo_statements,
            signature: Signature {
                inputs: vec![],
                outputs: vec![Type::FieldElement],
            },
        };

        let bar_args = Vec::<Parameter>::new();
        let mut bar_statements = Vec::<Statement<FieldPrime>>::new();
        bar_statements.push(Statement::Return(ExpressionList {
            expressions: vec![Expression::Identifier(String::from("a"))],
        }));
        let bar = Function {
            id: "bar".to_string(),
            arguments: bar_args,
            statements: bar_statements,
            signature: Signature {
                inputs: vec![],
                outputs: vec![Type::FieldElement],
            },
        };

        let mut funcs = Vec::<Function<FieldPrime>>::new();
        funcs.push(foo);
        funcs.push(bar);
        let prog = Prog {
            functions: funcs,
            imports: vec![],
            imported_functions: vec![],
        };

        let mut checker = Checker::new();
        assert_eq!(
            checker.check_program(prog),
            Err(Error {
                message: "a is undefined".to_string()
            })
        );
    }

    #[test]
    fn declared_in_two_scopes() {
        // def foo():
        //   a = 1
        // def bar():
        //   a = 2
        //   return a
        // def main():
        //   return 1
        // should pass
        let foo_args = vec![];
        let foo_statements = vec![Statement::Definition(
            Variable::from("a"),
            Expression::Number(FieldPrime::from(1)),
        )];

        let foo = Function {
            id: "foo".to_string(),
            arguments: foo_args,
            statements: foo_statements,
            signature: Signature {
                inputs: vec![],
                outputs: vec![Type::FieldElement],
            },
        };

        let bar_args = Vec::<Parameter>::new();
        let bar_statements = vec![
            Statement::Definition(Variable::from("a"), Expression::Number(FieldPrime::from(2))),
            Statement::Return(ExpressionList {
                expressions: vec![Expression::Identifier(String::from("a"))],
            }),
        ];
        let bar = Function {
            id: "bar".to_string(),
            arguments: bar_args,
            statements: bar_statements,
            signature: Signature {
                inputs: vec![],
                outputs: vec![Type::FieldElement],
            },
        };

        let main_args = vec![];
        let main_statements = vec![Statement::Return(ExpressionList {
            expressions: vec![Expression::Number(FieldPrime::from(1))],
        })];

        let main = Function {
            id: "main".to_string(),
            arguments: main_args,
            statements: main_statements,
            signature: Signature {
                inputs: vec![],
                outputs: vec![Type::FieldElement],
            },
        };

        let mut funcs = Vec::<Function<FieldPrime>>::new();
        funcs.push(foo);
        funcs.push(bar);
        funcs.push(main);
        let prog = Prog {
            functions: funcs,
            imports: vec![],
            imported_functions: vec![],
        };

        let mut checker = Checker::new();
        assert!(checker.check_program(prog).is_ok());
    }

    #[test]
    fn for_index_after_end() {
        // def foo():
        //   for i in 0..10 do
        //   endfor
        //   return i
        // should fail
        let mut foo_statements = Vec::<Statement<FieldPrime>>::new();
        foo_statements.push(Statement::For(
            Variable::from("i"),
            FieldPrime::from(0),
            FieldPrime::from(10),
            Vec::<Statement<FieldPrime>>::new(),
        ));
        foo_statements.push(Statement::Return(ExpressionList {
            expressions: vec![Expression::Identifier(String::from("i"))],
        }));
        let foo = Function {
            id: "foo".to_string(),
            arguments: Vec::<Parameter>::new(),
            statements: foo_statements,
            signature: Signature {
                inputs: vec![],
                outputs: vec![Type::FieldElement],
            },
        };

        let mut checker = Checker::new();
        assert_eq!(
            checker.check_function(&foo),
            Err(Error {
                message: "i is undefined".to_string()
            })
        );
    }

    #[test]
    fn for_index_in_for() {
        // def foo():
        //   for i in 0..10 do
        //     a = i
        //   endfor
        // should pass
        let mut foo_statements = Vec::<Statement<FieldPrime>>::new();
        let mut for_statements = Vec::<Statement<FieldPrime>>::new();
        for_statements.push(Statement::Definition(
            Variable::from("a"),
            Expression::Identifier(String::from("i")),
        ));
        foo_statements.push(Statement::For(
            Variable::from("i"),
            FieldPrime::from(0),
            FieldPrime::from(10),
            for_statements,
        ));

        let mut foo_statements_checked = Vec::<TypedStatement<FieldPrime>>::new();
        let mut for_statements_checked = Vec::<TypedStatement<FieldPrime>>::new();

        for_statements_checked.push(TypedStatement::Definition(
            Variable::from("a"),
            FieldElementExpression::Identifier(String::from("i")).into(),
        ));

        foo_statements_checked.push(TypedStatement::For(
            Variable::from("i"),
            FieldPrime::from(0),
            FieldPrime::from(10),
            for_statements_checked,
        ));

        let foo = Function {
            id: "foo".to_string(),
            arguments: Vec::<Parameter>::new(),
            statements: foo_statements,
            signature: Signature {
                inputs: vec![],
                outputs: vec![Type::FieldElement],
            },
        };

        let foo_checked = TypedFunction {
            id: "foo".to_string(),
            arguments: Vec::<Parameter>::new(),
            statements: foo_statements_checked,
            signature: Signature {
                inputs: vec![],
                outputs: vec![Type::FieldElement],
            },
        };

        let mut checker = Checker::new();
        assert_eq!(checker.check_function(&foo), Ok(foo_checked));
    }

    #[test]
    fn arity_mismatch() {
        // def foo():
        //   return 1, 2
        // def bar():
        //   c = foo()
        // should fail
        let bar_statements: Vec<Statement<FieldPrime>> = vec![Statement::MultipleDefinition(
            vec![Variable::from("a")],
            Expression::FunctionCall("foo".to_string(), vec![]),
        )];

        let foo = FunctionDeclaration {
            id: "foo".to_string(),
            signature: Signature {
                inputs: vec![],
                outputs: vec![Type::FieldElement, Type::FieldElement],
            },
        };

        let mut functions = HashSet::new();
        functions.insert(foo);

        let bar = Function {
            id: "bar".to_string(),
            arguments: vec![],
            statements: bar_statements,
            signature: Signature {
                inputs: vec![],
                outputs: vec![Type::FieldElement],
            },
        };

        let mut checker = new_with_args(HashSet::new(), 0, functions);
        assert_eq!(
            checker.check_function(&bar),
            Err(Error {
                message: "foo returns 2 values but left side is of size 1".to_string()
            })
        );
    }

    #[test]
    fn multi_return_outside_multidef() {
        // def foo():
        //   return 1, 2
        // def bar():
        //   4 == foo()
        // should fail
        let bar_statements: Vec<Statement<FieldPrime>> = vec![Statement::Condition(
            Expression::Number(FieldPrime::from(2)),
            Expression::FunctionCall("foo".to_string(), vec![]),
        )];

        let foo = FunctionDeclaration {
            id: "foo".to_string(),
            signature: Signature {
                inputs: vec![],
                outputs: vec![Type::FieldElement, Type::FieldElement],
            },
        };

        let mut functions = HashSet::new();
        functions.insert(foo);

        let bar = Function {
            id: "bar".to_string(),
            arguments: vec![],
            statements: bar_statements,
            signature: Signature {
                inputs: vec![],
                outputs: vec![Type::FieldElement],
            },
        };

        let mut checker = new_with_args(HashSet::new(), 0, functions);
        assert_eq!(
            checker.check_function(&bar),
            Err(Error {
                message: "foo returns 2 values but is called outside of a definition".to_string()
            })
        );
    }

    #[test]
    fn function_undefined_in_multidef() {
        // def bar():
        //   c = foo()
        // should fail
        let bar_statements: Vec<Statement<FieldPrime>> = vec![Statement::MultipleDefinition(
            vec![Variable::from("a")],
            Expression::FunctionCall("foo".to_string(), vec![]),
        )];

        let bar = Function {
            id: "bar".to_string(),
            arguments: vec![],
            statements: bar_statements,
            signature: Signature {
                inputs: vec![],
                outputs: vec![Type::FieldElement],
            },
        };

        let mut checker = new_with_args(HashSet::new(), 0, HashSet::new());
        assert_eq!(
            checker.check_function(&bar),
            Err(Error {
                message: "Function definition for function foo with arguments [] not found."
                    .to_string()
            })
        );
    }

    #[test]
    fn undefined_variable_in_multireturn_call() {
        // def foo(x):
        // 	return 1, 2
        // def main():
        // 	a, b = foo(x)
        // 	return 1
        // should fail

        let foo_statements: Vec<Statement<FieldPrime>> = vec![Statement::Return(ExpressionList {
            expressions: vec![
                Expression::Number(FieldPrime::from(1)),
                Expression::Number(FieldPrime::from(2)),
            ],
        })];

        let foo = Function {
            id: "foo".to_string(),
            arguments: vec![Parameter {
                id: Variable::from("x"),
                private: false,
            }],
            statements: foo_statements,
            signature: Signature {
                inputs: vec![Type::FieldElement],
                outputs: vec![Type::FieldElement, Type::FieldElement],
            },
        };

        let main_statements: Vec<Statement<FieldPrime>> = vec![
            Statement::MultipleDefinition(
                vec![Variable::from("a"), Variable::from("b")],
                Expression::FunctionCall(
                    "foo".to_string(),
                    vec![Expression::Identifier("x".to_string())],
                ),
            ),
            Statement::Return(ExpressionList {
                expressions: vec![Expression::Number(FieldPrime::from(1))],
            }),
        ];

        let main = Function {
            id: "main".to_string(),
            arguments: vec![],
            statements: main_statements,
            signature: Signature {
                inputs: vec![],
                outputs: vec![Type::FieldElement, Type::FieldElement],
            },
        };

        let program = Prog {
            functions: vec![foo, main],
            imports: vec![],
            imported_functions: vec![],
        };

        let mut checker = new_with_args(HashSet::new(), 0, HashSet::new());
        assert_eq!(
            checker.check_program(program),
            Err(Error {
                message: "x is undefined".to_string()
            })
        );
    }

    #[test]
    fn function_undefined() {
        // def bar():
        //   1 = foo()
        // should fail
        let bar_statements: Vec<Statement<FieldPrime>> = vec![Statement::Condition(
            Expression::Number(FieldPrime::from(1)),
            Expression::FunctionCall("foo".to_string(), vec![]),
        )];

        let bar = Function {
            id: "bar".to_string(),
            arguments: vec![],
            statements: bar_statements,
            signature: Signature {
                inputs: vec![],
                outputs: vec![Type::FieldElement],
            },
        };

        let mut checker = new_with_args(HashSet::new(), 0, HashSet::new());
        assert_eq!(
            checker.check_function(&bar),
            Err(Error {
                message: "Function definition for function foo with arguments [] not found."
                    .to_string()
            })
        );
    }

    #[test]
    fn return_undefined() {
        // def bar():
        //   return a, b
        // should fail
        let bar_statements: Vec<Statement<FieldPrime>> = vec![Statement::Return(ExpressionList {
            expressions: vec![
                Expression::Identifier("a".to_string()),
                Expression::Identifier("b".to_string()),
            ],
        })];

        let bar = Function {
            id: "bar".to_string(),
            arguments: vec![],
            statements: bar_statements,
            signature: Signature {
                inputs: vec![],
                outputs: vec![Type::FieldElement, Type::FieldElement],
            },
        };

        let mut checker = new_with_args(HashSet::new(), 0, HashSet::new());
        assert_eq!(
            checker.check_function(&bar),
            Err(Error {
                message: "a is undefined".to_string()
            })
        );
    }

    #[test]
    fn multi_def() {
        // def foo():
        //   return 1, 2
        // def bar():
        //   a, b = foo()
        //   return a + b
        //
        // should pass
        let bar_statements: Vec<Statement<FieldPrime>> = vec![
            Statement::MultipleDefinition(
                vec![Variable::from("a"), Variable::from("b")],
                Expression::FunctionCall("foo".to_string(), vec![]),
            ),
            Statement::Return(ExpressionList {
                expressions: vec![Expression::Add(
                    box Expression::Identifier("a".to_string()),
                    box Expression::Identifier("b".to_string()),
                )],
            }),
        ];

        let bar_statements_checked: Vec<TypedStatement<FieldPrime>> = vec![
            TypedStatement::MultipleDefinition(
                vec![Variable::from("a"), Variable::from("b")],
                TypedExpressionList::FunctionCall(
                    "foo".to_string(),
                    vec![],
                    vec![Type::FieldElement, Type::FieldElement],
                ),
            ),
            TypedStatement::Return(vec![
                FieldElementExpression::Add(
                    box FieldElementExpression::Identifier("a".to_string()),
                    box FieldElementExpression::Identifier("b".to_string()),
                ).into(),
            ]),
        ];

        let foo = FunctionDeclaration {
            id: "foo".to_string(),
            signature: Signature {
                inputs: vec![],
                outputs: vec![Type::FieldElement, Type::FieldElement],
            },
        };

        let mut functions = HashSet::new();
        functions.insert(foo);

        let bar = Function {
            id: "bar".to_string(),
            arguments: vec![],
            statements: bar_statements,
            signature: Signature {
                inputs: vec![],
                outputs: vec![Type::FieldElement],
            },
        };

        let bar_checked = TypedFunction {
            id: "bar".to_string(),
            arguments: vec![],
            statements: bar_statements_checked,
            signature: Signature {
                inputs: vec![],
                outputs: vec![Type::FieldElement],
            },
        };

        let mut checker = new_with_args(HashSet::new(), 0, functions);
        assert_eq!(checker.check_function(&bar), Ok(bar_checked));
    }

    #[test]
    fn duplicate_function_declaration() {
        // def foo(a, b):
        //   return 1
        // def foo(c, d):
        //   return 2
        //
        // should fail
        let foo2_statements: Vec<Statement<FieldPrime>> = vec![Statement::Return(ExpressionList {
            expressions: vec![Expression::Number(FieldPrime::from(1))],
        })];

        let foo2_arguments = vec![
            Parameter {
                id: Variable::from("a"),
                private: true,
            },
            Parameter {
                id: Variable::from("b"),
                private: true,
            },
        ];

        let foo1 = FunctionDeclaration {
            id: "foo".to_string(),
            signature: Signature {
                inputs: vec![Type::FieldElement, Type::FieldElement],
                outputs: vec![Type::FieldElement],
            },
        };

        let mut functions = HashSet::new();
        functions.insert(foo1);

        let foo2 = Function {
            id: "foo".to_string(),
            arguments: foo2_arguments,
            statements: foo2_statements,
            signature: Signature {
                inputs: vec![Type::FieldElement, Type::FieldElement],
                outputs: vec![Type::FieldElement],
            },
        };

        let mut checker = new_with_args(HashSet::new(), 0, functions);
        assert_eq!(
            checker.check_function(&foo2),
            Err(Error {
                message: "Duplicate definition for function foo with 2 arguments".to_string()
            })
        );
    }

    #[test]
    fn duplicate_main_function() {
        // def main(a):
        //   return 1
        // def main():
        //   return 1
        //
        // should fail
        let main1_statements: Vec<Statement<FieldPrime>> =
            vec![Statement::Return(ExpressionList {
                expressions: vec![Expression::Number(FieldPrime::from(1))],
            })];

        let main1_arguments = vec![Parameter {
            id: Variable::from("a"),
            private: false,
        }];

        let main2_statements: Vec<Statement<FieldPrime>> =
            vec![Statement::Return(ExpressionList {
                expressions: vec![Expression::Number(FieldPrime::from(1))],
            })];

        let main2_arguments = vec![];

        let main1 = Function {
            id: "main".to_string(),
            arguments: main1_arguments,
            statements: main1_statements,
            signature: Signature {
                inputs: vec![Type::FieldElement],
                outputs: vec![Type::FieldElement],
            },
        };

        let main2 = Function {
            id: "main".to_string(),
            arguments: main2_arguments,
            statements: main2_statements,
            signature: Signature {
                inputs: vec![],
                outputs: vec![Type::FieldElement],
            },
        };

        let prog = Prog {
            functions: vec![main1, main2],
            imports: vec![],
            imported_functions: vec![],
        };

        let mut checker = Checker::new();
        assert_eq!(
            checker.check_program(prog),
            Err(Error {
                message: "Only one main function allowed, found 2".to_string()
            })
        );
    }
}<|MERGE_RESOLUTION|>--- conflicted
+++ resolved
@@ -77,10 +77,7 @@
                 signature: func.signature,
             });
         }
-<<<<<<< HEAD
-=======
-
->>>>>>> 444d3344
+
         self.check_single_main()?;
         Ok(TypedProg {
             functions: checked_functions,
@@ -90,17 +87,7 @@
     }
 
     fn check_single_main(&mut self) -> Result<(), Error> {
-<<<<<<< HEAD
-        match self
-            .functions
-            .clone()
-            .into_iter()
-            .filter(|fun| fun.id == "main")
-            .count()
-        {
-=======
         match self.functions.iter().filter(|fun| fun.id == "main").count() {
->>>>>>> 444d3344
             1 => Ok(()),
             0 => Err(Error {
                 message: format!("No main function found"),
