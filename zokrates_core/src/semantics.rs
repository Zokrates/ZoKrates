//! Module containing semantic analysis tools to run at compile time
//!
//! @file semantics.rs
//! @author Thibaut Schaeffer <thibaut@schaeff.fr>
//! @date 2017

use crate::absy::Identifier;
use crate::absy::*;
use crate::typed_absy::*;
use crate::typed_absy::{Parameter, Variable};
use std::collections::{hash_map::Entry, BTreeSet, HashMap, HashSet};
use std::fmt;
use std::path::PathBuf;
use zokrates_field::Field;

use crate::parser::Position;

use crate::absy::types::{UnresolvedSignature, UnresolvedType, UserTypeId};
use crate::typed_absy::types::{FunctionKey, Signature, Type};

use std::hash::{Hash, Hasher};
use typed_absy::types::{ArrayType, StructMember};

#[derive(PartialEq, Debug)]
pub struct ErrorInner {
    pos: Option<(Position, Position)>,
    message: String,
}

#[derive(PartialEq, Debug)]
pub struct Error {
    pub inner: ErrorInner,
    pub module_id: PathBuf,
}

impl ErrorInner {
    fn in_file(self, id: &ModuleId) -> Error {
        Error {
            inner: self,
            module_id: id.clone(),
        }
    }
}

type TypeMap = HashMap<ModuleId, HashMap<UserTypeId, Type>>;

/// The global state of the program during semantic checks
#[derive(Debug)]
struct State<'ast, T: Field> {
    /// The modules yet to be checked, which we consume as we explore the dependency tree
    modules: Modules<'ast, T>,
    /// The already checked modules, which we're returning at the end
    typed_modules: TypedModules<'ast, T>,
    /// The user-defined types, which we keep track at this phase only. In later phases, we rely only on basic types and combinations thereof
    types: TypeMap,
}

/// A symbol for a given name: either a type or a group of functions. Not both!
#[derive(PartialEq, Hash, Eq, Debug)]
enum SymbolType {
    Type,
    Functions(BTreeSet<Signature>),
}

/// A data structure to keep track of all symbols in a module
#[derive(Default)]
struct SymbolUnifier {
    symbols: HashMap<String, SymbolType>,
}

impl SymbolUnifier {
    fn insert_type<S: Into<String>>(&mut self, id: S) -> bool {
        let s_type = self.symbols.entry(id.into());
        match s_type {
            // if anything is already called `id`, we cannot introduce this type
            Entry::Occupied(..) => false,
            // otherwise, we can!
            Entry::Vacant(v) => {
                v.insert(SymbolType::Type);
                true
            }
        }
    }

    fn insert_function<S: Into<String>>(&mut self, id: S, signature: Signature) -> bool {
        let s_type = self.symbols.entry(id.into());
        match s_type {
            // if anything is already called `id`, it depends what it is
            Entry::Occupied(mut o) => {
                match o.get_mut() {
                    // if it's a Type, then we can't introduce a function
                    SymbolType::Type => false,
                    // if it's a Function, we can introduce a new function only if it has a different signature
                    SymbolType::Functions(signatures) => signatures.insert(signature),
                }
            }
            // otherwise, we can!
            Entry::Vacant(v) => {
                v.insert(SymbolType::Functions(vec![signature].into_iter().collect()));
                true
            }
        }
    }
}

impl<'ast, T: Field> State<'ast, T> {
    fn new(modules: Modules<'ast, T>) -> Self {
        State {
            modules,
            typed_modules: HashMap::new(),
            types: HashMap::new(),
        }
    }
}

impl fmt::Display for ErrorInner {
    fn fmt(&self, f: &mut fmt::Formatter) -> fmt::Result {
        let location = self
            .pos
            .map(|p| format!("{}", p.0))
            .unwrap_or("?".to_string());
        write!(f, "{}\n\t{}", location, self.message)
    }
}

/// A function query in the current module.
struct FunctionQuery<'ast> {
    id: Identifier<'ast>,
    inputs: Vec<Type>,
    /// Output types are optional as we try to infer them
    outputs: Vec<Option<Type>>,
}

impl<'ast> fmt::Display for FunctionQuery<'ast> {
    fn fmt(&self, f: &mut fmt::Formatter) -> fmt::Result {
        write!(f, "(")?;
        for (i, t) in self.inputs.iter().enumerate() {
            write!(f, "{}", t)?;
            if i < self.inputs.len() - 1 {
                write!(f, ", ")?;
            }
        }
        write!(f, ") -> (")?;
        for (i, t) in self.outputs.iter().enumerate() {
            match t {
                Some(t) => write!(f, "{}", t)?,
                None => write!(f, "_")?,
            }
            if i < self.outputs.len() - 1 {
                write!(f, ", ")?;
            }
        }
        write!(f, ")")
    }
}

impl<'ast> FunctionQuery<'ast> {
    /// Create a new query.
    fn new(
        id: Identifier<'ast>,
        inputs: &Vec<Type>,
        outputs: &Vec<Option<Type>>,
    ) -> FunctionQuery<'ast> {
        FunctionQuery {
            id,
            inputs: inputs.clone(),
            outputs: outputs.clone(),
        }
    }

    /// match a `FunctionKey` against this `FunctionQuery`
    fn match_func(&self, func: &FunctionKey) -> bool {
        self.id == func.id
            && self.inputs == func.signature.inputs
            && self.outputs.len() == func.signature.outputs.len()
            && self.outputs.iter().enumerate().all(|(index, t)| match t {
                Some(ref t) => t == &func.signature.outputs[index],
                _ => true,
            })
    }

    fn match_funcs(&self, funcs: &HashSet<FunctionKey<'ast>>) -> Option<FunctionKey<'ast>> {
        funcs.iter().find(|func| self.match_func(func)).cloned()
    }
}

/// A scoped variable, so that we can delete all variables of a given scope when exiting it
#[derive(Clone, Debug)]
pub struct ScopedVariable<'ast> {
    id: Variable<'ast>,
    level: usize,
}

/// Identifiers of different `ScopedVariable`s should not conflict, so we define them as equivalent
impl<'ast> PartialEq for ScopedVariable<'ast> {
    fn eq(&self, other: &ScopedVariable) -> bool {
        self.id.id == other.id.id
    }
}

impl<'ast> Hash for ScopedVariable<'ast> {
    fn hash<H: Hasher>(&self, state: &mut H) {
        self.id.id.hash(state);
    }
}

impl<'ast> Eq for ScopedVariable<'ast> {}

/// Checker checks the semantics of a program, keeping track of functions and variables in scope
pub struct Checker<'ast> {
    scope: HashSet<ScopedVariable<'ast>>,
    functions: HashSet<FunctionKey<'ast>>,
    level: usize,
}

impl<'ast> Checker<'ast> {
    fn new() -> Checker<'ast> {
        Checker {
            scope: HashSet::new(),
            functions: HashSet::new(),
            level: 0,
        }
    }

    /// Check a `Program`
    ///
    /// # Arguments
    ///
    /// * `prog` - The `Program` to be checked
    pub fn check<T: Field>(prog: Program<'ast, T>) -> Result<TypedProgram<'ast, T>, Vec<Error>> {
        Checker::new().check_program(prog)
    }

    fn check_program<T: Field>(
        &mut self,
        program: Program<'ast, T>,
    ) -> Result<TypedProgram<'ast, T>, Vec<Error>> {
        let mut state = State::new(program.modules);

        let mut errors = vec![];

        // recursively type-check modules starting with `main`
        match self.check_module(&program.main, &mut state) {
            Ok(()) => {}
            Err(e) => errors.extend(e),
        };

        if errors.len() > 0 {
            return Err(errors);
        }

        let main_id = program.main.clone();

        Checker::check_single_main(state.typed_modules.get(&program.main).unwrap()).map_err(
            |inner| {
                vec![Error {
                    inner,
                    module_id: main_id,
                }]
            },
        )?;

        Ok(TypedProgram {
            main: program.main,
            modules: state.typed_modules,
        })
    }

    fn check_struct_type_declaration(
        &mut self,
        id: String,
        s: StructDefinitionNode<'ast>,
        module_id: &ModuleId,
        types: &TypeMap,
    ) -> Result<Type, Vec<ErrorInner>> {
        let pos = s.pos();
        let s = s.value;

        let mut errors = vec![];
        let mut fields: Vec<(_, _)> = vec![];
        let mut fields_set = HashSet::new();

        for field in s.fields {
            let member_id = field.value.id.to_string();
            match self
                .check_type(field.value.ty, module_id, &types)
                .map(|t| (member_id, t))
            {
                Ok(f) => match fields_set.insert(f.0.clone()) {
                    true => fields.push(f),
                    false => errors.push(ErrorInner {
                        pos: Some(pos),
                        message: format!("Duplicate key {} in struct definition", f.0,),
                    }),
                },
                Err(e) => {
                    errors.push(e);
                }
            }
        }

        if errors.len() > 0 {
            return Err(errors);
        }

        Ok(Type::Struct(StructType::new(
            module_id.into(),
            id,
            fields
                .iter()
                .map(|f| StructMember::new(f.0.clone(), f.1.clone()))
                .collect(),
        )))
    }

    fn check_symbol_declaration<T: Field>(
        &mut self,
        declaration: SymbolDeclarationNode<'ast, T>,
        module_id: &ModuleId,
        state: &mut State<'ast, T>,
        functions: &mut HashMap<FunctionKey<'ast>, TypedFunctionSymbol<'ast, T>>,
        symbol_unifier: &mut SymbolUnifier,
    ) -> Result<(), Vec<Error>> {
        let mut errors: Vec<Error> = vec![];

        let pos = declaration.pos();
        let declaration = declaration.value;

        match declaration.symbol.clone() {
            Symbol::HereType(t) => {
                match self.check_struct_type_declaration(
                    declaration.id.to_string(),
                    t.clone(),
                    module_id,
                    &state.types,
                ) {
                    Ok(ty) => {
                        match symbol_unifier.insert_type(declaration.id) {
                            false => errors.push(
                                ErrorInner {
                                    pos: Some(pos),
                                    message: format!(
                                        "{} conflicts with another symbol",
                                        declaration.id,
                                    ),
                                }
                                .in_file(module_id),
                            ),
                            true => {}
                        };
                        state
                            .types
                            .entry(module_id.clone())
                            .or_default()
                            .insert(declaration.id.to_string(), ty);
                    }
                    Err(e) => errors.extend(e.into_iter().map(|inner| Error {
                        inner,
                        module_id: module_id.clone(),
                    })),
                }
            }
            Symbol::HereFunction(f) => match self.check_function(f, module_id, &state.types) {
                Ok(funct) => {
                    match symbol_unifier.insert_function(declaration.id, funct.signature.clone()) {
                        false => errors.push(
                            ErrorInner {
                                pos: Some(pos),
                                message: format!(
                                    "{} conflicts with another symbol",
                                    declaration.id,
                                ),
                            }
                            .in_file(module_id),
                        ),
                        true => {}
                    };

                    self.functions.insert(
                        FunctionKey::with_id(declaration.id.clone())
                            .signature(funct.signature.clone()),
                    );
                    functions.insert(
                        FunctionKey::with_id(declaration.id.clone())
                            .signature(funct.signature.clone()),
                        TypedFunctionSymbol::Here(funct),
                    );
                }
                Err(e) => {
                    errors.extend(e.into_iter().map(|inner| inner.in_file(module_id)));
                }
            },
            Symbol::There(import) => {
                let pos = import.pos();
                let import = import.value;

                match Checker::new().check_module(&import.module_id, state) {
                    Ok(()) => {
                        // find candidates in the checked module
                        let function_candidates: Vec<_> = state
                            .typed_modules
                            .get(&import.module_id)
                            .unwrap()
                            .functions
                            .iter()
                            .filter(|(k, _)| k.id == import.symbol_id)
                            .map(|(_, v)| FunctionKey {
                                id: import.symbol_id.clone(),
                                signature: v.signature(&state.typed_modules).clone(),
                            })
                            .collect();

                        // find candidates in the types
                        let type_candidate = state
                            .types
                            .entry(import.module_id.clone())
                            .or_default()
                            .get(import.symbol_id)
                            .cloned();

                        match (function_candidates.len(), type_candidate) {
                            (0, Some(t)) => {

                                // rename the type to the declared symbol
                                let t = match t {
                                    Type::Struct(t) => Type::Struct(StructType {
                                        module: module_id.clone(),
                                        name: declaration.id.into(),
                                        ..t
                                    }),
                                    _ => unreachable!()
                                };

                                // we imported a type, so the symbol it gets bound to should not already exist
                                match symbol_unifier.insert_type(declaration.id) {
                                    false => {
                                        errors.push(Error {
                                            module_id: module_id.clone(),
                                            inner: ErrorInner {
                                            pos: Some(pos),
                                            message: format!(
                                                "{} conflicts with another symbol",
                                                declaration.id,
                                            ),
                                        }});
                                    }
                                    true => {}
                                };
                                state
                                    .types
                                    .entry(module_id.clone())
                                    .or_default()
                                    .insert(declaration.id.to_string(), t.clone());
                            }
                            (0, None) => {
                                errors.push(ErrorInner {
                                    pos: Some(pos),
                                    message: format!(
                                        "Could not find symbol {} in module {}",
                                        import.symbol_id, import.module_id.display(),
                                    ),
                                }.in_file(module_id));
                            }
                            (_, Some(_)) => unreachable!("collision in module we're importing from should have been caught when checking it"),
                            _ => {
                                for candidate in function_candidates {

                                    match symbol_unifier.insert_function(declaration.id, candidate.signature.clone()) {
                                        false => {
                                            errors.push(ErrorInner {
                                                pos: Some(pos),
                                                message: format!(
                                                    "{} conflicts with another symbol",
                                                    declaration.id,
                                                ),
                                            }.in_file(module_id));
                                        },
                                        true => {}
                                    };

                                    self.functions.insert(candidate.clone().id(declaration.id));
                                    functions.insert(
                                        candidate.clone().id(declaration.id),
                                        TypedFunctionSymbol::There(
                                            candidate,
                                            import.module_id.clone(),
                                        ),
                                    );
                                }
                            }
                        };
                    }
                    Err(e) => {
                        errors.extend(e);
                    }
                };
            }
            Symbol::Flat(funct) => {
                match symbol_unifier.insert_function(declaration.id, funct.signature()) {
                    false => {
                        errors.push(
                            ErrorInner {
                                pos: Some(pos),
                                message: format!(
                                    "{} conflicts with another symbol",
                                    declaration.id,
                                ),
                            }
                            .in_file(module_id),
                        );
                    }
                    true => {}
                };

                self.functions.insert(
                    FunctionKey::with_id(declaration.id.clone())
                        .signature(funct.signature().clone()),
                );
                functions.insert(
                    FunctionKey::with_id(declaration.id.clone())
                        .signature(funct.signature().clone()),
                    TypedFunctionSymbol::Flat(funct),
                );
            }
        };

        // return if any errors occured
        if errors.len() > 0 {
            return Err(errors);
        }

        Ok(())
    }

    fn check_module<T: Field>(
        &mut self,
        module_id: &ModuleId,
        state: &mut State<'ast, T>,
    ) -> Result<(), Vec<Error>> {
        let mut errors = vec![];
        let mut checked_functions = HashMap::new();

        // check if the module was already removed from the untyped ones
        let to_insert = match state.modules.remove(module_id) {
            // if it was, do nothing
            None => None,
            // if it was not, check it
            Some(module) => {
                assert_eq!(module.imports.len(), 0);

                // we need to create an entry in the types map to store types for this module
                state.types.entry(module_id.clone()).or_default();

                // we keep track of the introduced symbols to avoid colisions between types and functions
                let mut symbol_unifier = SymbolUnifier::default();

                // we go through symbol declarations and check them
                for declaration in module.symbols {
                    match self.check_symbol_declaration(
                        declaration,
                        module_id,
                        state,
                        &mut checked_functions,
                        &mut symbol_unifier,
                    ) {
                        Ok(()) => {}
                        Err(e) => {
                            errors.extend(e);
                        }
                    }
                }

                Some(TypedModule {
                    functions: checked_functions,
                })
            }
        };

        // return if any errors occured
        if errors.len() > 0 {
            return Err(errors);
        }

        // insert into typed_modules if we checked anything
        match to_insert {
            Some(typed_module) => {
                // there should be no checked module at that key just yet, if there is we have a colision or we checked something twice
                assert!(state
                    .typed_modules
                    .insert(module_id.clone(), typed_module)
                    .is_none());
            }
            None => {}
        };

        Ok(())
    }

    fn check_single_main<T: Field>(module: &TypedModule<T>) -> Result<(), ErrorInner> {
        match module
            .functions
            .iter()
            .filter(|(key, _)| key.id == "main")
            .count()
        {
            1 => Ok(()),
            0 => Err(ErrorInner {
                pos: None,
                message: format!("No main function found"),
            }),
            n => Err(ErrorInner {
                pos: None,
                message: format!("Only one main function allowed, found {}", n),
            }),
        }
    }

    fn check_for_var(&self, var: &VariableNode) -> Result<(), ErrorInner> {
        match var.value.get_type() {
            UnresolvedType::FieldElement => Ok(()),
            t => Err(ErrorInner {
                pos: Some(var.pos()),
                message: format!("Variable in for loop cannot have type {}", t),
            }),
        }
    }

    fn check_function<T: Field>(
        &mut self,
        funct_node: FunctionNode<'ast, T>,
        module_id: &ModuleId,
        types: &TypeMap,
    ) -> Result<TypedFunction<'ast, T>, Vec<ErrorInner>> {
        self.enter_scope();

        let mut errors = vec![];
        let funct = funct_node.value;
        let mut arguments_checked = vec![];
        let mut signature = None;

        assert_eq!(funct.arguments.len(), funct.signature.inputs.len());

        for arg in funct.arguments {
            match self.check_parameter(arg, module_id, types) {
                Ok(a) => {
                    self.insert_into_scope(a.id.clone());
                    arguments_checked.push(a);
                }
                Err(e) => errors.extend(e),
            }
        }

        let mut statements_checked = vec![];

        match self.check_signature(funct.signature, module_id, types) {
            Ok(s) => {
                for stat in funct.statements.into_iter() {
                    let pos = stat.pos();

                    match self.check_statement(stat, module_id, types) {
                        Ok(statement) => {
                            match &statement {
                                TypedStatement::Return(e) => {
                                    match e.iter().map(|e| e.get_type()).collect::<Vec<_>>()
                                        == s.outputs
                                    {
                                        true => {}
                                        false => errors.push(ErrorInner {
                                            pos: Some(pos),
                                            message: format!(
                                                "Expected ({}) in return statement, found ({})",
                                                s.outputs
                                                    .iter()
                                                    .map(|t| t.to_string())
                                                    .collect::<Vec<_>>()
                                                    .join(", "),
                                                e.iter()
                                                    .map(|e| e.get_type())
                                                    .map(|t| t.to_string())
                                                    .collect::<Vec<_>>()
                                                    .join(", ")
                                            ),
                                        }),
                                    }
                                }
                                _ => {}
                            };
                            statements_checked.push(statement);
                        }
                        Err(e) => {
                            errors.extend(e);
                        }
                    }
                }
                signature = Some(s);
            }
            Err(e) => {
                errors.extend(e);
            }
        };

        if errors.len() > 0 {
            return Err(errors);
        }

        self.exit_scope();

        Ok(TypedFunction {
            arguments: arguments_checked,
            statements: statements_checked,
            signature: signature.unwrap(),
        })
    }

    fn check_parameter(
        &self,
        p: ParameterNode<'ast>,
        module_id: &ModuleId,
        types: &TypeMap,
    ) -> Result<Parameter<'ast>, Vec<ErrorInner>> {
        let var = self.check_variable(p.value.id, module_id, types)?;

        Ok(Parameter {
            id: var,
            private: p.value.private,
        })
    }

    fn check_signature(
        &self,
        signature: UnresolvedSignature,
        module_id: &ModuleId,
        types: &TypeMap,
    ) -> Result<Signature, Vec<ErrorInner>> {
        let mut errors = vec![];
        let mut inputs = vec![];
        let mut outputs = vec![];

        for t in signature.inputs {
            match self.check_type(t, module_id, types) {
                Ok(t) => {
                    inputs.push(t);
                }
                Err(e) => {
                    errors.push(e);
                }
            }
        }

        for t in signature.outputs {
            match self.check_type(t, module_id, types) {
                Ok(t) => {
                    outputs.push(t);
                }
                Err(e) => {
                    errors.push(e);
                }
            }
        }

        if errors.len() > 0 {
            return Err(errors);
        }

        Ok(Signature { inputs, outputs })
    }

    fn check_type(
        &self,
        ty: UnresolvedTypeNode,
        module_id: &ModuleId,
        types: &TypeMap,
    ) -> Result<Type, ErrorInner> {
        let pos = ty.pos();
        let ty = ty.value;

        match ty {
            UnresolvedType::FieldElement => Ok(Type::FieldElement),
            UnresolvedType::Boolean => Ok(Type::Boolean),
            UnresolvedType::Uint(bitwidth) => Ok(Type::Uint(bitwidth)),
            UnresolvedType::Array(t, size) => Ok(Type::Array(ArrayType::new(
                self.check_type(*t, module_id, types)?,
                size,
            ))),
            UnresolvedType::User(id) => {
                types
                    .get(module_id)
                    .unwrap()
                    .get(&id)
                    .cloned()
                    .ok_or_else(|| ErrorInner {
                        pos: Some(pos),
                        message: format!("Undefined type {}", id),
                    })
            }
        }
    }

    fn check_variable(
        &self,
        v: crate::absy::VariableNode<'ast>,
        module_id: &ModuleId,
        types: &TypeMap,
    ) -> Result<Variable<'ast>, Vec<ErrorInner>> {
        Ok(Variable::with_id_and_type(
            v.value.id,
            self.check_type(v.value._type, module_id, types)
                .map_err(|e| vec![e])?,
        ))
    }

    fn check_statement<T: Field>(
        &mut self,
        stat: StatementNode<'ast, T>,
        module_id: &ModuleId,
        types: &TypeMap,
    ) -> Result<TypedStatement<'ast, T>, Vec<ErrorInner>> {
        let pos = stat.pos();

        match stat.value {
            Statement::Return(list) => {
                let mut expression_list_checked = vec![];

                for e in list.value.expressions {
                    let e_checked = self
                        .check_expression(e, module_id, &types)
                        .map_err(|e| vec![e])?;
                    expression_list_checked.push(e_checked);
                }

                Ok(TypedStatement::Return(expression_list_checked))
            }
            Statement::Declaration(var) => {
                let var = self.check_variable(var, module_id, types)?;
                match self.insert_into_scope(var.clone()) {
                    true => Ok(TypedStatement::Declaration(var)),
                    false => Err(ErrorInner {
                        pos: Some(pos),
                        message: format!("Duplicate declaration for variable named {}", var.id),
                    }),
                }
                .map_err(|e| vec![e])
            }
            Statement::Definition(assignee, expr) => {
                // we create multidef when rhs is a function call to benefit from inference
                // check rhs is not a function call here
                match expr.value {
					Expression::FunctionCall(..) => panic!("Parser should not generate Definition where the right hand side is a FunctionCall"),
					_ => {}
				}

                // check the expression to be assigned
                let checked_expr = self
                    .check_expression(expr, module_id, &types)
                    .map_err(|e| vec![e])?;
                let expression_type = checked_expr.get_type();

                // check that the assignee is declared and is well formed
                let var = self
                    .check_assignee(assignee, module_id, &types)
                    .map_err(|e| vec![e])?;

                let var_type = var.get_type();

                // make sure the assignee has the same type as the rhs
                match var_type == expression_type {
                    true => Ok(TypedStatement::Definition(var, checked_expr)),
                    false => Err(ErrorInner {
                        pos: Some(pos),
                        message: format!(
                            "Expression {} of type {} cannot be assigned to {} of type {}",
                            checked_expr, expression_type, var, var_type
                        ),
                    }),
                }
                .map_err(|e| vec![e])
            }
            Statement::Condition(lhs, rhs) => {
                let checked_lhs = self
                    .check_expression(lhs, module_id, &types)
                    .map_err(|e| vec![e])?;
                let checked_rhs = self
                    .check_expression(rhs, module_id, &types)
                    .map_err(|e| vec![e])?;

                if checked_lhs.get_type() == checked_rhs.get_type() {
                    Ok(TypedStatement::Condition(checked_lhs, checked_rhs))
                } else {
                    Err(ErrorInner {
                        pos: Some(pos),
                        message: format!(
                            "Cannot compare {} of type {:?} to {} of type {:?}",
                            checked_lhs,
                            checked_lhs.get_type(),
                            checked_rhs,
                            checked_rhs.get_type(),
                        ),
                    })
                }
                .map_err(|e| vec![e])
            }
            Statement::For(var, from, to, statements) => {
                self.enter_scope();

                self.check_for_var(&var).map_err(|e| vec![e])?;

                let var = self.check_variable(var, module_id, types).unwrap();

                let from = self
                    .check_expression(from, module_id, &types)
                    .map_err(|e| vec![e])?;
                let to = self
                    .check_expression(to, module_id, &types)
                    .map_err(|e| vec![e])?;

                let from = match from {
                    TypedExpression::FieldElement(e) => Ok(e),
                    e => Err(ErrorInner {
                        pos: Some(pos),
                        message: format!(
                            "Expected lower loop bound to be of type field, found {}",
                            e.get_type()
                        ),
                    }),
                }
                .map_err(|e| vec![e])?;

                let to = match to {
                    TypedExpression::FieldElement(e) => Ok(e),
                    e => Err(ErrorInner {
                        pos: Some(pos),
                        message: format!(
                            "Expected higher loop bound to be of type field, found {}",
                            e.get_type()
                        ),
                    }),
                }
                .map_err(|e| vec![e])?;

                self.insert_into_scope(var.clone());

                let mut checked_statements = vec![];

                for stat in statements {
                    let checked_stat = self.check_statement(stat, module_id, types)?;
                    checked_statements.push(checked_stat);
                }

                self.exit_scope();
                Ok(TypedStatement::For(var, from, to, checked_statements))
            }
            Statement::MultipleDefinition(assignees, rhs) => {
                match rhs.value {
                    // Right side has to be a function call
                    Expression::FunctionCall(fun_id, arguments) => {

                        // check lhs assignees are defined
                        let (assignees, errors): (Vec<_>, Vec<_>) = assignees.into_iter().map(|a| self.check_assignee(a, module_id, types)).partition(|r| r.is_ok());

                        if errors.len() > 0 {
                            return Err(errors.into_iter().map(|e| e.unwrap_err()).collect());
                        }

                        // constrain assignees to being identifiers
                        let (variables, errors): (Vec<_>, Vec<_>) = assignees.into_iter().map(|a| match a.unwrap() {
                            TypedAssignee::Identifier(v) => Ok(v),
                            a => Err(ErrorInner {
                                pos: Some(pos),
                                message: format!("Only assignment to identifiers is supported, found {}", a)
                            })
                        }).partition(|r| r.is_ok());

                        if errors.len() > 0 {
                            return Err(errors.into_iter().map(|e| e.unwrap_err()).collect());
                        }

                        let variables: Vec<_> = variables.into_iter().map(|v| v.unwrap()).collect();

                        let vars_types = variables.iter().map(|a| Some(a.get_type().clone())).collect();

                        // find argument types
                        let mut arguments_checked = vec![];
                        for arg in arguments {
                            let arg_checked = self.check_expression(arg, module_id, &types).map_err(|e| vec![e])?;
                            arguments_checked.push(arg_checked);
                        }

                        let arguments_types =
                            arguments_checked.iter().map(|a| a.get_type()).collect();

                        let query = FunctionQuery::new(&fun_id, &arguments_types, &vars_types);

                        let f = self.find_function(&query);

                        match f {
                    		// the function has to be defined
                    		Some(f) => {

                                let call = TypedExpressionList::FunctionCall(f.clone(), arguments_checked, f.signature.outputs.clone());

                                Ok(TypedStatement::MultipleDefinition(variables, call))
                    		},
                    		None => Err(ErrorInner {                         pos: Some(pos),
 message: format!("Function definition for function {} with signature {} not found.", fun_id, query) }),
                    	}
                    }
                    _ => Err(ErrorInner {
                        pos: Some(pos),
                        message: format!("{} should be a function call", rhs),
                    }),
                }.map_err(|e| vec![e])
            }
        }
    }

    fn check_assignee<T: Field>(
        &mut self,
        assignee: AssigneeNode<'ast, T>,
        module_id: &ModuleId,
        types: &TypeMap,
    ) -> Result<TypedAssignee<'ast, T>, ErrorInner> {
        let pos = assignee.pos();
        // check that the assignee is declared
        match assignee.value {
            Assignee::Identifier(variable_name) => match self.get_scope(&variable_name) {
                Some(var) => Ok(TypedAssignee::Identifier(Variable::with_id_and_type(
                    variable_name,
                    var.id._type.clone(),
                ))),
                None => Err(ErrorInner {
                    pos: Some(assignee.pos()),
                    message: format!("Variable `{}` is undeclared", variable_name),
                }),
            },
            Assignee::Select(box assignee, box index) => {
                let checked_assignee = self.check_assignee(assignee, module_id, &types)?;

                let ty = checked_assignee.get_type();
                match ty {
                    Type::Array(..) => {
                        let checked_index = match index {
                            RangeOrExpression::Expression(e) => {
                                self.check_expression(e, module_id, &types)?
                            }
                            r => unimplemented!(
                                "Using slices in assignments is not supported yet, found {}",
                                r
                            ),
                        };

                        let checked_typed_index = match checked_index {
                            TypedExpression::FieldElement(e) => Ok(e),
                            e => Err(ErrorInner {
                                pos: Some(pos),

                                message: format!(
                                    "Expected array {} index to have type field, found {}",
                                    checked_assignee,
                                    e.get_type()
                                ),
                            }),
                        }?;

                        Ok(TypedAssignee::Select(
                            box checked_assignee,
                            box checked_typed_index,
                        ))
                    }
                    ty => Err(ErrorInner {
                        pos: Some(pos),

                        message: format!(
                            "Cannot access element at index {} on {} of type {}",
                            index, checked_assignee, ty,
                        ),
                    }),
                }
            }
            Assignee::Member(box assignee, box member) => {
                let checked_assignee = self.check_assignee(assignee, module_id, &types)?;

                let ty = checked_assignee.get_type();
                match &ty {
                    Type::Struct(members) => match members.iter().find(|m| m.id == member) {
                        Some(_) => Ok(TypedAssignee::Member(box checked_assignee, member.into())),
                        None => Err(ErrorInner {
                            pos: Some(pos),
                            message: format!("{} doesn't have member {}", ty, member),
                        }),
                    },
                    ty => Err(ErrorInner {
                        pos: Some(pos),

                        message: format!(
                            "Cannot access field {} on {} as of type {}",
                            member, checked_assignee, ty,
                        ),
                    }),
                }
            }
        }
    }

    fn check_spread_or_expression<T: Field>(
        &mut self,
        spread_or_expression: SpreadOrExpression<'ast, T>,
        module_id: &ModuleId,
        types: &TypeMap,
    ) -> Result<Vec<TypedExpression<'ast, T>>, ErrorInner> {
        match spread_or_expression {
            SpreadOrExpression::Spread(s) => {
                let pos = s.pos();

                let checked_expression =
                    self.check_expression(s.value.expression, module_id, &types)?;

                let res = match checked_expression {
                    TypedExpression::Array(e) => {
                        let ty = e.inner_type().clone();

                        let size = e.size();
                        match e.into_inner() {
                            // if we're doing a spread over an inline array, we return the inside of the array: ...[x, y, z] == x, y, z
                            // this is not strictly needed, but it makes spreads memory linear rather than quadratic
                            ArrayExpressionInner::Value(v) => Ok(v),
                            // otherwise we return a[0], ..., a[a.size() -1 ]
                            e => Ok((0..size)
                                .map(|i| match &ty {
                                    Type::FieldElement => FieldElementExpression::select(
                                        e.clone().annotate(Type::FieldElement, size),
                                        FieldElementExpression::Number(T::from(i)),
                                    )
                                    .into(),
                                    Type::Uint(bitwidth) => UExpression::select(
                                        e.clone().annotate(Type::Uint(*bitwidth), size),
                                        FieldElementExpression::Number(T::from(i)),
                                    )
                                    .into(),
                                    Type::Boolean => BooleanExpression::select(
                                        e.clone().annotate(Type::Boolean, size),
                                        FieldElementExpression::Number(T::from(i)),
                                    )
                                    .into(),
                                    Type::Array(array_type) => ArrayExpressionInner::Select(
                                        box e
                                            .clone()
                                            .annotate(Type::Array(array_type.clone()), size),
                                        box FieldElementExpression::Number(T::from(i)),
                                    )
                                    .annotate(*array_type.ty.clone(), array_type.size)
                                    .into(),
                                    Type::Struct(members) => StructExpressionInner::Select(
                                        box e.clone().annotate(Type::Struct(members.clone()), size),
                                        box FieldElementExpression::Number(T::from(i)),
                                    )
                                    .annotate(members.clone())
                                    .into(),
                                })
                                .collect()),
                        }
                    }
                    e => Err(ErrorInner {
                        pos: Some(pos),

                        message: format!(
                            "Expected spread operator to apply on array, found {}",
                            e.get_type()
                        ),
                    }),
                };

                let res = res.unwrap();

                Ok(res)
            }
            SpreadOrExpression::Expression(e) => {
                self.check_expression(e, module_id, &types).map(|r| vec![r])
            }
        }
    }

    fn check_expression<T: Field>(
        &mut self,
        expr: ExpressionNode<'ast, T>,
        module_id: &ModuleId,
        types: &TypeMap,
    ) -> Result<TypedExpression<'ast, T>, ErrorInner> {
        let pos = expr.pos();

        match expr.value {
            Expression::BooleanConstant(b) => Ok(BooleanExpression::Value(b).into()),
            Expression::Identifier(name) => {
                // check that `id` is defined in the scope
                match self.get_scope(&name) {
                    Some(v) => match v.id.get_type() {
                        Type::Boolean => Ok(BooleanExpression::Identifier(name.into()).into()),
                        Type::Uint(bitwidth) => Ok(UExpressionInner::Identifier(name.into())
                            .annotate(bitwidth)
                            .into()),
                        Type::FieldElement => {
                            Ok(FieldElementExpression::Identifier(name.into()).into())
                        }
                        Type::Array(array_type) => {
                            Ok(ArrayExpressionInner::Identifier(name.into())
                                .annotate(*array_type.ty, array_type.size)
                                .into())
                        }
                        Type::Struct(members) => Ok(StructExpressionInner::Identifier(name.into())
                            .annotate(members)
                            .into()),
                    },
                    None => Err(ErrorInner {
                        pos: Some(pos),
                        message: format!("Identifier \"{}\" is undefined", name),
                    }),
                }
            }
            Expression::Add(box e1, box e2) => {
                let e1_checked = self.check_expression(e1, module_id, &types)?;
                let e2_checked = self.check_expression(e2, module_id, &types)?;

                match (e1_checked, e2_checked) {
                    (TypedExpression::FieldElement(e1), TypedExpression::FieldElement(e2)) => {
                        Ok(FieldElementExpression::Add(box e1, box e2).into())
                    }
                    (TypedExpression::Uint(e1), TypedExpression::Uint(e2)) => {
                        if e1.get_type() == e2.get_type() {
                            Ok(UExpression::add(e1, e2).into())
                        } else {
                            Err(ErrorInner {
                                pos: Some(pos),

                                message: format!(
                                    "Cannot apply `+` to {:?}, {:?}",
                                    e1.get_type(),
                                    e2.get_type()
                                ),
                            })
                        }
                    }
                    (t1, t2) => Err(ErrorInner {
                        pos: Some(pos),

                        message: format!(
                            "Cannot apply `+` to {:?}, {:?}",
                            t1.get_type(),
                            t2.get_type()
                        ),
                    }),
                }
            }
            Expression::Sub(box e1, box e2) => {
                let e1_checked = self.check_expression(e1, module_id, &types)?;
                let e2_checked = self.check_expression(e2, module_id, &types)?;

                match (e1_checked, e2_checked) {
                    (TypedExpression::FieldElement(e1), TypedExpression::FieldElement(e2)) => {
                        Ok(FieldElementExpression::Sub(box e1, box e2).into())
                    }
                    (TypedExpression::Uint(e1), TypedExpression::Uint(e2)) => {
                        if e1.get_type() == e2.get_type() {
                            Ok(UExpression::sub(e1, e2).into())
                        } else {
                            Err(ErrorInner {
                                pos: Some(pos),

                                message: format!(
                                    "Cannot apply `+` to {:?}, {:?}",
                                    e1.get_type(),
                                    e2.get_type()
                                ),
                            })
                        }
                    }
                    (t1, t2) => Err(ErrorInner {
                        pos: Some(pos),

                        message: format!(
                            "Expected only field elements, found {:?}, {:?}",
                            t1.get_type(),
                            t2.get_type()
                        ),
                    }),
                }
            }
            Expression::Mult(box e1, box e2) => {
                let e1_checked = self.check_expression(e1, module_id, &types)?;
                let e2_checked = self.check_expression(e2, module_id, &types)?;

                match (e1_checked, e2_checked) {
                    (TypedExpression::FieldElement(e1), TypedExpression::FieldElement(e2)) => {
                        Ok(FieldElementExpression::Mult(box e1, box e2).into())
                    }
                    (TypedExpression::Uint(e1), TypedExpression::Uint(e2)) => {
                        if e1.get_type() == e2.get_type() {
                            Ok(UExpression::mult(e1, e2).into())
                        } else {
                            Err(ErrorInner {
                                pos: Some(pos),

                                message: format!(
                                    "Cannot apply `*` to {:?}, {:?}",
                                    e1.get_type(),
                                    e2.get_type()
                                ),
                            })
                        }
                    }
                    (t1, t2) => Err(ErrorInner {
                        pos: Some(pos),

                        message: format!(
                            "Cannot apply `*` to {:?}, {:?}",
                            t1.get_type(),
                            t2.get_type()
                        ),
                    }),
                }
            }
            Expression::Div(box e1, box e2) => {
                let e1_checked = self.check_expression(e1, module_id, &types)?;
                let e2_checked = self.check_expression(e2, module_id, &types)?;

                match (e1_checked, e2_checked) {
                    (TypedExpression::FieldElement(e1), TypedExpression::FieldElement(e2)) => {
                        Ok(FieldElementExpression::Div(box e1, box e2).into())
                    }
                    (t1, t2) => Err(ErrorInner {
                        pos: Some(pos),

                        message: format!(
                            "Expected only field elements, found {:?}, {:?}",
                            t1.get_type(),
                            t2.get_type()
                        ),
                    }),
                }
            }
            Expression::Pow(box e1, box e2) => {
                let e1_checked = self.check_expression(e1, module_id, &types)?;
                let e2_checked = self.check_expression(e2, module_id, &types)?;

                match (e1_checked, e2_checked) {
                    (TypedExpression::FieldElement(e1), TypedExpression::FieldElement(e2)) => Ok(
                        TypedExpression::FieldElement(FieldElementExpression::Pow(box e1, box e2)),
                    ),
                    (t1, t2) => Err(ErrorInner {
                        pos: Some(pos),

                        message: format!(
                            "Expected only field elements, found {:?}, {:?}",
                            t1.get_type(),
                            t2.get_type()
                        ),
                    }),
                }
            }
            Expression::IfElse(box condition, box consequence, box alternative) => {
                let condition_checked = self.check_expression(condition, module_id, &types)?;
                let consequence_checked = self.check_expression(consequence, module_id, &types)?;
                let alternative_checked = self.check_expression(alternative, module_id, &types)?;

                match condition_checked {
                    TypedExpression::Boolean(condition) => {
                        let consequence_type = consequence_checked.get_type();
                        let alternative_type = alternative_checked.get_type();
                        match consequence_type == alternative_type {
                            true => match (consequence_checked, alternative_checked) {
                                (TypedExpression::FieldElement(consequence), TypedExpression::FieldElement(alternative)) => {
                                    Ok(FieldElementExpression::IfElse(box condition, box consequence, box alternative).into())
                                },
                                (TypedExpression::Boolean(consequence), TypedExpression::Boolean(alternative)) => {
                                    Ok(BooleanExpression::IfElse(box condition, box consequence, box alternative).into())
                                },
                                (TypedExpression::Array(consequence), TypedExpression::Array(alternative)) => {
                                    let inner_type = consequence.inner_type().clone();
                                    let size = consequence.size();
                                    Ok(ArrayExpressionInner::IfElse(box condition, box consequence, box alternative).annotate(inner_type, size).into())
                                },
                                (TypedExpression::Struct(consequence), TypedExpression::Struct(alternative)) => {
                                    let ty = consequence.ty().clone();
                                    Ok(StructExpressionInner::IfElse(box condition, box consequence, box alternative).annotate(ty).into())
                                },
                                (TypedExpression::Uint(consequence), TypedExpression::Uint(alternative)) => {
                                    let bitwidth = consequence.bitwidth();
                                    Ok(UExpressionInner::IfElse(box condition, box consequence, box alternative).annotate(bitwidth).into())
                                },
                                _ => unreachable!("types should match here as we checked them explicitly")
                            }
                            false => Err(ErrorInner {
                                pos: Some(pos),
                                message: format!("{{consequence}} and {{alternative}} in `if/else` expression should have the same type, found {}, {}", consequence_type, alternative_type)
                            })
                        }
                    }
                    c => Err(ErrorInner {
                        pos: Some(pos),
                        message: format!(
                            "{{condition}} after `if` should be a boolean, found {}",
                            c.get_type()
                        ),
                    }),
                }
            }
            Expression::FieldConstant(n) => Ok(FieldElementExpression::Number(n).into()),
            Expression::U8Constant(n) => Ok(UExpressionInner::Value(n.into()).annotate(8).into()),
            Expression::U16Constant(n) => Ok(UExpressionInner::Value(n.into()).annotate(16).into()),
            Expression::U32Constant(n) => Ok(UExpressionInner::Value(n.into()).annotate(32).into()),
            Expression::FunctionCall(fun_id, arguments) => {
                // check the arguments
                let mut arguments_checked = vec![];
                for arg in arguments {
                    let arg_checked = self.check_expression(arg, module_id, &types)?;
                    arguments_checked.push(arg_checked);
                }

                let mut arguments_types = vec![];
                for arg in arguments_checked.iter() {
                    arguments_types.push(arg.get_type());
                }

                // outside of multidef, function calls must have a single return value
                // we use type inference to determine the type of the return, so we don't specify it
                let query = FunctionQuery::new(&fun_id, &arguments_types, &vec![None]);

                let f = self.find_function(&query);

                match f {
                    // the function has to be defined
                    Some(f) => {
                        // the return count has to be 1
                        match f.signature.outputs.len() {
                            1 => match &f.signature.outputs[0] {
                                Type::FieldElement => Ok(FieldElementExpression::FunctionCall(
                                    FunctionKey {
                                        id: f.id.clone(),
                                        signature: f.signature.clone(),
                                    },
                                    arguments_checked,
                                )
                                .into()),
                                Type::Boolean => Ok(BooleanExpression::FunctionCall(
                                    FunctionKey {
                                        id: f.id.clone(),
                                        signature: f.signature.clone(),
                                    },
                                    arguments_checked,
                                )
                                .into()),
                                Type::Uint(bitwidth) => Ok(UExpressionInner::FunctionCall(
                                    FunctionKey {
                                        id: f.id.clone(),
                                        signature: f.signature.clone(),
                                    },
                                    arguments_checked,
                                )
                                .annotate(*bitwidth)
                                .into()),
                                Type::Struct(members) => Ok(StructExpressionInner::FunctionCall(
                                    FunctionKey {
                                        id: f.id.clone(),
                                        signature: f.signature.clone(),
                                    },
                                    arguments_checked,
                                )
                                .annotate(members.clone())
                                .into()),
                                Type::Array(array_type) => Ok(ArrayExpressionInner::FunctionCall(
                                    FunctionKey {
                                        id: f.id.clone(),
                                        signature: f.signature.clone(),
                                    },
                                    arguments_checked,
                                )
                                .annotate(*array_type.ty.clone(), array_type.size.clone())
                                .into()),
                            },
                            n => Err(ErrorInner {
                                pos: Some(pos),

                                message: format!(
                                    "{} returns {} values but is called outside of a definition",
                                    f.id, n
                                ),
                            }),
                        }
                    }
                    None => Err(ErrorInner {
                        pos: Some(pos),

                        message: format!(
                            "Function definition for function {} with signature {} not found.",
                            fun_id, query
                        ),
                    }),
                }
            }
            Expression::Lt(box e1, box e2) => {
                let e1_checked = self.check_expression(e1, module_id, &types)?;
                let e2_checked = self.check_expression(e2, module_id, &types)?;
                match (e1_checked, e2_checked) {
                    (TypedExpression::FieldElement(e1), TypedExpression::FieldElement(e2)) => {
                        Ok(BooleanExpression::Lt(box e1, box e2).into())
                    }
                    (e1, e2) => Err(ErrorInner {
                        pos: Some(pos),
                        message: format!(
                            "Cannot compare {} of type {} to {} of type {}",
                            e1,
                            e1.get_type(),
                            e2,
                            e2.get_type()
                        ),
                    }),
                }
            }
            Expression::Le(box e1, box e2) => {
                let e1_checked = self.check_expression(e1, module_id, &types)?;
                let e2_checked = self.check_expression(e2, module_id, &types)?;
                match (e1_checked, e2_checked) {
                    (TypedExpression::FieldElement(e1), TypedExpression::FieldElement(e2)) => {
                        Ok(BooleanExpression::Le(box e1, box e2).into())
                    }
                    (e1, e2) => Err(ErrorInner {
                        pos: Some(pos),
                        message: format!(
                            "Cannot compare {} of type {} to {} of type {}",
                            e1,
                            e1.get_type(),
                            e2,
                            e2.get_type()
                        ),
                    }),
                }
            }
            Expression::Eq(box e1, box e2) => {
                let e1_checked = self.check_expression(e1, module_id, &types)?;
                let e2_checked = self.check_expression(e2, module_id, &types)?;
                match (e1_checked, e2_checked) {
                    (TypedExpression::FieldElement(e1), TypedExpression::FieldElement(e2)) => {
                        Ok(BooleanExpression::FieldEq(box e1, box e2).into())
                    }
                    (TypedExpression::Boolean(e1), TypedExpression::Boolean(e2)) => {
                        Ok(BooleanExpression::BoolEq(box e1, box e2).into())
                    }
                    (e1, e2) => Err(ErrorInner {
                        pos: Some(pos),
                        message: format!(
                            "Cannot compare {} of type {} to {} of type {}",
                            e1,
                            e1.get_type(),
                            e2,
                            e2.get_type()
                        ),
                    }),
                }
            }
            Expression::Ge(box e1, box e2) => {
                let e1_checked = self.check_expression(e1, module_id, &types)?;
                let e2_checked = self.check_expression(e2, module_id, &types)?;
                match (e1_checked, e2_checked) {
                    (TypedExpression::FieldElement(e1), TypedExpression::FieldElement(e2)) => {
                        Ok(BooleanExpression::Ge(box e1, box e2).into())
                    }
                    (e1, e2) => Err(ErrorInner {
                        pos: Some(pos),
                        message: format!(
                            "Cannot compare {} of type {} to {} of type {}",
                            e1,
                            e1.get_type(),
                            e2,
                            e2.get_type()
                        ),
                    }),
                }
            }
            Expression::Gt(box e1, box e2) => {
                let e1_checked = self.check_expression(e1, module_id, &types)?;
                let e2_checked = self.check_expression(e2, module_id, &types)?;
                match (e1_checked, e2_checked) {
                    (TypedExpression::FieldElement(e1), TypedExpression::FieldElement(e2)) => {
                        Ok(BooleanExpression::Gt(box e1, box e2).into())
                    }
                    (e1, e2) => Err(ErrorInner {
                        pos: Some(pos),
                        message: format!(
                            "Cannot compare {} of type {} to {} of type {}",
                            e1,
                            e1.get_type(),
                            e2,
                            e2.get_type()
                        ),
                    }),
                }
            }
            Expression::Select(box array, box index) => {
                let array = self.check_expression(array, module_id, &types)?;

                match index {
                    RangeOrExpression::Range(r) => match array {
                        TypedExpression::Array(array) => {
                            let array_size = array.size();
                            let inner_type = array.inner_type().clone();

                            let from = r
                                .value
                                .from
                                .map(|v| v.to_dec_string().parse::<usize>().unwrap())
                                .unwrap_or(0);

                            let to = r
                                .value
                                .to
                                .map(|v| v.to_dec_string().parse::<usize>().unwrap())
                                .unwrap_or(array_size);

                            match (from, to, array_size) {
                                (f, _, s) if f > s => Err(ErrorInner {
                                    pos: Some(pos),
                                    message: format!(
                                        "Lower range bound {} is out of array bounds [0, {}]",
                                        f, s,
                                    ),
                                }),
                                (_, t, s) if t > s => Err(ErrorInner {
                                    pos: Some(pos),
                                    message: format!(
                                        "Higher range bound {} is out of array bounds [0, {}]",
                                        t, s,
                                    ),
                                }),
                                (f, t, _) if f > t => Err(ErrorInner {
                                    pos: Some(pos),
                                    message: format!(
                                        "Lower range bound {} is larger than higher range bound {}",
                                        f, t,
                                    ),
                                }),
                                (f, t, _) => Ok(ArrayExpressionInner::Value(
                                    (f..t)
                                        .map(|i| match inner_type.clone() {
                                            Type::FieldElement => FieldElementExpression::Select(
                                                box array.clone(),
                                                box FieldElementExpression::Number(T::from(i)),
                                            )
                                            .into(),
                                            Type::Boolean => BooleanExpression::Select(
                                                box array.clone(),
                                                box FieldElementExpression::Number(T::from(i)),
                                            )
                                            .into(),
                                            Type::Uint(bitwidth) => UExpressionInner::Select(
                                                box array.clone(),
                                                box FieldElementExpression::Number(T::from(i)),
                                            )
                                            .annotate(bitwidth)
                                            .into(),
                                            Type::Struct(struct_ty) => {
                                                StructExpressionInner::Select(
                                                    box array.clone(),
                                                    box FieldElementExpression::Number(T::from(i)),
                                                )
                                                .annotate(struct_ty)
                                                .into()
                                            }
                                            Type::Array(array_ty) => ArrayExpressionInner::Select(
                                                box array.clone(),
                                                box FieldElementExpression::Number(T::from(i)),
                                            )
                                            .annotate(*array_ty.ty, array_ty.size)
                                            .into(),
                                        })
                                        .collect(),
                                )
                                .annotate(inner_type, t - f)
                                .into()),
                            }
                        }
                        e => Err(ErrorInner {
                            pos: Some(pos),
                            message: format!(
                                "Cannot access slice of expression {} of type {}",
                                e,
                                e.get_type(),
                            ),
                        }),
                    },
                    RangeOrExpression::Expression(e) => {
                        match (array, self.check_expression(e, module_id, &types)?) {
                            (TypedExpression::Array(a), TypedExpression::FieldElement(i)) => {
                                match a.inner_type().clone() {
                                    Type::FieldElement => {
                                        Ok(FieldElementExpression::select(a, i).into())
                                    }
                                    Type::Uint(..) => Ok(UExpression::select(a, i).into()),
                                    Type::Boolean => Ok(BooleanExpression::select(a, i).into()),
                                    Type::Array(..) => Ok(ArrayExpression::select(a, i).into()),
                                    Type::Struct(..) => Ok(StructExpression::select(a, i).into()),
                                }
                            }
                            (a, e) => Err(ErrorInner {
                                pos: Some(pos),
                                message: format!(
                                    "Cannot access element {} on expression of type {}",
                                    e,
                                    a.get_type()
                                ),
                            }),
                        }
                    }
                }
            }
            Expression::Member(box e, box id) => {
                let e = self.check_expression(e, module_id, &types)?;

                match e {
                    TypedExpression::Struct(s) => {
                        // check that the struct has that field and return the type if it does
                        let ty = s.ty().iter().find(|m| m.id == id).map(|m| *m.ty.clone());

                        match ty {
                            Some(ty) => match ty {
                                Type::FieldElement => {
                                    Ok(FieldElementExpression::member(s, id.to_string()).into())
                                }
                                Type::Boolean => {
                                    Ok(BooleanExpression::member(s, id.to_string()).into())
                                }
                                Type::Uint(..) => Ok(UExpression::member(s, id.to_string()).into()),
                                Type::Array(array_type) => {
                                    Ok(ArrayExpressionInner::Member(box s.clone(), id.to_string())
                                        .annotate(*array_type.ty.clone(), array_type.size)
                                        .into())
                                }
                                Type::Struct(..) => {
                                    Ok(StructExpression::member(s.clone(), id.to_string()).into())
                                }
                            },
                            None => Err(ErrorInner {
                                pos: Some(pos),
                                message: format!("{} doesn't have member {}", s.get_type(), id,),
                            }),
                        }
                    }
                    e => Err(ErrorInner {
                        pos: Some(pos),
                        message: format!(
                            "Cannot access member {} on expression of type {}",
                            id,
                            e.get_type()
                        ),
                    }),
                }
            }
            Expression::InlineArray(expressions) => {
                // check each expression, getting its type
                let mut expressions_checked = vec![];
                for e in expressions {
                    let e_checked = self.check_spread_or_expression(e, module_id, &types)?;
                    expressions_checked.extend(e_checked);
                }

                // we infer the type to be the type of the first element
                let inferred_type = expressions_checked.get(0).unwrap().get_type().clone();

                match inferred_type {
                    Type::FieldElement => {
                        // we check all expressions have that same type
                        let mut unwrapped_expressions = vec![];

                        for e in expressions_checked {
                            let unwrapped_e = match e {
                                TypedExpression::FieldElement(e) => Ok(e),
                                e => Err(ErrorInner {
                                    pos: Some(pos),

                                    message: format!(
                                        "Expected {} to have type {}, but type is {}",
                                        e,
                                        inferred_type,
                                        e.get_type()
                                    ),
                                }),
                            }?;
                            unwrapped_expressions.push(unwrapped_e.into());
                        }

                        let size = unwrapped_expressions.len();

                        Ok(ArrayExpressionInner::Value(unwrapped_expressions)
                            .annotate(Type::FieldElement, size)
                            .into())
                    }
                    Type::Boolean => {
                        // we check all expressions have that same type
                        let mut unwrapped_expressions = vec![];

                        for e in expressions_checked {
                            let unwrapped_e = match e {
                                TypedExpression::Boolean(e) => Ok(e),
                                e => Err(ErrorInner {
                                    pos: Some(pos),

                                    message: format!(
                                        "Expected {} to have type {}, but type is {}",
                                        e,
                                        inferred_type,
                                        e.get_type()
                                    ),
                                }),
                            }?;
                            unwrapped_expressions.push(unwrapped_e.into());
                        }

                        let size = unwrapped_expressions.len();

                        Ok(ArrayExpressionInner::Value(unwrapped_expressions)
                            .annotate(Type::Boolean, size)
                            .into())
                    }
                    ty @ Type::Uint(..) => {
                        // we check all expressions have that same type
                        let mut unwrapped_expressions = vec![];

                        for e in expressions_checked {
                            let unwrapped_e = match e {
                                TypedExpression::Uint(e) => {
                                    if e.get_type() == ty {
                                        Ok(e)
                                    } else {
                                        Err(ErrorInner {
                                            pos: Some(pos),

                                            message: format!(
                                                "Expected {} to have type {}, but type is {}",
                                                e,
                                                ty,
                                                e.get_type()
                                            ),
                                        })
                                    }
                                }
                                e => Err(ErrorInner {
                                    pos: Some(pos),

                                    message: format!(
                                        "Expected {} to have type {}, but type is {}",
                                        e,
                                        ty,
                                        e.get_type()
                                    ),
                                }),
                            }?;
                            unwrapped_expressions.push(unwrapped_e.into());
                        }

                        let size = unwrapped_expressions.len();

                        Ok(ArrayExpressionInner::Value(unwrapped_expressions)
                            .annotate(ty, size)
                            .into())
                    }
                    ty @ Type::Array(..) => {
                        // we check all expressions have that same type
                        let mut unwrapped_expressions = vec![];

                        for e in expressions_checked {
                            let unwrapped_e = match e {
                                TypedExpression::Array(e) => {
                                    if e.get_type() == ty {
                                        Ok(e)
                                    } else {
                                        Err(ErrorInner {
                                            pos: Some(pos),

                                            message: format!(
                                                "Expected {} to have type {}, but type is {}",
                                                e,
                                                ty,
                                                e.get_type()
                                            ),
                                        })
                                    }
                                }
                                e => Err(ErrorInner {
                                    pos: Some(pos),

                                    message: format!(
                                        "Expected {} to have type {}, but type is {}",
                                        e,
                                        ty,
                                        e.get_type()
                                    ),
                                }),
                            }?;
                            unwrapped_expressions.push(unwrapped_e.into());
                        }

                        let size = unwrapped_expressions.len();

                        Ok(ArrayExpressionInner::Value(unwrapped_expressions)
                            .annotate(ty, size)
                            .into())
                    }
                    ty @ Type::Struct(..) => {
                        // we check all expressions have that same type
                        let mut unwrapped_expressions = vec![];

                        for e in expressions_checked {
                            let unwrapped_e = match e {
                                TypedExpression::Struct(e) => {
                                    if e.get_type() == ty {
                                        Ok(e)
                                    } else {
                                        Err(ErrorInner {
                                            pos: Some(pos),

                                            message: format!(
                                                "Expected {} to have type {}, but type is {}",
                                                e,
                                                ty,
                                                e.get_type()
                                            ),
                                        })
                                    }
                                }
                                e => Err(ErrorInner {
                                    pos: Some(pos),

                                    message: format!(
                                        "Expected {} to have type {}, but type is {}",
                                        e,
                                        ty,
                                        e.get_type()
                                    ),
                                }),
                            }?;
                            unwrapped_expressions.push(unwrapped_e.into());
                        }

                        let size = unwrapped_expressions.len();

                        Ok(ArrayExpressionInner::Value(unwrapped_expressions)
                            .annotate(ty, size)
                            .into())
                    }
                }
            }
            Expression::InlineStruct(id, inline_members) => {
                let ty = self.check_type(
                    UnresolvedType::User(id.clone()).at(42, 42, 42),
                    module_id,
                    &types,
                )?;
                let struct_type = match ty {
                    Type::Struct(struct_type) => struct_type,
                    _ => unreachable!(),
                };

                // check that we provided the required number of values

                if struct_type.len() != inline_members.len() {
                    return Err(ErrorInner {
                        pos: Some(pos),
                        message: format!(
                            "Inline struct {} does not match {}",
                            Expression::InlineStruct(id.clone(), inline_members),
                            Type::Struct(struct_type)
                        ),
                    });
                }

                // check that the mapping of values matches the expected type
                // put the value into a map, pick members from this map following declared members, and try to parse them

                let mut inline_members_map = inline_members
                    .clone()
                    .into_iter()
                    .map(|(id, v)| (id.to_string(), v))
                    .collect::<HashMap<_, _>>();
                let mut result: Vec<TypedExpression<'ast, T>> = vec![];

                for member in struct_type.iter() {
                    match inline_members_map.remove(member.id.as_str()) {
                        Some(value) => {
                            let expression_checked =
                                self.check_expression(value, module_id, &types)?;
                            let checked_type = expression_checked.get_type();
                            if checked_type != *member.ty {
                                return Err(ErrorInner {
                                    pos: Some(pos),
                                    message: format!(
                                        "Member {} of struct {} has type {}, found {} of type {}",
                                        member.id,
                                        id.clone(),
                                        member.ty,
                                        expression_checked,
                                        checked_type,
                                    ),
                                });
                            } else {
                                result.push(expression_checked.into());
                            }
                        }
                        None => {
                            return Err(ErrorInner {
                                pos: Some(pos),
                                message: format!(
                                    "Member {} of struct {} not found in value {}",
                                    member.id,
                                    Type::Struct(struct_type.clone()),
                                    Expression::InlineStruct(id.clone(), inline_members),
                                ),
                            })
                        }
                    }
                }

                Ok(StructExpressionInner::Value(result)
                    .annotate(struct_type)
                    .into())
            }
            Expression::And(box e1, box e2) => {
                let e1_checked = self.check_expression(e1, module_id, &types)?;
                let e2_checked = self.check_expression(e2, module_id, &types)?;
                match (e1_checked, e2_checked) {
                    (TypedExpression::Boolean(e1), TypedExpression::Boolean(e2)) => {
                        Ok(BooleanExpression::And(box e1, box e2).into())
                    }
                    (e1, e2) => Err(ErrorInner {
                        pos: Some(pos),

                        message: format!(
                            "cannot apply boolean operators to {} and {}",
                            e1.get_type(),
                            e2.get_type()
                        ),
                    }),
                }
            }
            Expression::Or(box e1, box e2) => {
                let e1_checked = self.check_expression(e1, module_id, &types)?;
                let e2_checked = self.check_expression(e2, module_id, &types)?;
                match (e1_checked, e2_checked) {
                    (TypedExpression::Boolean(e1), TypedExpression::Boolean(e2)) => {
                        Ok(BooleanExpression::Or(box e1, box e2).into())
                    }
                    (e1, e2) => Err(ErrorInner {
                        pos: Some(pos),

                        message: format!("cannot compare {} to {}", e1.get_type(), e2.get_type()),
                    }),
                }
            }
            Expression::LeftShift(box e1, box e2) => {
                let e1_checked = self.check_expression(e1, module_id, &types)?;
                let e2_checked = self.check_expression(e2, module_id, &types)?;
                match (e1_checked, e2_checked) {
                    (TypedExpression::Uint(e1), TypedExpression::FieldElement(e2)) => {
                        Ok(UExpression::left_shift(e1, e2).into())
                    }
                    (e1, e2) => Err(ErrorInner {
                        pos: Some(pos),

                        message: format!(
                            "cannot left-shift {} by {}",
                            e1.get_type(),
                            e2.get_type()
                        ),
                    }),
                }
            }
            Expression::RightShift(box e1, box e2) => {
                let e1_checked = self.check_expression(e1, module_id, &types)?;
                let e2_checked = self.check_expression(e2, module_id, &types)?;
                match (e1_checked, e2_checked) {
                    (TypedExpression::Uint(e1), TypedExpression::FieldElement(e2)) => {
                        Ok(UExpression::right_shift(e1, e2).into())
                    }
                    (e1, e2) => Err(ErrorInner {
                        pos: Some(pos),

                        message: format!(
                            "cannot right-shift {} by {}",
                            e1.get_type(),
                            e2.get_type()
                        ),
                    }),
                }
            }
            Expression::BitOr(box e1, box e2) => {
                let e1_checked = self.check_expression(e1, module_id, &types)?;
                let e2_checked = self.check_expression(e2, module_id, &types)?;
                match (e1_checked, e2_checked) {
                    (TypedExpression::Uint(e1), TypedExpression::Uint(e2)) => {
                        if e1.get_type() == e2.get_type() {
                            Ok(UExpression::or(e1, e2).into())
                        } else {
                            Err(ErrorInner {
                                pos: Some(pos),

                                message: format!(
                                    "Cannot apply `&` to {}, {}",
                                    e1.get_type(),
                                    e2.get_type()
                                ),
                            })
                        }
                    }
                    (e1, e2) => Err(ErrorInner {
                        pos: Some(pos),

                        message: format!("cannot shift {} by {}", e1.get_type(), e2.get_type()),
                    }),
                }
            }
            Expression::BitAnd(box e1, box e2) => {
                let e1_checked = self.check_expression(e1, module_id, &types)?;
                let e2_checked = self.check_expression(e2, module_id, &types)?;
                match (e1_checked, e2_checked) {
                    (TypedExpression::Uint(e1), TypedExpression::Uint(e2)) => {
                        if e1.get_type() == e2.get_type() {
                            Ok(UExpression::and(e1, e2).into())
                        } else {
                            Err(ErrorInner {
                                pos: Some(pos),

                                message: format!(
                                    "Cannot apply `&` to {}, {}",
                                    e1.get_type(),
                                    e2.get_type()
                                ),
                            })
                        }
                    }
                    (e1, e2) => Err(ErrorInner {
                        pos: Some(pos),

                        message: format!("cannot shift {} by {}", e1.get_type(), e2.get_type()),
                    }),
                }
            }
            Expression::BitXor(box e1, box e2) => {
                let e1_checked = self.check_expression(e1, module_id, &types)?;
                let e2_checked = self.check_expression(e2, module_id, &types)?;
                match (e1_checked, e2_checked) {
                    (TypedExpression::Uint(e1), TypedExpression::Uint(e2)) => {
                        if e1.get_type() == e2.get_type() {
                            Ok(UExpression::xor(e1, e2).into())
                        } else {
                            Err(ErrorInner {
                                pos: Some(pos),

                                message: format!(
                                    "Cannot apply `^` to {}, {}",
                                    e1.get_type(),
                                    e2.get_type()
                                ),
                            })
                        }
                    }
                    (e1, e2) => Err(ErrorInner {
                        pos: Some(pos),

                        message: format!(
                            "Cannot apply `^` to {}, {}",
                            e1.get_type(),
                            e2.get_type()
                        ),
                    }),
                }
            }
            Expression::Not(box e) => {
                let e_checked = self.check_expression(e, module_id, &types)?;
                match e_checked {
                    TypedExpression::Boolean(e) => Ok(BooleanExpression::Not(box e).into()),
                    TypedExpression::Uint(e) => Ok(UExpression::not(e).into()),
                    e => Err(ErrorInner {
                        pos: Some(pos),

                        message: format!("cannot negate {}", e.get_type()),
                    }),
                }
            }
        }
    }

    fn get_scope(&self, variable_name: &'ast str) -> Option<&'ast ScopedVariable> {
        self.scope.get(&ScopedVariable {
            id: Variable::with_id_and_type(
                crate::typed_absy::Identifier::from(variable_name),
                Type::FieldElement,
            ),
            level: 0,
        })
    }

    fn insert_into_scope(&mut self, v: Variable<'ast>) -> bool {
        self.scope.insert(ScopedVariable {
            id: v,
            level: self.level,
        })
    }

    fn find_function(&self, query: &FunctionQuery<'ast>) -> Option<FunctionKey<'ast>> {
        query.match_funcs(&self.functions)
    }

    fn enter_scope(&mut self) -> () {
        self.level += 1;
    }

    fn exit_scope(&mut self) -> () {
        let current_level = self.level;
        self.scope
            .retain(|ref scoped_variable| scoped_variable.level < current_level);
        self.level -= 1;
    }
}

#[cfg(test)]
mod tests {
    use super::*;
    use absy;
    use typed_absy;
    use zokrates_field::Bn128Field;

    const MODULE_ID: &str = "";

    mod array {
        use super::*;

        #[test]
        fn element_type_mismatch() {
            let types = HashMap::new();
            let module_id = "".into();
            // [3, true]
            let a = Expression::InlineArray(vec![
                Expression::FieldConstant(Bn128Field::from(3)).mock().into(),
                Expression::BooleanConstant(true).mock().into(),
            ])
            .mock();
            assert!(Checker::new()
                .check_expression(a, &module_id, &types)
                .is_err());

            // [[0], [0, 0]]
            let a = Expression::InlineArray(vec![
                Expression::InlineArray(vec![Expression::FieldConstant(Bn128Field::from(0))
                    .mock()
                    .into()])
                .mock()
                .into(),
                Expression::InlineArray(vec![
                    Expression::FieldConstant(Bn128Field::from(0)).mock().into(),
                    Expression::FieldConstant(Bn128Field::from(0)).mock().into(),
                ])
                .mock()
                .into(),
            ])
            .mock();
            assert!(Checker::new()
                .check_expression(a, &module_id, &types)
                .is_err());

            // [[0], true]
            let a = Expression::InlineArray(vec![
                Expression::InlineArray(vec![Expression::FieldConstant(Bn128Field::from(0))
                    .mock()
                    .into()])
                .mock()
                .into(),
                Expression::InlineArray(vec![Expression::BooleanConstant(true).mock().into()])
                    .mock()
                    .into(),
            ])
            .mock();
            assert!(Checker::new()
                .check_expression(a, &module_id, &types)
                .is_err());
        }
    }

    mod symbols {
        use super::*;

        /// Helper function to create (() -> (): return)
        fn function0() -> FunctionNode<'static, Bn128Field> {
            let statements: Vec<StatementNode<Bn128Field>> = vec![Statement::Return(
                ExpressionList {
                    expressions: vec![],
                }
                .mock(),
            )
            .mock()];

            let arguments = vec![];

            let signature = UnresolvedSignature::new();

            Function {
                arguments,
                statements,
                signature,
            }
            .mock()
        }

        /// Helper function to create ((private field a) -> (): return)
        fn function1() -> FunctionNode<'static, Bn128Field> {
            let statements: Vec<StatementNode<Bn128Field>> = vec![Statement::Return(
                ExpressionList {
                    expressions: vec![],
                }
                .mock(),
            )
            .mock()];

            let arguments = vec![absy::Parameter {
                id: absy::Variable::new("a", UnresolvedType::FieldElement.mock()).mock(),
                private: true,
            }
            .mock()];

            let signature =
                UnresolvedSignature::new().inputs(vec![UnresolvedType::FieldElement.mock()]);

            Function {
                arguments,
                statements,
                signature,
            }
            .mock()
        }

        fn struct0() -> StructDefinitionNode<'static> {
            StructDefinition { fields: vec![] }.mock()
        }

        fn struct1() -> StructDefinitionNode<'static> {
            StructDefinition {
                fields: vec![StructDefinitionField {
                    id: "foo".into(),
                    ty: UnresolvedType::FieldElement.mock(),
                }
                .mock()],
            }
            .mock()
        }

        #[test]
        fn unifier() {
            // the unifier should only accept either a single type or many functions of different signatures for each symbol

            let mut unifier = SymbolUnifier::default();

            assert!(unifier.insert_type("foo"));
            assert!(!unifier.insert_type("foo"));
            assert!(!unifier.insert_function("foo", Signature::new()));
            assert!(unifier.insert_function("bar", Signature::new()));
            assert!(!unifier.insert_function("bar", Signature::new()));
            assert!(
                unifier.insert_function("bar", Signature::new().inputs(vec![Type::FieldElement]))
            );
            assert!(!unifier.insert_type("bar"));
        }

        #[test]
        fn imported_function() {
            // foo.zok
            // def main() -> ():
            // 		return

            // bar.zok
            // from "./foo.zok" import main

            // after semantic check, `bar` should import a checked function

            let foo: Module<Bn128Field> = Module {
                symbols: vec![SymbolDeclaration {
                    id: "main",
                    symbol: Symbol::HereFunction(function0()),
                }
                .mock()],
                imports: vec![],
            };

            let bar: Module<Bn128Field> = Module {
                symbols: vec![SymbolDeclaration {
                    id: "main",
                    symbol: Symbol::There(SymbolImport::with_id_in_module("main", "foo").mock()),
                }
                .mock()],
                imports: vec![],
            };

            let mut state = State::new(
                vec![("foo".into(), foo), ("bar".into(), bar)]
                    .into_iter()
                    .collect(),
            );

            let mut checker = Checker::new();

            assert_eq!(checker.check_module(&"bar".into(), &mut state), Ok(()));
            assert_eq!(
                state.typed_modules.get(&PathBuf::from("bar")),
                Some(&TypedModule {
                    functions: vec![(
                        FunctionKey::with_id("main").signature(Signature::new()),
                        TypedFunctionSymbol::There(
                            FunctionKey::with_id("main").signature(Signature::new()),
                            "foo".into()
                        )
                    )]
                    .into_iter()
                    .collect(),
                })
            );
        }

        #[test]
        fn duplicate_function_declaration() {
            // def foo():
            //   return
            // def foo():
            //   return
            //
            // should fail

            let module = Module {
                symbols: vec![
                    SymbolDeclaration {
                        id: "foo",
                        symbol: Symbol::HereFunction(function0()),
                    }
                    .mock(),
                    SymbolDeclaration {
                        id: "foo",
                        symbol: Symbol::HereFunction(function0()),
                    }
                    .mock(),
                ],
                imports: vec![],
            };

            let mut state = State::new(
                vec![(PathBuf::from(MODULE_ID).into(), module)]
                    .into_iter()
                    .collect(),
            );

            let mut checker = Checker::new();
            assert_eq!(
                checker
                    .check_module(&PathBuf::from(MODULE_ID).into(), &mut state)
                    .unwrap_err()[0]
                    .inner
                    .message,
                "foo conflicts with another symbol"
            );
        }

        #[test]
        fn overloaded_function_declaration() {
            // def foo():
            //   return
            // def foo(a):
            //   return
            //
            // should succeed as overloading is allowed

            let module = Module {
                symbols: vec![
                    SymbolDeclaration {
                        id: "foo",
                        symbol: Symbol::HereFunction(function0()),
                    }
                    .mock(),
                    SymbolDeclaration {
                        id: "foo",
                        symbol: Symbol::HereFunction(function1()),
                    }
                    .mock(),
                ],
                imports: vec![],
            };

            let mut state = State::new(
                vec![(PathBuf::from(MODULE_ID), module)]
                    .into_iter()
                    .collect(),
            );

            let mut checker = Checker::new();
            assert_eq!(
                checker.check_module(&PathBuf::from(MODULE_ID), &mut state),
                Ok(())
            );
            assert!(state
                .typed_modules
                .get(&PathBuf::from(MODULE_ID))
                .unwrap()
                .functions
                .contains_key(&FunctionKey::with_id("foo").signature(Signature::new())));
            assert!(state
                .typed_modules
                .get(&PathBuf::from(MODULE_ID))
                .unwrap()
                .functions
                .contains_key(
                    &FunctionKey::with_id("foo")
                        .signature(Signature::new().inputs(vec![Type::FieldElement]))
                ))
        }

        #[test]
        fn duplicate_type_declaration() {
            // struct Foo {}
            // struct Foo { foo: field }
            //
            // should fail

            let module: Module<Bn128Field> = Module {
                symbols: vec![
                    SymbolDeclaration {
                        id: "foo",
                        symbol: Symbol::HereType(struct0()),
                    }
                    .mock(),
                    SymbolDeclaration {
                        id: "foo",
                        symbol: Symbol::HereType(struct1()),
                    }
                    .mock(),
                ],
                imports: vec![],
            };

            let mut state = State::new(vec![("main".into(), module)].into_iter().collect());

            let mut checker = Checker::new();
            assert_eq!(
                checker
                    .check_module(&"main".into(), &mut state)
                    .unwrap_err()[0]
                    .inner
                    .message,
                "foo conflicts with another symbol"
            );
        }

        #[test]
        fn type_function_conflict() {
            // struct foo {}
            // def foo():
            //   return
            //
            // should fail

            let module = Module {
                symbols: vec![
                    SymbolDeclaration {
                        id: "foo",
                        symbol: Symbol::HereFunction(function0()),
                    }
                    .mock(),
                    SymbolDeclaration {
                        id: "foo",
                        symbol: Symbol::HereType(StructDefinition { fields: vec![] }.mock()),
                    }
                    .mock(),
                ],
                imports: vec![],
            };

            let mut state = State::new(vec![("main".into(), module)].into_iter().collect());

            let mut checker = Checker::new();
            assert_eq!(
                checker
                    .check_module(&"main".into(), &mut state)
                    .unwrap_err()[0]
                    .inner
                    .message,
                "foo conflicts with another symbol"
            );
        }

        #[test]
        fn type_imported_function_conflict() {
            // import first

            // // bar.code
            // def main() -> (): return
            //
            // // main.code
            // import main from "bar" as foo
            // struct foo {}
            //
            // should fail

            let bar = Module::with_symbols(vec![SymbolDeclaration {
                id: "main",
                symbol: Symbol::HereFunction(function0()),
            }
            .mock()]);

            let main = Module {
                symbols: vec![
                    SymbolDeclaration {
                        id: "foo",
                        symbol: Symbol::There(
                            SymbolImport::with_id_in_module("main", "bar").mock(),
                        ),
                    }
                    .mock(),
                    SymbolDeclaration {
                        id: "foo",
                        symbol: Symbol::HereType(struct0()),
                    }
                    .mock(),
                ],
                imports: vec![],
            };

            let mut state = State::new(
                vec![(PathBuf::from(MODULE_ID), main), ("bar".into(), bar)]
                    .into_iter()
                    .collect(),
            );

            let mut checker = Checker::new();
            assert_eq!(
                checker
                    .check_module(&PathBuf::from(MODULE_ID), &mut state)
                    .unwrap_err()[0]
                    .inner
                    .message,
                "foo conflicts with another symbol"
            );

            // type declaration first

            // // bar.code
            // def main() -> (): return
            //
            // // main.code
            // struct foo {}
            // import main from "bar" as foo
            //
            // should fail

            let bar = Module::with_symbols(vec![SymbolDeclaration {
                id: "main",
                symbol: Symbol::HereFunction(function0()),
            }
            .mock()]);

            let main = Module {
                symbols: vec![
                    SymbolDeclaration {
                        id: "foo",
                        symbol: Symbol::HereType(struct0()),
                    }
                    .mock(),
                    SymbolDeclaration {
                        id: "foo",
                        symbol: Symbol::There(
                            SymbolImport::with_id_in_module("main", "bar").mock(),
                        ),
                    }
                    .mock(),
                ],
                imports: vec![],
            };

            let mut state = State::new(
                vec![(PathBuf::from(MODULE_ID), main), ("bar".into(), bar)]
                    .into_iter()
                    .collect(),
            );

            let mut checker = Checker::new();
            assert_eq!(
                checker
                    .check_module(&PathBuf::from(MODULE_ID), &mut state)
                    .unwrap_err()[0]
                    .inner
                    .message,
                "foo conflicts with another symbol"
            );
        }
    }

    pub fn new_with_args<'ast>(
        scope: HashSet<ScopedVariable<'ast>>,
        level: usize,
        functions: HashSet<FunctionKey<'ast>>,
    ) -> Checker<'ast> {
        Checker {
            scope: scope,
            functions: functions,
            level: level,
        }
    }

    #[test]
    fn undefined_variable_in_statement() {
        // a = b
        // b undefined
        let statement: StatementNode<Bn128Field> = Statement::Definition(
            Assignee::Identifier("a").mock(),
            Expression::Identifier("b").mock(),
        )
        .mock();

        let types = HashMap::new();
        let module_id = "".into();

        let mut checker = Checker::new();
        assert_eq!(
            checker.check_statement(statement, &module_id, &types),
            Err(vec![ErrorInner {
                pos: Some((Position::mock(), Position::mock())),
                message: "Identifier \"b\" is undefined".into()
            }])
        );
    }

    #[test]
    fn defined_variable_in_statement() {
        // a = b
        // b defined
        let statement: StatementNode<Bn128Field> = Statement::Definition(
            Assignee::Identifier("a").mock(),
            Expression::Identifier("b").mock(),
        )
        .mock();

        let types = HashMap::new();
        let module_id = "".into();

        let mut scope = HashSet::new();
        scope.insert(ScopedVariable {
            id: Variable::field_element("a"),
            level: 0,
        });
        scope.insert(ScopedVariable {
            id: Variable::field_element("b"),
            level: 0,
        });
        let mut checker = new_with_args(scope, 1, HashSet::new());
        assert_eq!(
            checker.check_statement(statement, &module_id, &types),
            Ok(TypedStatement::Definition(
                TypedAssignee::Identifier(typed_absy::Variable::field_element("a")),
                FieldElementExpression::Identifier("b".into()).into()
            ))
        );
    }

    #[test]
    fn declared_in_other_function() {
        // def foo():
        //   field a = 1
        // def bar():
        //   return a
        // should fail
        let foo_args = vec![];
        let foo_statements = vec![
            Statement::Declaration(
                absy::Variable::new("a", UnresolvedType::FieldElement.mock()).mock(),
            )
            .mock(),
            Statement::Definition(
                Assignee::Identifier("a").mock(),
                Expression::FieldConstant(Bn128Field::from(1)).mock(),
            )
            .mock(),
        ];
        let foo = Function {
            arguments: foo_args,
            statements: foo_statements,
            signature: UnresolvedSignature {
                inputs: vec![],
                outputs: vec![UnresolvedType::FieldElement.mock()],
            },
        }
        .mock();

        let bar_args = vec![];
        let bar_statements = vec![Statement::Return(
            ExpressionList {
                expressions: vec![Expression::Identifier("a").mock()],
            }
            .mock(),
        )
        .mock()];

        let bar = Function {
            arguments: bar_args,
            statements: bar_statements,
            signature: UnresolvedSignature {
                inputs: vec![],
                outputs: vec![UnresolvedType::FieldElement.mock()],
            },
        }
        .mock();

        let symbols = vec![
            SymbolDeclaration {
                id: "foo",
                symbol: Symbol::HereFunction(foo),
            }
            .mock(),
            SymbolDeclaration {
                id: "bar",
                symbol: Symbol::HereFunction(bar),
            }
            .mock(),
        ];
        let module = Module {
            symbols,
            imports: vec![],
        };

        let mut state = State::new(vec![("main".into(), module)].into_iter().collect());

        let mut checker = Checker::new();
        assert_eq!(
            checker.check_module(&"main".into(), &mut state),
            Err(vec![Error {
                inner: ErrorInner {
                    pos: Some((Position::mock(), Position::mock())),
                    message: "Identifier \"a\" is undefined".into()
                },
                module_id: "main".into()
            }])
        );
    }

    #[test]
    fn declared_in_two_scopes() {
        // def foo():
        //   a = 1
        // def bar():
        //   a = 2
        //   return a
        // def main():
        //   return 1
        // should pass
        let foo_args = vec![];
        let foo_statements = vec![
            Statement::Declaration(
                absy::Variable::new("a", UnresolvedType::FieldElement.mock()).mock(),
            )
            .mock(),
            Statement::Definition(
                Assignee::Identifier("a").mock(),
                Expression::FieldConstant(Bn128Field::from(1)).mock(),
            )
            .mock(),
        ];

        let foo = Function {
            arguments: foo_args,
            statements: foo_statements,
            signature: UnresolvedSignature {
                inputs: vec![],
                outputs: vec![UnresolvedType::FieldElement.mock()],
            },
        }
        .mock();

        let bar_args = vec![];
        let bar_statements = vec![
            Statement::Declaration(
                absy::Variable::new("a", UnresolvedType::FieldElement.mock()).mock(),
            )
            .mock(),
            Statement::Definition(
                Assignee::Identifier("a").mock(),
                Expression::FieldConstant(Bn128Field::from(2)).mock(),
            )
            .mock(),
            Statement::Return(
                ExpressionList {
                    expressions: vec![Expression::Identifier("a").mock()],
                }
                .mock(),
            )
            .mock(),
        ];
        let bar = Function {
            arguments: bar_args,
            statements: bar_statements,
            signature: UnresolvedSignature {
                inputs: vec![],
                outputs: vec![UnresolvedType::FieldElement.mock()],
            },
        }
        .mock();

        let main_args = vec![];
        let main_statements = vec![Statement::Return(
            ExpressionList {
                expressions: vec![Expression::FieldConstant(Bn128Field::from(1)).mock()],
            }
            .mock(),
        )
        .mock()];

        let main = Function {
            arguments: main_args,
            statements: main_statements,
            signature: UnresolvedSignature {
                inputs: vec![],
                outputs: vec![UnresolvedType::FieldElement.mock()],
            },
        }
        .mock();

        let symbols = vec![
            SymbolDeclaration {
                id: "foo",
                symbol: Symbol::HereFunction(foo),
            }
            .mock(),
            SymbolDeclaration {
                id: "bar",
                symbol: Symbol::HereFunction(bar),
            }
            .mock(),
            SymbolDeclaration {
                id: "main",
                symbol: Symbol::HereFunction(main),
            }
            .mock(),
        ];
        let module = Module {
            symbols,
            imports: vec![],
        };

        let mut state = State::new(vec![("main".into(), module)].into_iter().collect());

        let mut checker = Checker::new();
        assert!(checker.check_module(&"main".into(), &mut state).is_ok());
    }

    #[test]
    fn for_index_after_end() {
        // def foo():
        //   for field i in 0..10 do
        //   endfor
        //   return i
        // should fail
        let foo_statements = vec![
            Statement::For(
                absy::Variable::new("i", UnresolvedType::FieldElement.mock()).mock(),
                Expression::FieldConstant(Bn128Field::from(0)).mock(),
                Expression::FieldConstant(Bn128Field::from(10)).mock(),
                vec![],
            )
            .mock(),
            Statement::Return(
                ExpressionList {
                    expressions: vec![Expression::Identifier("i").mock()],
                }
                .mock(),
            )
            .mock(),
        ];
        let foo = Function {
            arguments: vec![],
            statements: foo_statements,
            signature: UnresolvedSignature {
                inputs: vec![],
                outputs: vec![UnresolvedType::FieldElement.mock()],
            },
        }
        .mock();

        let types = HashMap::new();
        let module_id = "".into();

        let mut checker = Checker::new();
        assert_eq!(
            checker.check_function(foo, &module_id, &types),
            Err(vec![ErrorInner {
                pos: Some((Position::mock(), Position::mock())),
                message: "Identifier \"i\" is undefined".into()
            }])
        );
    }

    #[test]
    fn for_index_in_for() {
        // def foo():
        //   for i in 0..10 do
        //     a = i
        //   endfor
        // should pass

        let for_statements = vec![
            Statement::Declaration(
                absy::Variable::new("a", UnresolvedType::FieldElement.mock()).mock(),
            )
            .mock(),
            Statement::Definition(
                Assignee::Identifier("a").mock(),
                Expression::Identifier("i").mock(),
            )
            .mock(),
        ];

        let foo_statements = vec![Statement::For(
            absy::Variable::new("i", UnresolvedType::FieldElement.mock()).mock(),
            Expression::FieldConstant(Bn128Field::from(0)).mock(),
            Expression::FieldConstant(Bn128Field::from(10)).mock(),
            for_statements,
        )
        .mock()];

        let for_statements_checked = vec![
            TypedStatement::Declaration(typed_absy::Variable::field_element("a")),
            TypedStatement::Definition(
                TypedAssignee::Identifier(typed_absy::Variable::field_element("a")),
                FieldElementExpression::Identifier("i".into()).into(),
            ),
        ];

        let foo_statements_checked = vec![TypedStatement::For(
            typed_absy::Variable::field_element("i"),
            FieldElementExpression::Number(Bn128Field::from(0)),
            FieldElementExpression::Number(Bn128Field::from(10)),
            for_statements_checked,
        )];

        let foo = Function {
            arguments: vec![],
            statements: foo_statements,
            signature: UnresolvedSignature {
                inputs: vec![],
                outputs: vec![UnresolvedType::FieldElement.mock()],
            },
        }
        .mock();

        let foo_checked = TypedFunction {
            arguments: Vec::<Parameter>::new(),
            statements: foo_statements_checked,
            signature: Signature {
                inputs: vec![],
                outputs: vec![Type::FieldElement],
            },
        };

        let types = HashMap::new();
        let module_id = "".into();

        let mut checker = Checker::new();
        assert_eq!(
            checker.check_function(foo, &module_id, &types),
            Ok(foo_checked)
        );
    }

    #[test]
    fn arity_mismatch() {
        // def foo():
        //   return 1, 2
        // def bar():
        //   field a = foo()
        // should fail
        let bar_statements: Vec<StatementNode<Bn128Field>> = vec![
            Statement::Declaration(
                absy::Variable::new("a", UnresolvedType::FieldElement.mock()).mock(),
            )
            .mock(),
            Statement::MultipleDefinition(
                vec![Assignee::Identifier("a").mock()],
                Expression::FunctionCall("foo", vec![]).mock(),
            )
            .mock(),
        ];

        let foo = FunctionKey {
            id: "foo",
            signature: Signature {
                inputs: vec![],
                outputs: vec![Type::FieldElement, Type::FieldElement],
            },
        };

        let functions = vec![foo].into_iter().collect();

        let bar = Function {
            arguments: vec![],
            statements: bar_statements,
            signature: UnresolvedSignature {
                inputs: vec![],
                outputs: vec![UnresolvedType::FieldElement.mock()],
            },
        }
        .mock();

        let types = HashMap::new();
        let module_id = "".into();

        let mut checker = new_with_args(HashSet::new(), 0, functions);
        assert_eq!(
            checker.check_function(bar, &module_id, &types),
            Err(vec![ErrorInner {
                pos: Some((Position::mock(), Position::mock())),
                message:
                    "Function definition for function foo with signature () -> (field) not found."
                        .into()
            }])
        );
    }

    #[test]
    fn multi_return_outside_multidef() {
        // def foo():
        //   return 1, 2
        // def bar():
        //   2 == foo()
        // should fail
        let bar_statements: Vec<StatementNode<Bn128Field>> = vec![Statement::Condition(
            Expression::FieldConstant(Bn128Field::from(2)).mock(),
            Expression::FunctionCall("foo", vec![]).mock(),
        )
        .mock()];

        let foo = FunctionKey {
            id: "foo",
            signature: Signature {
                inputs: vec![],
                outputs: vec![Type::FieldElement, Type::FieldElement],
            },
        };

        let functions = vec![foo].into_iter().collect();

        let bar = Function {
            arguments: vec![],
            statements: bar_statements,
            signature: UnresolvedSignature {
                inputs: vec![],
                outputs: vec![UnresolvedType::FieldElement.mock()],
            },
        }
        .mock();

        let types = HashMap::new();
        let module_id = "".into();

        let mut checker = new_with_args(HashSet::new(), 0, functions);
        assert_eq!(
            checker.check_function(bar, &module_id, &types),
            Err(vec![ErrorInner {
                pos: Some((Position::mock(), Position::mock())),
                message: "Function definition for function foo with signature () -> (_) not found."
                    .into()
            }])
        );
    }

    #[test]
    fn function_undefined_in_multidef() {
        // def bar():
        //   field a = foo()
        // should fail
        let bar_statements: Vec<StatementNode<Bn128Field>> = vec![
            Statement::Declaration(
                absy::Variable::new("a", UnresolvedType::FieldElement.mock()).mock(),
            )
            .mock(),
            Statement::MultipleDefinition(
                vec![Assignee::Identifier("a").mock()],
                Expression::FunctionCall("foo", vec![]).mock(),
            )
            .mock(),
        ];

        let bar = Function {
            arguments: vec![],
            statements: bar_statements,
            signature: UnresolvedSignature {
                inputs: vec![],
                outputs: vec![UnresolvedType::FieldElement.mock()],
            },
        }
        .mock();

        let types = HashMap::new();
        let module_id = "".into();

        let mut checker = new_with_args(HashSet::new(), 0, HashSet::new());
        assert_eq!(
            checker.check_function(bar, &module_id, &types),
            Err(vec![ErrorInner {
                pos: Some((Position::mock(), Position::mock())),

                message:
                    "Function definition for function foo with signature () -> (field) not found."
                        .into()
            }])
        );
    }

    #[test]
    fn undefined_variable_in_multireturn_call() {
        // def foo(x):
        // 	return 1, 2
        // def main():
        // 	a, b = foo(x)
        // 	return 1
        // should fail

        let foo_statements: Vec<StatementNode<Bn128Field>> = vec![Statement::Return(
            ExpressionList {
                expressions: vec![
                    Expression::FieldConstant(Bn128Field::from(1)).mock(),
                    Expression::FieldConstant(Bn128Field::from(2)).mock(),
                ],
            }
            .mock(),
        )
        .mock()];

        let foo = Function {
            arguments: vec![crate::absy::Parameter {
                id: absy::Variable::new("x", UnresolvedType::FieldElement.mock()).mock(),
                private: false,
            }
            .mock()],
            statements: foo_statements,
            signature: UnresolvedSignature {
                inputs: vec![UnresolvedType::FieldElement.mock()],
                outputs: vec![
                    UnresolvedType::FieldElement.mock(),
                    UnresolvedType::FieldElement.mock(),
                ],
            },
        }
        .mock();

        let main_statements: Vec<StatementNode<Bn128Field>> = vec![
            Statement::Declaration(
                absy::Variable::new("a", UnresolvedType::FieldElement.mock()).mock(),
            )
            .mock(),
            Statement::Declaration(
                absy::Variable::new("b", UnresolvedType::FieldElement.mock()).mock(),
            )
            .mock(),
            Statement::MultipleDefinition(
                vec![
                    Assignee::Identifier("a").mock(),
                    Assignee::Identifier("b").mock(),
                ],
                Expression::FunctionCall("foo", vec![Expression::Identifier("x").mock()]).mock(),
            )
            .mock(),
            Statement::Return(
                ExpressionList {
                    expressions: vec![Expression::FieldConstant(Bn128Field::from(1)).mock()],
                }
                .mock(),
            )
            .mock(),
        ];

        let main = Function {
            arguments: vec![],
            statements: main_statements,
            signature: UnresolvedSignature {
                inputs: vec![],
                outputs: vec![UnresolvedType::FieldElement.mock()],
            },
        }
        .mock();

        let module = Module {
            symbols: vec![
                SymbolDeclaration {
                    id: "foo",
                    symbol: Symbol::HereFunction(foo),
                }
                .mock(),
                SymbolDeclaration {
                    id: "main",
                    symbol: Symbol::HereFunction(main),
                }
                .mock(),
            ],
            imports: vec![],
        };

        let mut state = State::new(vec![("main".into(), module)].into_iter().collect());

        let mut checker = new_with_args(HashSet::new(), 0, HashSet::new());
        assert_eq!(
            checker.check_module(&"main".into(), &mut state),
            Err(vec![Error {
                inner: ErrorInner {
                    pos: Some((Position::mock(), Position::mock())),
                    message: "Identifier \"x\" is undefined".into()
                },
                module_id: "main".into()
            }])
        );
    }

    #[test]
    fn undeclared_variables() {
        // def foo() -> (field, field):
        //  return 1, 2
        // def main():
        //  a, b = foo()
        //  return 1
        // should fail

        let foo_statements: Vec<StatementNode<Bn128Field>> = vec![Statement::Return(
            ExpressionList {
                expressions: vec![
                    Expression::FieldConstant(Bn128Field::from(1)).mock(),
                    Expression::FieldConstant(Bn128Field::from(2)).mock(),
                ],
            }
            .mock(),
        )
        .mock()];

        let foo = Function {
            arguments: vec![],
            statements: foo_statements,
            signature: UnresolvedSignature {
                inputs: vec![],
                outputs: vec![
                    UnresolvedType::FieldElement.mock(),
                    UnresolvedType::FieldElement.mock(),
                ],
            },
        }
        .mock();

        let main_statements: Vec<StatementNode<Bn128Field>> = vec![
            Statement::MultipleDefinition(
                vec![
                    Assignee::Identifier("a").mock(),
                    Assignee::Identifier("b").mock(),
                ],
                Expression::FunctionCall("foo", vec![]).mock(),
            )
            .mock(),
            Statement::Return(
                ExpressionList {
                    expressions: vec![],
                }
                .mock(),
            )
            .mock(),
        ];

        let main = Function {
            arguments: vec![],
            statements: main_statements,
            signature: UnresolvedSignature {
                inputs: vec![],
                outputs: vec![],
            },
        }
        .mock();

        let module = Module {
            symbols: vec![
                SymbolDeclaration {
                    id: "foo",
                    symbol: Symbol::HereFunction(foo),
                }
                .mock(),
                SymbolDeclaration {
                    id: "main",
                    symbol: Symbol::HereFunction(main),
                }
                .mock(),
            ],
            imports: vec![],
        };

        let mut state = State::new(vec![("main".into(), module)].into_iter().collect());

        let mut checker = new_with_args(HashSet::new(), 0, HashSet::new());
        assert_eq!(
            checker.check_module(&"main".into(), &mut state),
            Err(vec![
                Error {
                    inner: ErrorInner {
                        pos: Some((Position::mock(), Position::mock())),
                        message: "Variable `a` is undeclared".into()
                    },
                    module_id: "main".into()
                },
                Error {
                    inner: ErrorInner {
                        pos: Some((Position::mock(), Position::mock())),
                        message: "Variable `b` is undeclared".into()
                    },
                    module_id: "main".into()
                }
            ])
        );
    }

    #[test]
    fn assign_to_non_variable() {
        // def foo() -> (field):
        //  return 1
        // def main():
        //  field[1] a = [0]
        //  a[0] = foo()
        //  return
        // should fail

        let foo_statements: Vec<StatementNode<Bn128Field>> = vec![Statement::Return(
            ExpressionList {
                expressions: vec![Expression::FieldConstant(Bn128Field::from(1)).mock()],
            }
            .mock(),
        )
        .mock()];

        let foo = Function {
            arguments: vec![],
            statements: foo_statements,
            signature: UnresolvedSignature {
                inputs: vec![],
                outputs: vec![UnresolvedType::FieldElement.mock()],
            },
        }
        .mock();

        let main_statements: Vec<StatementNode<Bn128Field>> = vec![
            Statement::Declaration(
                absy::Variable::new(
                    "a",
                    UnresolvedType::array(UnresolvedType::FieldElement.mock(), 1).mock(),
                )
                .mock(),
            )
            .mock(),
            Statement::Definition(
                Assignee::Identifier("a".into()).mock(),
                Expression::InlineArray(vec![absy::SpreadOrExpression::Expression(
                    Expression::FieldConstant(Bn128Field::from(0)).mock(),
                )])
                .mock(),
            )
            .mock(),
            Statement::MultipleDefinition(
                vec![Assignee::Select(
                    box Assignee::Identifier("a").mock(),
                    box RangeOrExpression::Expression(
                        absy::Expression::FieldConstant(Bn128Field::from(0)).mock(),
                    ),
                )
                .mock()],
                Expression::FunctionCall("foo", vec![]).mock(),
            )
            .mock(),
            Statement::Return(
                ExpressionList {
                    expressions: vec![],
                }
                .mock(),
            )
            .mock(),
        ];

        let main = Function {
            arguments: vec![],
            statements: main_statements,
            signature: UnresolvedSignature {
                inputs: vec![],
                outputs: vec![],
            },
        }
        .mock();

        let module = Module {
            symbols: vec![
                SymbolDeclaration {
                    id: "foo",
                    symbol: Symbol::HereFunction(foo),
                }
                .mock(),
                SymbolDeclaration {
                    id: "main",
                    symbol: Symbol::HereFunction(main),
                }
                .mock(),
            ],
            imports: vec![],
        };

        let mut state = State::new(vec![("main".into(), module)].into_iter().collect());

        let mut checker = new_with_args(HashSet::new(), 0, HashSet::new());
        assert_eq!(
            checker.check_module(&"main".into(), &mut state),
            Err(vec![Error {
                inner: ErrorInner {
                    pos: Some((Position::mock(), Position::mock())),
                    message: "Only assignment to identifiers is supported, found a[0]".into()
                },
                module_id: "main".into()
            }])
        );
    }

    #[test]
    fn function_undefined() {
        // def bar():
        //   1 == foo()
        // should fail
        let bar_statements: Vec<StatementNode<Bn128Field>> = vec![Statement::Condition(
            Expression::FieldConstant(Bn128Field::from(1)).mock(),
            Expression::FunctionCall("foo", vec![]).mock(),
        )
        .mock()];

        let bar = Function {
            arguments: vec![],
            statements: bar_statements,
            signature: UnresolvedSignature {
                inputs: vec![],
                outputs: vec![UnresolvedType::FieldElement.mock()],
            },
        }
        .mock();

        let types = HashMap::new();
        let module_id = "".into();

        let mut checker = new_with_args(HashSet::new(), 0, HashSet::new());
        assert_eq!(
            checker.check_function(bar, &module_id, &types),
            Err(vec![ErrorInner {
                pos: Some((Position::mock(), Position::mock())),

                message: "Function definition for function foo with signature () -> (_) not found."
                    .into()
            }])
        );
    }

    #[test]
    fn return_undefined() {
        // def bar():
        //   return a, b
        // should fail
        let bar_statements: Vec<StatementNode<Bn128Field>> = vec![Statement::Return(
            ExpressionList {
                expressions: vec![
                    Expression::Identifier("a").mock(),
                    Expression::Identifier("b").mock(),
                ],
            }
            .mock(),
        )
        .mock()];

        let bar = Function {
            arguments: vec![],
            statements: bar_statements,
            signature: UnresolvedSignature {
                inputs: vec![],
                outputs: vec![
                    UnresolvedType::FieldElement.mock(),
                    UnresolvedType::FieldElement.mock(),
                ],
            },
        }
        .mock();

        let types = HashMap::new();
        let module_id = "".into();

        let mut checker = new_with_args(HashSet::new(), 0, HashSet::new());
        assert_eq!(
            checker.check_function(bar, &module_id, &types),
            Err(vec![ErrorInner {
                pos: Some((Position::mock(), Position::mock())),
                message: "Identifier \"a\" is undefined".into()
            }])
        );
    }

    #[test]
    fn multi_def() {
        // def foo():
        //   return 1, 2
        // def bar():
        //   field a, field b = foo()
        //   return a + b
        //
        // should pass
        let bar_statements: Vec<StatementNode<Bn128Field>> = vec![
            Statement::Declaration(
                absy::Variable::new("a", UnresolvedType::FieldElement.mock()).mock(),
            )
            .mock(),
            Statement::Declaration(
                absy::Variable::new("b", UnresolvedType::FieldElement.mock()).mock(),
            )
            .mock(),
            Statement::MultipleDefinition(
                vec![
                    Assignee::Identifier("a").mock(),
                    Assignee::Identifier("b").mock(),
                ],
                Expression::FunctionCall("foo", vec![]).mock(),
            )
            .mock(),
            Statement::Return(
                ExpressionList {
                    expressions: vec![Expression::Add(
                        box Expression::Identifier("a").mock(),
                        box Expression::Identifier("b").mock(),
                    )
                    .mock()],
                }
                .mock(),
            )
            .mock(),
        ];

        let bar_statements_checked: Vec<TypedStatement<Bn128Field>> = vec![
            TypedStatement::Declaration(typed_absy::Variable::field_element("a")),
            TypedStatement::Declaration(typed_absy::Variable::field_element("b")),
            TypedStatement::MultipleDefinition(
                vec![
                    typed_absy::Variable::field_element("a"),
                    typed_absy::Variable::field_element("b"),
                ],
                TypedExpressionList::FunctionCall(
                    FunctionKey::with_id("foo").signature(
                        Signature::new().outputs(vec![Type::FieldElement, Type::FieldElement]),
                    ),
                    vec![],
                    vec![Type::FieldElement, Type::FieldElement],
                ),
            ),
            TypedStatement::Return(vec![FieldElementExpression::Add(
                box FieldElementExpression::Identifier("a".into()),
                box FieldElementExpression::Identifier("b".into()),
            )
            .into()]),
        ];

        let foo = FunctionKey {
            id: "foo",
            signature: Signature {
                inputs: vec![],
                outputs: vec![Type::FieldElement, Type::FieldElement],
            },
        };

        let mut functions = HashSet::new();
        functions.insert(foo);

        let bar = Function {
            arguments: vec![],
            statements: bar_statements,
            signature: UnresolvedSignature {
                inputs: vec![],
                outputs: vec![UnresolvedType::FieldElement.mock()],
            },
        }
        .mock();

        let bar_checked = TypedFunction {
            arguments: vec![],
            statements: bar_statements_checked,
            signature: Signature {
                inputs: vec![],
                outputs: vec![Type::FieldElement],
            },
        };

        let types = HashMap::new();
        let module_id = "".into();

        let mut checker = new_with_args(HashSet::new(), 0, functions);
        assert_eq!(
            checker.check_function(bar, &module_id, &types),
            Ok(bar_checked)
        );
    }

    #[test]
    fn duplicate_main_function() {
        // def main(a):
        //   return 1
        // def main():
        //   return 1
        //
        // should fail
        let main1_statements: Vec<StatementNode<Bn128Field>> = vec![Statement::Return(
            ExpressionList {
                expressions: vec![Expression::FieldConstant(Bn128Field::from(1)).mock()],
            }
            .mock(),
        )
        .mock()];

        let main1_arguments = vec![crate::absy::Parameter {
            id: absy::Variable::new("a", UnresolvedType::FieldElement.mock()).mock(),
            private: false,
        }
        .mock()];

        let main2_statements: Vec<StatementNode<Bn128Field>> = vec![Statement::Return(
            ExpressionList {
                expressions: vec![Expression::FieldConstant(Bn128Field::from(1)).mock()],
            }
            .mock(),
        )
        .mock()];

        let main2_arguments = vec![];

        let main1 = Function {
            arguments: main1_arguments,
            statements: main1_statements,
            signature: UnresolvedSignature {
                inputs: vec![UnresolvedType::FieldElement.mock()],
                outputs: vec![UnresolvedType::FieldElement.mock()],
            },
        }
        .mock();

        let main2 = Function {
            arguments: main2_arguments,
            statements: main2_statements,
            signature: UnresolvedSignature {
                inputs: vec![],
                outputs: vec![UnresolvedType::FieldElement.mock()],
            },
        }
        .mock();

        let symbols = vec![
            SymbolDeclaration {
                id: "main",
                symbol: Symbol::HereFunction(main1),
            }
            .mock(),
            SymbolDeclaration {
                id: "main",
                symbol: Symbol::HereFunction(main2),
            }
            .mock(),
        ];

        let main_module = Module {
            symbols,
            imports: vec![],
        };

        let program = Program {
            modules: vec![("main".into(), main_module)].into_iter().collect(),
            main: "main".into(),
        };

        let mut checker = Checker::new();
        assert_eq!(
            checker.check_program(program),
            Err(vec![Error {
                inner: ErrorInner {
                    pos: None,
                    message: "Only one main function allowed, found 2".into()
                },
                module_id: "main".into()
            }])
        );
    }

    #[test]
    fn shadowing_with_same_type() {
        //   field a
        //	 field a
        //
        // should fail

        let types = HashMap::new();
        let module_id = "".into();
        let mut checker = Checker::new();
        let _: Result<TypedStatement<Bn128Field>, Vec<ErrorInner>> = checker.check_statement(
            Statement::Declaration(
                absy::Variable::new("a", UnresolvedType::FieldElement.mock()).mock(),
            )
            .mock(),
            &module_id,
            &types,
        );
        let s2_checked: Result<TypedStatement<Bn128Field>, Vec<ErrorInner>> = checker
            .check_statement(
                Statement::Declaration(
                    absy::Variable::new("a", UnresolvedType::FieldElement.mock()).mock(),
                )
                .mock(),
                &module_id,
                &types,
            );
        assert_eq!(
            s2_checked,
            Err(vec![ErrorInner {
                pos: Some((Position::mock(), Position::mock())),
                message: "Duplicate declaration for variable named a".into()
            }])
        );
    }

    #[test]
    fn shadowing_with_different_type() {
        //   field a
        //	 bool a
        //
        // should fail

        let types = HashMap::new();
        let module_id = "".into();

        let mut checker = Checker::new();
        let _: Result<TypedStatement<Bn128Field>, Vec<ErrorInner>> = checker.check_statement(
            Statement::Declaration(
                absy::Variable::new("a", UnresolvedType::FieldElement.mock()).mock(),
            )
            .mock(),
            &module_id,
            &types,
        );
        let s2_checked: Result<TypedStatement<Bn128Field>, Vec<ErrorInner>> = checker
            .check_statement(
                Statement::Declaration(
                    absy::Variable::new("a", UnresolvedType::Boolean.mock()).mock(),
                )
                .mock(),
                &module_id,
                &types,
            );
        assert_eq!(
            s2_checked,
            Err(vec![ErrorInner {
                pos: Some((Position::mock(), Position::mock())),
                message: "Duplicate declaration for variable named a".into()
            }])
        );
    }

    mod structs {
        use super::*;

        /// solver function to create a module at location "" with a single symbol `Foo { foo: field }`
        fn create_module_with_foo(
            s: StructDefinition<'static>,
        ) -> (Checker<'static>, State<'static, Bn128Field>) {
            let module_id: PathBuf = "".into();

            let module: Module<Bn128Field> = Module {
                imports: vec![],
                symbols: vec![SymbolDeclaration {
                    id: "Foo",
                    symbol: Symbol::HereType(s.mock()),
                }
                .mock()],
            };

            let mut state = State::new(vec![(module_id.clone(), module)].into_iter().collect());

            let mut checker = Checker::new();

            checker.check_module(&module_id, &mut state).unwrap();

            (checker, state)
        }

        /// tests about declaring a type
        mod declaration {
            use super::*;

            #[test]
            fn empty_def() {
                // an empty struct should be allowed to be defined
                let module_id = "".into();
                let types = HashMap::new();
                let declaration = StructDefinition { fields: vec![] }.mock();

                let expected_type = Type::Struct(StructType::new("".into(), "Foo".into(), vec![]));

                assert_eq!(
                    Checker::new().check_struct_type_declaration(
                        "Foo".into(),
                        declaration,
                        &module_id,
                        &types
                    ),
                    Ok(expected_type)
                );
            }

            #[test]
            fn valid_def() {
                // a valid struct should be allowed to be defined
                let module_id = "".into();
                let types = HashMap::new();
                let declaration = StructDefinition {
                    fields: vec![
                        StructDefinitionField {
                            id: "foo",
                            ty: UnresolvedType::FieldElement.mock(),
                        }
                        .mock(),
                        StructDefinitionField {
                            id: "bar",
                            ty: UnresolvedType::Boolean.mock(),
                        }
                        .mock(),
                    ],
                }
                .mock();

                let expected_type = Type::Struct(StructType::new(
                    "".into(),
                    "Foo".into(),
                    vec![
                        StructMember::new("foo".into(), Type::FieldElement),
                        StructMember::new("bar".into(), Type::Boolean),
                    ],
                ));

                assert_eq!(
                    Checker::new().check_struct_type_declaration(
                        "Foo".into(),
                        declaration,
                        &module_id,
                        &types
                    ),
                    Ok(expected_type)
                );
            }

            #[test]
            fn preserve_order() {
                // two structs with inverted members are not equal
                let module_id = "".into();
                let types = HashMap::new();

                let declaration0 = StructDefinition {
                    fields: vec![
                        StructDefinitionField {
                            id: "foo",
                            ty: UnresolvedType::FieldElement.mock(),
                        }
                        .mock(),
                        StructDefinitionField {
                            id: "bar",
                            ty: UnresolvedType::Boolean.mock(),
                        }
                        .mock(),
                    ],
                }
                .mock();

                let declaration1 = StructDefinition {
                    fields: vec![
                        StructDefinitionField {
                            id: "bar",
                            ty: UnresolvedType::Boolean.mock(),
                        }
                        .mock(),
                        StructDefinitionField {
                            id: "foo",
                            ty: UnresolvedType::FieldElement.mock(),
                        }
                        .mock(),
                    ],
                }
                .mock();

                assert_ne!(
                    Checker::new().check_struct_type_declaration(
                        "Foo".into(),
                        declaration0,
                        &module_id,
                        &types
                    ),
                    Checker::new().check_struct_type_declaration(
                        "Foo".into(),
                        declaration1,
                        &module_id,
                        &types
                    )
                );
            }

            #[test]
            fn duplicate_member_def() {
                // definition of a struct with a duplicate member should be rejected
                let module_id = "".into();
                let types = HashMap::new();

                let declaration = StructDefinition {
                    fields: vec![
                        StructDefinitionField {
                            id: "foo",
                            ty: UnresolvedType::FieldElement.mock(),
                        }
                        .mock(),
                        StructDefinitionField {
                            id: "foo",
                            ty: UnresolvedType::Boolean.mock(),
                        }
                        .mock(),
                    ],
                }
                .mock();

                assert_eq!(
                    Checker::new()
                        .check_struct_type_declaration(
                            "Foo".into(),
                            declaration,
                            &module_id,
                            &types
                        )
                        .unwrap_err()[0]
                        .message,
                    "Duplicate key foo in struct definition"
                );
            }

            #[test]
            fn recursive() {
                // a struct wrapping another struct should be allowed to be defined

                // struct Foo = { foo: field }
                // struct Bar = { foo: Foo }

                let module_id: PathBuf = "".into();

                let module: Module<Bn128Field> = Module {
                    imports: vec![],
                    symbols: vec![
                        SymbolDeclaration {
                            id: "Foo",
                            symbol: Symbol::HereType(
                                StructDefinition {
                                    fields: vec![StructDefinitionField {
                                        id: "foo",
                                        ty: UnresolvedType::FieldElement.mock(),
                                    }
                                    .mock()],
                                }
                                .mock(),
                            ),
                        }
                        .mock(),
                        SymbolDeclaration {
                            id: "Bar",
                            symbol: Symbol::HereType(
                                StructDefinition {
                                    fields: vec![StructDefinitionField {
                                        id: "foo",
                                        ty: UnresolvedType::User("Foo".into()).mock(),
                                    }
                                    .mock()],
                                }
                                .mock(),
                            ),
                        }
                        .mock(),
                    ],
                };

                let mut state = State::new(vec![(module_id.clone(), module)].into_iter().collect());

                assert!(Checker::new().check_module(&module_id, &mut state).is_ok());
                assert_eq!(
                    state
                        .types
                        .get(&module_id)
                        .unwrap()
                        .get(&"Bar".to_string())
                        .unwrap(),
                    &Type::Struct(StructType::new(
                        module_id.clone(),
                        "Bar".into(),
                        vec![StructMember::new(
                            "foo".into(),
                            Type::Struct(StructType::new(
                                module_id,
                                "Foo".into(),
                                vec![StructMember::new("foo".into(), Type::FieldElement)]
                            ))
                        )]
                    ))
                );
            }

            #[test]
            fn recursive_undefined() {
                // a struct wrapping an undefined struct should be rejected

                // struct Bar = { foo: Foo }

                let module_id: PathBuf = "".into();

                let module: Module<Bn128Field> = Module {
                    imports: vec![],
                    symbols: vec![SymbolDeclaration {
                        id: "Bar",
                        symbol: Symbol::HereType(
                            StructDefinition {
                                fields: vec![StructDefinitionField {
                                    id: "foo",
                                    ty: UnresolvedType::User("Foo".into()).mock(),
                                }
                                .mock()],
                            }
                            .mock(),
                        ),
                    }
                    .mock()],
                };

                let mut state = State::new(vec![(module_id.clone(), module)].into_iter().collect());

                assert!(Checker::new().check_module(&module_id, &mut state).is_err());
            }

            #[test]
            fn self_referential() {
                // a struct wrapping itself should be rejected

                // struct Foo = { foo: Foo }

                let module_id: PathBuf = "".into();

                let module: Module<Bn128Field> = Module {
                    imports: vec![],
                    symbols: vec![SymbolDeclaration {
                        id: "Foo",
                        symbol: Symbol::HereType(
                            StructDefinition {
                                fields: vec![StructDefinitionField {
                                    id: "foo",
                                    ty: UnresolvedType::User("Foo".into()).mock(),
                                }
                                .mock()],
                            }
                            .mock(),
                        ),
                    }
                    .mock()],
                };

                let mut state = State::new(vec![(module_id.clone(), module)].into_iter().collect());

                assert!(Checker::new().check_module(&module_id, &mut state).is_err());
            }

            #[test]
            fn cyclic() {
                // A wrapping B wrapping A should be rejected

                // struct Foo = { bar: Bar }
                // struct Bar = { foo: Foo }

                let module_id: PathBuf = "".into();

                let module: Module<Bn128Field> = Module {
                    imports: vec![],
                    symbols: vec![
                        SymbolDeclaration {
                            id: "Foo",
                            symbol: Symbol::HereType(
                                StructDefinition {
                                    fields: vec![StructDefinitionField {
                                        id: "bar",
                                        ty: UnresolvedType::User("Bar".into()).mock(),
                                    }
                                    .mock()],
                                }
                                .mock(),
                            ),
                        }
                        .mock(),
                        SymbolDeclaration {
                            id: "Bar",
                            symbol: Symbol::HereType(
                                StructDefinition {
                                    fields: vec![StructDefinitionField {
                                        id: "foo",
                                        ty: UnresolvedType::User("Foo".into()).mock(),
                                    }
                                    .mock()],
                                }
                                .mock(),
                            ),
                        }
                        .mock(),
                    ],
                };

                let mut state = State::new(vec![(module_id.clone(), module)].into_iter().collect());

                assert!(Checker::new().check_module(&module_id, &mut state).is_err());
            }
        }

        /// tests about using the defined type identifier
        mod usage {
            use super::*;

            #[test]
            fn ty() {
                // a defined type can be checked
                // Foo { foo: field }
                // Foo

                // an undefined type cannot be checked
                // Bar

                let (checker, state) = create_module_with_foo(StructDefinition {
                    fields: vec![StructDefinitionField {
                        id: "foo",
                        ty: UnresolvedType::FieldElement.mock(),
                    }
                    .mock()],
                });

                assert_eq!(
                    checker.check_type(
                        UnresolvedType::User("Foo".into()).mock(),
                        &PathBuf::from(MODULE_ID).into(),
                        &state.types
                    ),
                    Ok(Type::Struct(StructType::new(
                        "".into(),
                        "Foo".into(),
                        vec![StructMember::new("foo".into(), Type::FieldElement)]
                    )))
                );

                assert_eq!(
                    checker
                        .check_type(
                            UnresolvedType::User("Bar".into()).mock(),
                            &PathBuf::from(MODULE_ID).into(),
                            &state.types
                        )
                        .unwrap_err()
                        .message,
                    "Undefined type Bar"
                );
            }

            #[test]
            fn parameter() {
                // a defined type can be used as parameter

                // an undefined type cannot be used as parameter

                let (checker, state) = create_module_with_foo(StructDefinition {
                    fields: vec![StructDefinitionField {
                        id: "foo",
                        ty: UnresolvedType::FieldElement.mock(),
                    }
                    .mock()],
                });

                assert_eq!(
                    checker.check_parameter(
                        absy::Parameter {
                            id:
                                absy::Variable::new("a", UnresolvedType::User("Foo".into()).mock(),)
                                    .mock(),
                            private: true,
                        }
                        .mock(),
                        &PathBuf::from(MODULE_ID).into(),
                        &state.types,
                    ),
                    Ok(Parameter {
                        id: Variable::with_id_and_type(
<<<<<<< HEAD
                            "a",
                            Type::Struct(vec![StructMember::new(
                                "foo".to_string(),
                                Type::FieldElement
                            )])
=======
                            "a".into(),
                            Type::Struct(StructType::new(
                                "".into(),
                                "Foo".into(),
                                vec![StructMember::new("foo".into(), Type::FieldElement)]
                            ))
>>>>>>> ed555b32
                        ),
                        private: true
                    })
                );

                assert_eq!(
                    checker
                        .check_parameter(
                            absy::Parameter {
                                id: absy::Variable::new(
                                    "a",
                                    UnresolvedType::User("Bar".into()).mock(),
                                )
                                .mock(),
                                private: true,
                            }
                            .mock(),
                            &PathBuf::from(MODULE_ID).into(),
                            &state.types,
                        )
                        .unwrap_err()[0]
                        .message,
                    "Undefined type Bar"
                );
            }

            #[test]
            fn variable_declaration() {
                // a defined type can be used in a variable declaration

                // an undefined type cannot be used in a variable declaration

                let (mut checker, state) = create_module_with_foo(StructDefinition {
                    fields: vec![StructDefinitionField {
                        id: "foo",
                        ty: UnresolvedType::FieldElement.mock(),
                    }
                    .mock()],
                });

                assert_eq!(
                    checker.check_statement::<Bn128Field>(
                        Statement::Declaration(
                            absy::Variable::new("a", UnresolvedType::User("Foo".into()).mock(),)
                                .mock()
                        )
                        .mock(),
                        &PathBuf::from(MODULE_ID).into(),
                        &state.types,
                    ),
                    Ok(TypedStatement::Declaration(Variable::with_id_and_type(
<<<<<<< HEAD
                        "a",
                        Type::Struct(vec![StructMember::new(
                            "foo".to_string(),
                            Type::FieldElement
                        )])
=======
                        "a".into(),
                        Type::Struct(StructType::new(
                            "".into(),
                            "Foo".into(),
                            vec![StructMember::new("foo".into(), Type::FieldElement)]
                        ))
>>>>>>> ed555b32
                    )))
                );

                assert_eq!(
                    checker
                        .check_parameter(
                            absy::Parameter {
                                id: absy::Variable::new(
                                    "a",
                                    UnresolvedType::User("Bar".into()).mock(),
                                )
                                .mock(),
                                private: true,
                            }
                            .mock(),
                            &PathBuf::from(MODULE_ID).into(),
                            &state.types,
                        )
                        .unwrap_err()[0]
                        .message,
                    "Undefined type Bar"
                );
            }
        }

        /// tests about accessing members
        mod member {
            use super::*;

            #[test]
            fn valid() {
                // accessing a member on a struct should succeed and return the right type

                // struct Foo = { foo: field }
                // Foo { foo: 42 }.foo

                let (mut checker, state) = create_module_with_foo(StructDefinition {
                    fields: vec![StructDefinitionField {
                        id: "foo",
                        ty: UnresolvedType::FieldElement.mock(),
                    }
                    .mock()],
                });

                assert_eq!(
                    checker.check_expression(
                        Expression::Member(
                            box Expression::InlineStruct(
                                "Foo".into(),
                                vec![(
                                    "foo",
                                    Expression::FieldConstant(Bn128Field::from(42)).mock()
                                )]
                            )
                            .mock(),
                            "foo".into()
                        )
                        .mock(),
                        &PathBuf::from(MODULE_ID).into(),
                        &state.types
                    ),
                    Ok(FieldElementExpression::Member(
                        box StructExpressionInner::Value(vec![FieldElementExpression::Number(
                            Bn128Field::from(42)
                        )
                        .into()])
                        .annotate(StructType::new(
                            "".into(),
                            "Foo".into(),
                            vec![StructMember::new("foo".into(), Type::FieldElement)]
                        )),
                        "foo".into()
                    )
                    .into())
                );
            }

            #[test]
            fn invalid() {
                // accessing an undefined member on a struct should fail

                // struct Foo = { foo: field }
                // Foo { foo: 42 }.bar

                let (mut checker, state) = create_module_with_foo(StructDefinition {
                    fields: vec![StructDefinitionField {
                        id: "foo",
                        ty: UnresolvedType::FieldElement.mock(),
                    }
                    .mock()],
                });

                assert_eq!(
                    checker
                        .check_expression(
                            Expression::Member(
                                box Expression::InlineStruct(
                                    "Foo".into(),
                                    vec![(
                                        "foo",
                                        Expression::FieldConstant(Bn128Field::from(42)).mock()
                                    )]
                                )
                                .mock(),
                                "bar".into()
                            )
                            .mock(),
                            &PathBuf::from(MODULE_ID).into(),
                            &state.types
                        )
                        .unwrap_err()
                        .message,
                    "Foo {foo: field} doesn\'t have member bar"
                );
            }
        }

        /// tests about defining struct instance inline
        mod value {
            use super::*;

            #[test]
            fn wrong_name() {
                // a A value cannot be defined with B as id, even if A and B have the same members

                let (mut checker, state) = create_module_with_foo(StructDefinition {
                    fields: vec![StructDefinitionField {
                        id: "foo",
                        ty: UnresolvedType::FieldElement.mock(),
                    }
                    .mock()],
                });

                assert_eq!(
                    checker
                        .check_expression(
                            Expression::InlineStruct(
                                "Bar".into(),
                                vec![(
                                    "foo",
                                    Expression::FieldConstant(Bn128Field::from(42)).mock()
                                )]
                            )
                            .mock(),
                            &PathBuf::from(MODULE_ID).into(),
                            &state.types
                        )
                        .unwrap_err()
                        .message,
                    "Undefined type Bar"
                );
            }

            #[test]
            fn valid() {
                // a A value can be defined with members ordered as in the declaration of A

                // struct Foo = { foo: field, bar: bool }
                // Foo foo = Foo { foo: 42, bar: true }

                let (mut checker, state) = create_module_with_foo(StructDefinition {
                    fields: vec![
                        StructDefinitionField {
                            id: "foo",
                            ty: UnresolvedType::FieldElement.mock(),
                        }
                        .mock(),
                        StructDefinitionField {
                            id: "bar",
                            ty: UnresolvedType::Boolean.mock(),
                        }
                        .mock(),
                    ],
                });

                assert_eq!(
                    checker.check_expression(
                        Expression::InlineStruct(
                            "Foo".into(),
                            vec![
                                (
                                    "foo",
                                    Expression::FieldConstant(Bn128Field::from(42)).mock()
                                ),
                                ("bar", Expression::BooleanConstant(true).mock())
                            ]
                        )
                        .mock(),
                        &PathBuf::from(MODULE_ID).into(),
                        &state.types
                    ),
                    Ok(StructExpressionInner::Value(vec![
                        FieldElementExpression::Number(Bn128Field::from(42)).into(),
                        BooleanExpression::Value(true).into()
                    ])
                    .annotate(StructType::new(
                        "".into(),
                        "Foo".into(),
                        vec![
                            StructMember::new("foo".into(), Type::FieldElement),
                            StructMember::new("bar".into(), Type::Boolean)
                        ]
                    ))
                    .into())
                );
            }

            #[test]
            fn shuffled() {
                // a A value can be defined with shuffled members compared to the declaration of A

                // struct Foo = { foo: field, bar: bool }
                // Foo foo = Foo { bar: true, foo: 42 }

                let (mut checker, state) = create_module_with_foo(StructDefinition {
                    fields: vec![
                        StructDefinitionField {
                            id: "foo",
                            ty: UnresolvedType::FieldElement.mock(),
                        }
                        .mock(),
                        StructDefinitionField {
                            id: "bar",
                            ty: UnresolvedType::Boolean.mock(),
                        }
                        .mock(),
                    ],
                });

                assert_eq!(
                    checker.check_expression(
                        Expression::InlineStruct(
                            "Foo".into(),
                            vec![
                                ("bar", Expression::BooleanConstant(true).mock()),
                                (
                                    "foo",
                                    Expression::FieldConstant(Bn128Field::from(42)).mock()
                                )
                            ]
                        )
                        .mock(),
                        &PathBuf::from(MODULE_ID).into(),
                        &state.types
                    ),
                    Ok(StructExpressionInner::Value(vec![
                        FieldElementExpression::Number(Bn128Field::from(42)).into(),
                        BooleanExpression::Value(true).into()
                    ])
                    .annotate(StructType::new(
                        "".into(),
                        "Foo".into(),
                        vec![
                            StructMember::new("foo".into(), Type::FieldElement),
                            StructMember::new("bar".into(), Type::Boolean)
                        ]
                    ))
                    .into())
                );
            }

            #[test]
            fn subset() {
                // a A value cannot be defined with A as id if members are a subset of the declaration

                // struct Foo = { foo: field, bar: bool }
                // Foo foo = Foo { foo: 42 }

                let (mut checker, state) = create_module_with_foo(StructDefinition {
                    fields: vec![
                        StructDefinitionField {
                            id: "foo",
                            ty: UnresolvedType::FieldElement.mock(),
                        }
                        .mock(),
                        StructDefinitionField {
                            id: "bar",
                            ty: UnresolvedType::Boolean.mock(),
                        }
                        .mock(),
                    ],
                });

                assert_eq!(
                    checker
                        .check_expression(
                            Expression::InlineStruct(
                                "Foo".into(),
                                vec![(
                                    "foo",
                                    Expression::FieldConstant(Bn128Field::from(42)).mock()
                                )]
                            )
                            .mock(),
                            &PathBuf::from(MODULE_ID).into(),
                            &state.types
                        )
                        .unwrap_err()
                        .message,
                    "Inline struct Foo {foo: 42} does not match Foo {foo: field, bar: bool}"
                );
            }

            #[test]
            fn invalid() {
                // a A value cannot be defined with A as id if members are different ids than the declaration
                // a A value cannot be defined with A as id if members are different types than the declaration

                // struct Foo = { foo: field, bar: bool }
                // Foo { foo: 42, baz: bool } // error
                // Foo { foo: 42, baz: 42 } // error

                let (mut checker, state) = create_module_with_foo(StructDefinition {
                    fields: vec![
                        StructDefinitionField {
                            id: "foo",
                            ty: UnresolvedType::FieldElement.mock(),
                        }
                        .mock(),
                        StructDefinitionField {
                            id: "bar",
                            ty: UnresolvedType::Boolean.mock(),
                        }
                        .mock(),
                    ],
                });

                assert_eq!(
                    checker
                        .check_expression(
                            Expression::InlineStruct(
                                "Foo".into(),
                                vec![(
                                    "baz",
                                    Expression::BooleanConstant(true).mock()
                                ),(
                                    "foo",
                                    Expression::FieldConstant(Bn128Field::from(42)).mock()
                                )]
                            )
                            .mock(),
                            &PathBuf::from(MODULE_ID).into(),
                            &state.types
                        ).unwrap_err()
                        .message,
                    "Member bar of struct Foo {foo: field, bar: bool} not found in value Foo {baz: true, foo: 42}"
                );

                assert_eq!(
                    checker
                        .check_expression(
                            Expression::InlineStruct(
                                "Foo".into(),
                                vec![
                                    (
                                        "bar",
                                        Expression::FieldConstant(Bn128Field::from(42)).mock()
                                    ),
                                    (
                                        "foo",
                                        Expression::FieldConstant(Bn128Field::from(42)).mock()
                                    )
                                ]
                            )
                            .mock(),
                            &PathBuf::from(MODULE_ID).into(),
                            &state.types
                        )
                        .unwrap_err()
                        .message,
                    "Member bar of struct Foo has type bool, found 42 of type field"
                );
            }
        }
    }

    mod assignee {
        use super::*;

        #[test]
        fn identifier() {
            // a = 42
            let a = Assignee::Identifier::<Bn128Field>("a").mock();

            let types = HashMap::new();
            let module_id = "".into();
            let mut checker: Checker = Checker::new();
            checker
                .check_statement::<Bn128Field>(
                    Statement::Declaration(
                        absy::Variable::new("a", UnresolvedType::FieldElement.mock()).mock(),
                    )
                    .mock(),
                    &module_id,
                    &types,
                )
                .unwrap();

            assert_eq!(
                checker.check_assignee(a, &module_id, &types),
                Ok(TypedAssignee::Identifier(
                    typed_absy::Variable::field_element("a")
                ))
            );
        }

        #[test]
        fn array_element() {
            // field[33] a
            // a[2] = 42
            let a = Assignee::Select(
                box Assignee::Identifier("a").mock(),
                box RangeOrExpression::Expression(
                    Expression::FieldConstant(Bn128Field::from(2)).mock(),
                ),
            )
            .mock();

            let types = HashMap::new();
            let module_id = "".into();

            let mut checker: Checker = Checker::new();
            checker
                .check_statement::<Bn128Field>(
                    Statement::Declaration(
                        absy::Variable::new(
                            "a",
                            UnresolvedType::array(UnresolvedType::FieldElement.mock(), 33).mock(),
                        )
                        .mock(),
                    )
                    .mock(),
                    &module_id,
                    &types,
                )
                .unwrap();

            assert_eq!(
                checker.check_assignee(a, &module_id, &types),
                Ok(TypedAssignee::Select(
                    box TypedAssignee::Identifier(typed_absy::Variable::field_array("a", 33)),
                    box FieldElementExpression::Number(Bn128Field::from(2)).into()
                ))
            );
        }

        #[test]
        fn array_of_array_element() {
            // field[33][42] a
            // a[1][2]
            let a = Assignee::Select(
                box Assignee::Select(
                    box Assignee::Identifier("a").mock(),
                    box RangeOrExpression::Expression(
                        Expression::FieldConstant(Bn128Field::from(1)).mock(),
                    ),
                )
                .mock(),
                box RangeOrExpression::Expression(
                    Expression::FieldConstant(Bn128Field::from(2)).mock(),
                ),
            )
            .mock();

            let types = HashMap::new();
            let module_id = "".into();
            let mut checker: Checker = Checker::new();
            checker
                .check_statement::<Bn128Field>(
                    Statement::Declaration(
                        absy::Variable::new(
                            "a",
                            UnresolvedType::array(
                                UnresolvedType::array(UnresolvedType::FieldElement.mock(), 33)
                                    .mock(),
                                42,
                            )
                            .mock(),
                        )
                        .mock(),
                    )
                    .mock(),
                    &module_id,
                    &types,
                )
                .unwrap();

            assert_eq!(
                checker.check_assignee(a, &module_id, &types),
                Ok(TypedAssignee::Select(
                    box TypedAssignee::Select(
                        box TypedAssignee::Identifier(typed_absy::Variable::array(
                            "a",
                            Type::array(Type::FieldElement, 33),
                            42
                        )),
                        box FieldElementExpression::Number(Bn128Field::from(1)).into()
                    ),
                    box FieldElementExpression::Number(Bn128Field::from(2)).into()
                ))
            );
        }
    }
}<|MERGE_RESOLUTION|>--- conflicted
+++ resolved
@@ -4299,20 +4299,12 @@
                     ),
                     Ok(Parameter {
                         id: Variable::with_id_and_type(
-<<<<<<< HEAD
                             "a",
-                            Type::Struct(vec![StructMember::new(
-                                "foo".to_string(),
-                                Type::FieldElement
-                            )])
-=======
-                            "a".into(),
                             Type::Struct(StructType::new(
                                 "".into(),
                                 "Foo".into(),
                                 vec![StructMember::new("foo".into(), Type::FieldElement)]
                             ))
->>>>>>> ed555b32
                         ),
                         private: true
                     })
@@ -4364,20 +4356,12 @@
                         &state.types,
                     ),
                     Ok(TypedStatement::Declaration(Variable::with_id_and_type(
-<<<<<<< HEAD
                         "a",
-                        Type::Struct(vec![StructMember::new(
-                            "foo".to_string(),
-                            Type::FieldElement
-                        )])
-=======
-                        "a".into(),
                         Type::Struct(StructType::new(
                             "".into(),
                             "Foo".into(),
                             vec![StructMember::new("foo".into(), Type::FieldElement)]
                         ))
->>>>>>> ed555b32
                     )))
                 );
 
