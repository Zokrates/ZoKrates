// The inlining phase takes a call site (fun::<gen>(args)) and inlines it:

// Given:
// ```
// def foo<n>(field a) -> field {
//     a = a;
//     n = n;
//     return a;
// }
// ```
//
// The call site
// ```
// foo::<42>(x)
// ```
//
// Becomes
// ```
// # Call foo::<42> with a_0 := x
// n_0 = 42
// a_1 = a_0
// n_1 = n_0
// # Pop call with #CALL_RETURN_AT_INDEX_0_0 := a_1

// Notes:
// - The body of the function is in SSA form
// - The return value(s) are assigned to internal variables

use crate::static_analysis::reducer::Output;
use crate::static_analysis::reducer::ShallowTransformer;
use crate::static_analysis::reducer::Versions;
<<<<<<< HEAD
use zokrates_ast::common::FlatEmbed;
use zokrates_ast::typed::types::{ConcreteGenericsAssignment, IntoTypes};
use zokrates_ast::typed::CoreIdentifier;
use zokrates_ast::typed::Identifier;
use zokrates_ast::typed::TypedAssignee;
use zokrates_ast::typed::{
=======
use crate::typed_absy::types::{ConcreteGenericsAssignment, IntoType};
use crate::typed_absy::Identifier;
use crate::typed_absy::TypedAssignee;
use crate::typed_absy::{
>>>>>>> 70f4291b
    ConcreteFunctionKey, ConcreteSignature, ConcreteVariable, DeclarationFunctionKey, Expr,
    Signature, TypedExpression, TypedFunctionSymbol, TypedFunctionSymbolDeclaration, TypedProgram,
    TypedStatement, UExpression, UExpressionInner, Variable,
};
use crate::typed_absy::{CoreIdentifier, Type};
use zokrates_field::Field;

pub enum InlineError<'ast, T> {
    Generic(DeclarationFunctionKey<'ast, T>, ConcreteFunctionKey<'ast>),
    Flat(
        FlatEmbed,
        Vec<u32>,
        Vec<TypedExpression<'ast, T>>,
        Type<'ast, T>,
    ),
    NonConstant(
        DeclarationFunctionKey<'ast, T>,
        Vec<Option<UExpression<'ast, T>>>,
        Vec<TypedExpression<'ast, T>>,
        Type<'ast, T>,
    ),
}

fn get_canonical_function<'ast, T: Field>(
    function_key: DeclarationFunctionKey<'ast, T>,
    program: &TypedProgram<'ast, T>,
) -> TypedFunctionSymbolDeclaration<'ast, T> {
    let s = program
        .modules
        .get(&function_key.module)
        .unwrap()
        .functions_iter()
        .find(|d| d.key == function_key)
        .unwrap();

    match &s.symbol {
        TypedFunctionSymbol::There(key) => get_canonical_function(key.clone(), program),
        _ => s.clone(),
    }
}

type InlineResult<'ast, T> = Result<
    Output<(Vec<TypedStatement<'ast, T>>, TypedExpression<'ast, T>), Vec<Versions<'ast>>>,
    InlineError<'ast, T>,
>;

pub fn inline_call<'a, 'ast, T: Field, E: Expr<'ast, T>>(
    k: DeclarationFunctionKey<'ast, T>,
    generics: Vec<Option<UExpression<'ast, T>>>,
    arguments: Vec<TypedExpression<'ast, T>>,
    output: &E::Ty,
    program: &TypedProgram<'ast, T>,
    versions: &'a mut Versions<'ast>,
) -> InlineResult<'ast, T> {
    use std::convert::TryFrom;

<<<<<<< HEAD
    use zokrates_ast::typed::Typed;

    let output_types = output.clone().into_types();
=======
    use crate::typed_absy::Typed;
    let output_type = output.clone().into_type();
>>>>>>> 70f4291b

    // we try to get concrete values for explicit generics
    let generics_values: Vec<Option<u32>> = generics
        .iter()
        .map(|g| {
            g.as_ref()
                .map(|g| match g.as_inner() {
                    UExpressionInner::Value(v) => Ok(*v as u32),
                    _ => Err(()),
                })
                .transpose()
        })
        .collect::<Result<_, _>>()
        .map_err(|_| {
            InlineError::NonConstant(
                k.clone(),
                generics.clone(),
                arguments.clone(),
                output_type.clone(),
            )
        })?;

    // we infer a signature based on inputs and outputs
    // this is where we could handle explicit annotations
    let inferred_signature = Signature::new()
        .generics(generics.clone())
        .inputs(arguments.iter().map(|a| a.get_type()).collect())
        .output(output_type.clone());

    // we try to get concrete values for the whole signature. if this fails we should propagate again
    let inferred_signature = match ConcreteSignature::try_from(inferred_signature) {
        Ok(s) => s,
        Err(_) => {
            return Err(InlineError::NonConstant(
                k,
                generics,
                arguments,
                output_type,
            ));
        }
    };

    let decl = get_canonical_function(k.clone(), program);

    // get an assignment of generics for this call site
    let assignment: ConcreteGenericsAssignment<'ast> = k
        .signature
        .specialize(generics_values, &inferred_signature)
        .map_err(|_| {
            InlineError::Generic(
                k.clone(),
                ConcreteFunctionKey {
                    module: decl.key.module.clone(),
                    id: decl.key.id,
                    signature: inferred_signature.clone(),
                },
            )
        })?;

    let f = match decl.symbol {
        TypedFunctionSymbol::Here(f) => Ok(f),
        TypedFunctionSymbol::Flat(e) => Err(InlineError::Flat(
            e,
            e.generics::<T>(&assignment),
            arguments.clone(),
            output_type,
        )),
        _ => unreachable!(),
    }?;

    assert_eq!(f.arguments.len(), arguments.len());

    let (ssa_f, incomplete_data) = match ShallowTransformer::transform(f, &assignment, versions) {
        Output::Complete(v) => (v, None),
        Output::Incomplete(statements, for_loop_versions) => (statements, Some(for_loop_versions)),
    };

    let call_log = TypedStatement::PushCallLog(decl.key.clone(), assignment.clone());

    let input_bindings: Vec<TypedStatement<'ast, T>> = ssa_f
        .arguments
        .into_iter()
        .zip(inferred_signature.inputs.clone())
        .map(|(p, t)| ConcreteVariable::with_id_and_type(p.id.id, t))
        .zip(arguments.clone())
        .map(|(v, a)| TypedStatement::Definition(TypedAssignee::Identifier(v.into()), a))
        .collect();

    let (statements, mut returns): (Vec<_>, Vec<_>) = ssa_f
        .statements
        .into_iter()
        .partition(|s| !matches!(s, TypedStatement::Return(..)));

    assert_eq!(returns.len(), 1);

    let return_expression = match returns.pop().unwrap() {
        TypedStatement::Return(e) => e,
        _ => unreachable!(),
    };

    let v: ConcreteVariable<'ast> = ConcreteVariable::with_id_and_type(
        Identifier::from(CoreIdentifier::Call(0)).version(
            *versions
                .entry(CoreIdentifier::Call(0).clone())
                .and_modify(|e| *e += 1) // if it was already declared, we increment
                .or_insert(0),
        ),
        *inferred_signature.output.clone(),
    );

    // let expressions: Vec<TypedExpression<_>> =
    //     vec![TypedExpression::from(Variable::from(v.clone()))];

    let expression = TypedExpression::from(Variable::from(v.clone()));

    let output_binding =
        TypedStatement::Definition(TypedAssignee::Identifier(v.into()), return_expression);

    let pop_log = TypedStatement::PopCallLog;

    let statements: Vec<_> = std::iter::once(call_log)
        .chain(input_bindings)
        .chain(statements)
        .chain(std::iter::once(output_binding))
        .chain(std::iter::once(pop_log))
        .collect();

    Ok(incomplete_data
        .map(|d| Output::Incomplete((statements.clone(), expression.clone()), d))
        .unwrap_or_else(|| Output::Complete((statements, expression))))
}<|MERGE_RESOLUTION|>--- conflicted
+++ resolved
@@ -29,24 +29,17 @@
 use crate::static_analysis::reducer::Output;
 use crate::static_analysis::reducer::ShallowTransformer;
 use crate::static_analysis::reducer::Versions;
-<<<<<<< HEAD
+
 use zokrates_ast::common::FlatEmbed;
-use zokrates_ast::typed::types::{ConcreteGenericsAssignment, IntoTypes};
+use zokrates_ast::typed::types::{ConcreteGenericsAssignment, IntoType};
 use zokrates_ast::typed::CoreIdentifier;
 use zokrates_ast::typed::Identifier;
 use zokrates_ast::typed::TypedAssignee;
 use zokrates_ast::typed::{
-=======
-use crate::typed_absy::types::{ConcreteGenericsAssignment, IntoType};
-use crate::typed_absy::Identifier;
-use crate::typed_absy::TypedAssignee;
-use crate::typed_absy::{
->>>>>>> 70f4291b
     ConcreteFunctionKey, ConcreteSignature, ConcreteVariable, DeclarationFunctionKey, Expr,
-    Signature, TypedExpression, TypedFunctionSymbol, TypedFunctionSymbolDeclaration, TypedProgram,
-    TypedStatement, UExpression, UExpressionInner, Variable,
+    Signature, Type, TypedExpression, TypedFunctionSymbol, TypedFunctionSymbolDeclaration,
+    TypedProgram, TypedStatement, UExpression, UExpressionInner, Variable,
 };
-use crate::typed_absy::{CoreIdentifier, Type};
 use zokrates_field::Field;
 
 pub enum InlineError<'ast, T> {
@@ -98,14 +91,8 @@
 ) -> InlineResult<'ast, T> {
     use std::convert::TryFrom;
 
-<<<<<<< HEAD
     use zokrates_ast::typed::Typed;
-
-    let output_types = output.clone().into_types();
-=======
-    use crate::typed_absy::Typed;
     let output_type = output.clone().into_type();
->>>>>>> 70f4291b
 
     // we try to get concrete values for explicit generics
     let generics_values: Vec<Option<u32>> = generics
