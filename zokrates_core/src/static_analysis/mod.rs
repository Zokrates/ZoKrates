--- conflicted
+++ resolved
@@ -105,18 +105,13 @@
         // remove assignment to variable index
         log::debug!("Static analyser: Remove variable index");
         let r = VariableWriteRemover::apply(r);
-<<<<<<< HEAD
-        // detect non constant shifts and constant lt bounds
-        let r = ConstantArgumentChecker::check(r).map_err(Error::from)?;
-=======
         log::trace!("\n{}", r);
 
-        // detect non constant shifts
-        log::debug!("Static analyser: Detect non constant shifts");
-        let r = ShiftChecker::check(r).map_err(Error::from)?;
+        // detect non constant shifts and constant lt bounds
+        log::debug!("Static analyser: Detect non constant arguments");
+        let r = ConstantArgumentChecker::check(r).map_err(Error::from)?;
         log::trace!("\n{}", r);
 
->>>>>>> bff68434
         // convert to zir, removing complex types
         log::debug!("Static analyser: Convert to zir");
         let zir = Flattener::flatten(r);
