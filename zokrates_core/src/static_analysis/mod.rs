--- conflicted
+++ resolved
@@ -23,15 +23,8 @@
 impl<'ast, T: Field> Analyse for TypedProgram<'ast, T> {
     fn analyse(self) -> Self {
         // unroll
-<<<<<<< HEAD
-        let r = Unroller::unroll(r);
+        let r = Unroller::unroll(self);
         // inline
-=======
-        let r = Unroller::unroll(self);
-        //propagate a first time for constants to reach function calls
-        let r = Propagator::propagate(r);
-        // apply inlining strategy
->>>>>>> c63146b6
         let r = Inliner::inline(r);
         // propagate
         let r = Propagator::propagate(r);
