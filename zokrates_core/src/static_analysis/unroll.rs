--- conflicted
+++ resolved
@@ -445,15 +445,9 @@
             a1,
             ArrayExpressionInner::Value(vec![
                 FieldElementExpression::if_else(
-<<<<<<< HEAD
-                    BooleanExpression::Eq(
+                    BooleanExpression::FieldEq(
                         box FieldElementExpression::Number(Bn128Field::from(0)),
                         box FieldElementExpression::Number(Bn128Field::from(1))
-=======
-                    BooleanExpression::FieldEq(
-                        box FieldElementExpression::Number(FieldPrime::from(0)),
-                        box FieldElementExpression::Number(FieldPrime::from(1))
->>>>>>> 883b7312
                     ),
                     FieldElementExpression::Number(Bn128Field::from(42)),
                     FieldElementExpression::select(
@@ -463,15 +457,9 @@
                 )
                 .into(),
                 FieldElementExpression::if_else(
-<<<<<<< HEAD
-                    BooleanExpression::Eq(
+                    BooleanExpression::FieldEq(
                         box FieldElementExpression::Number(Bn128Field::from(1)),
                         box FieldElementExpression::Number(Bn128Field::from(1))
-=======
-                    BooleanExpression::FieldEq(
-                        box FieldElementExpression::Number(FieldPrime::from(1)),
-                        box FieldElementExpression::Number(FieldPrime::from(1))
->>>>>>> 883b7312
                     ),
                     FieldElementExpression::Number(Bn128Field::from(42)),
                     FieldElementExpression::select(
@@ -481,15 +469,9 @@
                 )
                 .into(),
                 FieldElementExpression::if_else(
-<<<<<<< HEAD
-                    BooleanExpression::Eq(
+                    BooleanExpression::FieldEq(
                         box FieldElementExpression::Number(Bn128Field::from(2)),
                         box FieldElementExpression::Number(Bn128Field::from(1))
-=======
-                    BooleanExpression::FieldEq(
-                        box FieldElementExpression::Number(FieldPrime::from(2)),
-                        box FieldElementExpression::Number(FieldPrime::from(1))
->>>>>>> 883b7312
                     ),
                     FieldElementExpression::Number(Bn128Field::from(42)),
                     FieldElementExpression::select(
@@ -524,15 +506,9 @@
             a1,
             ArrayExpressionInner::Value(vec![
                 ArrayExpression::if_else(
-<<<<<<< HEAD
-                    BooleanExpression::Eq(
+                    BooleanExpression::FieldEq(
                         box FieldElementExpression::Number(Bn128Field::from(0)),
                         box FieldElementExpression::Number(Bn128Field::from(1))
-=======
-                    BooleanExpression::FieldEq(
-                        box FieldElementExpression::Number(FieldPrime::from(0)),
-                        box FieldElementExpression::Number(FieldPrime::from(1))
->>>>>>> 883b7312
                     ),
                     e.clone(),
                     ArrayExpression::select(
@@ -542,15 +518,9 @@
                 )
                 .into(),
                 ArrayExpression::if_else(
-<<<<<<< HEAD
-                    BooleanExpression::Eq(
+                    BooleanExpression::FieldEq(
                         box FieldElementExpression::Number(Bn128Field::from(1)),
                         box FieldElementExpression::Number(Bn128Field::from(1))
-=======
-                    BooleanExpression::FieldEq(
-                        box FieldElementExpression::Number(FieldPrime::from(1)),
-                        box FieldElementExpression::Number(FieldPrime::from(1))
->>>>>>> 883b7312
                     ),
                     e.clone(),
                     ArrayExpression::select(
@@ -560,15 +530,9 @@
                 )
                 .into(),
                 ArrayExpression::if_else(
-<<<<<<< HEAD
-                    BooleanExpression::Eq(
+                    BooleanExpression::FieldEq(
                         box FieldElementExpression::Number(Bn128Field::from(2)),
                         box FieldElementExpression::Number(Bn128Field::from(1))
-=======
-                    BooleanExpression::FieldEq(
-                        box FieldElementExpression::Number(FieldPrime::from(2)),
-                        box FieldElementExpression::Number(FieldPrime::from(1))
->>>>>>> 883b7312
                     ),
                     e.clone(),
                     ArrayExpression::select(
@@ -606,27 +570,15 @@
             a1,
             ArrayExpressionInner::Value(vec![
                 ArrayExpression::if_else(
-<<<<<<< HEAD
-                    BooleanExpression::Eq(
+                    BooleanExpression::FieldEq(
                         box FieldElementExpression::Number(Bn128Field::from(0)),
                         box FieldElementExpression::Number(Bn128Field::from(0))
                     ),
                     ArrayExpressionInner::Value(vec![
                         FieldElementExpression::if_else(
-                            BooleanExpression::Eq(
+                            BooleanExpression::FieldEq(
                                 box FieldElementExpression::Number(Bn128Field::from(0)),
                                 box FieldElementExpression::Number(Bn128Field::from(0))
-=======
-                    BooleanExpression::FieldEq(
-                        box FieldElementExpression::Number(FieldPrime::from(0)),
-                        box FieldElementExpression::Number(FieldPrime::from(0))
-                    ),
-                    ArrayExpressionInner::Value(vec![
-                        FieldElementExpression::if_else(
-                            BooleanExpression::FieldEq(
-                                box FieldElementExpression::Number(FieldPrime::from(0)),
-                                box FieldElementExpression::Number(FieldPrime::from(0))
->>>>>>> 883b7312
                             ),
                             e.clone(),
                             FieldElementExpression::select(
@@ -639,15 +591,9 @@
                         )
                         .into(),
                         FieldElementExpression::if_else(
-<<<<<<< HEAD
-                            BooleanExpression::Eq(
+                            BooleanExpression::FieldEq(
                                 box FieldElementExpression::Number(Bn128Field::from(1)),
                                 box FieldElementExpression::Number(Bn128Field::from(0))
-=======
-                            BooleanExpression::FieldEq(
-                                box FieldElementExpression::Number(FieldPrime::from(1)),
-                                box FieldElementExpression::Number(FieldPrime::from(0))
->>>>>>> 883b7312
                             ),
                             e.clone(),
                             FieldElementExpression::select(
@@ -668,27 +614,15 @@
                 )
                 .into(),
                 ArrayExpression::if_else(
-<<<<<<< HEAD
-                    BooleanExpression::Eq(
+                    BooleanExpression::FieldEq(
                         box FieldElementExpression::Number(Bn128Field::from(1)),
                         box FieldElementExpression::Number(Bn128Field::from(0))
                     ),
                     ArrayExpressionInner::Value(vec![
                         FieldElementExpression::if_else(
-                            BooleanExpression::Eq(
+                            BooleanExpression::FieldEq(
                                 box FieldElementExpression::Number(Bn128Field::from(0)),
                                 box FieldElementExpression::Number(Bn128Field::from(0))
-=======
-                    BooleanExpression::FieldEq(
-                        box FieldElementExpression::Number(FieldPrime::from(1)),
-                        box FieldElementExpression::Number(FieldPrime::from(0))
-                    ),
-                    ArrayExpressionInner::Value(vec![
-                        FieldElementExpression::if_else(
-                            BooleanExpression::FieldEq(
-                                box FieldElementExpression::Number(FieldPrime::from(0)),
-                                box FieldElementExpression::Number(FieldPrime::from(0))
->>>>>>> 883b7312
                             ),
                             e.clone(),
                             FieldElementExpression::select(
@@ -701,15 +635,9 @@
                         )
                         .into(),
                         FieldElementExpression::if_else(
-<<<<<<< HEAD
-                            BooleanExpression::Eq(
+                            BooleanExpression::FieldEq(
                                 box FieldElementExpression::Number(Bn128Field::from(1)),
                                 box FieldElementExpression::Number(Bn128Field::from(0))
-=======
-                            BooleanExpression::FieldEq(
-                                box FieldElementExpression::Number(FieldPrime::from(1)),
-                                box FieldElementExpression::Number(FieldPrime::from(0))
->>>>>>> 883b7312
                             ),
                             e.clone(),
                             FieldElementExpression::select(
@@ -1048,15 +976,9 @@
                         )),
                         ArrayExpressionInner::Value(vec![
                             FieldElementExpression::IfElse(
-<<<<<<< HEAD
-                                box BooleanExpression::Eq(
+                                box BooleanExpression::FieldEq(
                                     box FieldElementExpression::Number(Bn128Field::from(0)),
                                     box FieldElementExpression::Number(Bn128Field::from(1))
-=======
-                                box BooleanExpression::FieldEq(
-                                    box FieldElementExpression::Number(FieldPrime::from(0)),
-                                    box FieldElementExpression::Number(FieldPrime::from(1))
->>>>>>> 883b7312
                                 ),
                                 box FieldElementExpression::Number(Bn128Field::from(2)),
                                 box FieldElementExpression::Select(
@@ -1069,15 +991,9 @@
                             )
                             .into(),
                             FieldElementExpression::IfElse(
-<<<<<<< HEAD
-                                box BooleanExpression::Eq(
+                                box BooleanExpression::FieldEq(
                                     box FieldElementExpression::Number(Bn128Field::from(1)),
                                     box FieldElementExpression::Number(Bn128Field::from(1))
-=======
-                                box BooleanExpression::FieldEq(
-                                    box FieldElementExpression::Number(FieldPrime::from(1)),
-                                    box FieldElementExpression::Number(FieldPrime::from(1))
->>>>>>> 883b7312
                                 ),
                                 box FieldElementExpression::Number(Bn128Field::from(2)),
                                 box FieldElementExpression::Select(
@@ -1198,15 +1114,9 @@
                         )),
                         ArrayExpressionInner::Value(vec![
                             ArrayExpressionInner::IfElse(
-<<<<<<< HEAD
-                                box BooleanExpression::Eq(
+                                box BooleanExpression::FieldEq(
                                     box FieldElementExpression::Number(Bn128Field::from(0)),
                                     box FieldElementExpression::Number(Bn128Field::from(1))
-=======
-                                box BooleanExpression::FieldEq(
-                                    box FieldElementExpression::Number(FieldPrime::from(0)),
-                                    box FieldElementExpression::Number(FieldPrime::from(1))
->>>>>>> 883b7312
                                 ),
                                 box ArrayExpressionInner::Value(vec![
                                     FieldElementExpression::Number(Bn128Field::from(4)).into(),
@@ -1226,15 +1136,9 @@
                             .annotate(Type::FieldElement, 2)
                             .into(),
                             ArrayExpressionInner::IfElse(
-<<<<<<< HEAD
-                                box BooleanExpression::Eq(
+                                box BooleanExpression::FieldEq(
                                     box FieldElementExpression::Number(Bn128Field::from(1)),
                                     box FieldElementExpression::Number(Bn128Field::from(1))
-=======
-                                box BooleanExpression::FieldEq(
-                                    box FieldElementExpression::Number(FieldPrime::from(1)),
-                                    box FieldElementExpression::Number(FieldPrime::from(1))
->>>>>>> 883b7312
                                 ),
                                 box ArrayExpressionInner::Value(vec![
                                     FieldElementExpression::Number(Bn128Field::from(4)).into(),
