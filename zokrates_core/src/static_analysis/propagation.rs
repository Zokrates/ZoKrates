//! Module containing constant propagation for the typed AST
//!
//! Constant propagation on the SSA program. The constants map can be passed by the caller to allow for many passes to use
//! the same constants.
//!
//! @file propagation.rs
//! @author Thibaut Schaeffer <thibaut@schaeff.fr>
//! @date 2018

use crate::embed::FlatEmbed;
use crate::typed_absy::result_folder::*;
use crate::typed_absy::types::Type;
use crate::typed_absy::*;
use std::collections::HashMap;
use std::convert::{TryFrom, TryInto};
use std::fmt;
use zokrates_field::Field;

pub type Constants<'ast, T> = HashMap<Identifier<'ast>, TypedExpression<'ast, T>>;

#[derive(Debug, PartialEq)]
pub enum Error {
    Type(String),
    AssertionFailed(String),
    ValueTooLarge(String),
    OutOfBounds(u128, u128),
    NonConstantExponent(String),
}

impl std::error::Error for Error {}

impl fmt::Display for Error {
    fn fmt(&self, f: &mut fmt::Formatter) -> fmt::Result {
        match self {
            Error::Type(s) => write!(f, "{}", s),
            Error::AssertionFailed(s) => write!(f, "{}", s),
            Error::ValueTooLarge(s) => write!(f, "{}", s),
            Error::OutOfBounds(index, size) => write!(
                f,
                "Out of bounds index ({} >= {}) found during static analysis",
                index, size
            ),
            Error::NonConstantExponent(s) => write!(
                f,
                "Non-constant exponent `{}` detected during static analysis",
                s
            ),
        }
    }
}

#[derive(Debug, Default)]
pub struct Propagator<'ast, T> {
    // constants keeps track of constant expressions
    // we currently do not support partially constant expressions: `field [x, 1][1]` is not considered constant, `field [0, 1][1]` is
    pub constants: Constants<'ast, T>,
}

impl<'ast, 'a, T: Field> Propagator<'ast, T> {
    pub fn with_constants(constants: Constants<'ast, T>) -> Self {
        Propagator { constants }
    }

    // get a mutable reference to the constant corresponding to a given assignee if any, otherwise
    // return the identifier at the root of this assignee
    fn try_get_constant_mut<'b>(
        &mut self,
        assignee: &'b TypedAssignee<'ast, T>,
    ) -> Result<(&'b Variable<'ast, T>, &mut TypedExpression<'ast, T>), &'b Variable<'ast, T>> {
        match assignee {
            TypedAssignee::Identifier(var) => self
                .constants
                .get_mut(&var.id)
                .map(|c| Ok((var, c)))
                .unwrap_or(Err(var)),
            TypedAssignee::Select(box assignee, box index) => {
                match self.try_get_constant_mut(assignee) {
                    Ok((variable, constant)) => match index.as_inner() {
                        UExpressionInner::Value(n) => match constant {
                            TypedExpression::Array(a) => match a.as_inner_mut() {
                                ArrayExpressionInner::Value(value) => {
                                    match value.0.get_mut(*n as usize) {
                                        Some(TypedExpressionOrSpread::Expression(ref mut e)) => {
                                            Ok((variable, e))
                                        }
                                        None => Err(variable),
                                        _ => unreachable!(),
                                    }
                                }
                                _ => unreachable!("should be an array value"),
                            },
                            _ => unreachable!("should be an array expression"),
                        },
                        _ => Err(variable),
                    },
                    e => e,
                }
            }
            TypedAssignee::Member(box assignee, m) => match self.try_get_constant_mut(assignee) {
                Ok((v, c)) => {
                    let ty = assignee.get_type();

                    let index = match ty {
                        Type::Struct(struct_ty) => struct_ty
                            .members
                            .iter()
                            .position(|member| *m == member.id)
                            .unwrap(),
                        _ => unreachable!("should be a struct type"),
                    };

                    match c {
                        TypedExpression::Struct(a) => match a.as_inner_mut() {
                            StructExpressionInner::Value(value) => Ok((v, &mut value[index])),
                            _ => unreachable!("should be a struct value"),
                        },
                        _ => unreachable!("should be a struct expression"),
                    }
                }
                e => e,
            },
        }
    }
}

impl<'ast, T: Field> ResultFolder<'ast, T> for Propagator<'ast, T> {
    type Error = Error;

    fn fold_program(&mut self, p: TypedProgram<'ast, T>) -> Result<TypedProgram<'ast, T>, Error> {
        let main = p.main.clone();

        Ok(TypedProgram {
            modules: p
                .modules
                .into_iter()
                .map(|(module_id, module)| {
                    if module_id == main {
                        self.fold_module(module).map(|m| (module_id, m))
                    } else {
                        Ok((module_id, module))
                    }
                })
                .collect::<Result<_, _>>()?,
            main: p.main,
        })
    }

    fn fold_function_symbol_declaration(
        &mut self,
        s: TypedFunctionSymbolDeclaration<'ast, T>,
    ) -> Result<TypedFunctionSymbolDeclaration<'ast, T>, Error> {
        if s.key.id == "main" {
            let key = s.key;
            self.fold_function_symbol(s.symbol)
                .map(|f| TypedFunctionSymbolDeclaration { key, symbol: f })
        } else {
            Ok(s)
        }
    }

    fn fold_function(
        &mut self,
        f: TypedFunction<'ast, T>,
    ) -> Result<TypedFunction<'ast, T>, Error> {
        fold_function(self, f)
    }

    fn fold_conditional_expression<
        E: Expr<'ast, T> + Conditional<'ast, T> + PartialEq + ResultFold<'ast, T>,
    >(
        &mut self,
        _: &E::Ty,
        e: ConditionalExpression<'ast, T, E>,
    ) -> Result<ConditionalOrExpression<'ast, T, E>, Self::Error> {
        Ok(
            match (
                self.fold_boolean_expression(*e.condition)?,
                e.consequence.fold(self)?,
                e.alternative.fold(self)?,
            ) {
                (BooleanExpression::Value(true), consequence, _) => {
                    ConditionalOrExpression::Expression(consequence.into_inner())
                }
                (BooleanExpression::Value(false), _, alternative) => {
                    ConditionalOrExpression::Expression(alternative.into_inner())
                }
                (_, consequence, alternative) if consequence == alternative => {
                    ConditionalOrExpression::Expression(consequence.into_inner())
                }
                (condition, consequence, alternative) => ConditionalOrExpression::Conditional(
                    ConditionalExpression::new(condition, consequence, alternative, e.kind),
                ),
            },
        )
    }

    fn fold_statement(
        &mut self,
        s: TypedStatement<'ast, T>,
    ) -> Result<Vec<TypedStatement<'ast, T>>, Error> {
        match s {
            // propagation to the defined variable if rhs is a constant
            TypedStatement::Definition(assignee, expr) => {
                let expr = self.fold_expression(expr)?;
                let assignee = self.fold_assignee(assignee)?;

                if let (Ok(a), Ok(e)) = (
                    ConcreteType::try_from(assignee.get_type()),
                    ConcreteType::try_from(expr.get_type()),
                ) {
                    if a != e {
                        return Err(Error::Type(format!(
                            "Cannot assign {} of type {} to {} of type {}",
                            expr, e, assignee, a
                        )));
                    }
                };

                if expr.is_constant() {
                    match assignee {
                        TypedAssignee::Identifier(var) => {
                            let expr = expr.into_canonical_constant();

                            assert!(self.constants.insert(var.id, expr).is_none());

                            Ok(vec![])
                        }
                        assignee => match self.try_get_constant_mut(&assignee) {
                            Ok((_, c)) => {
                                *c = expr.into_canonical_constant();
                                Ok(vec![])
                            }
                            Err(v) => match self.constants.remove(&v.id) {
                                // invalidate the cache for this identifier, and define the latest
                                // version of the constant in the program, if any
                                Some(c) => Ok(vec![
                                    TypedStatement::Definition(v.clone().into(), c),
                                    TypedStatement::Definition(assignee, expr),
                                ]),
                                None => Ok(vec![TypedStatement::Definition(assignee, expr)]),
                            },
                        },
                    }
                } else {
                    // the expression being assigned is not constant, invalidate the cache
                    let v = self
                        .try_get_constant_mut(&assignee)
                        .map(|(v, _)| v)
                        .unwrap_or_else(|v| v);

                    match self.constants.remove(&v.id) {
                        Some(c) => Ok(vec![
                            TypedStatement::Definition(v.clone().into(), c),
                            TypedStatement::Definition(assignee, expr),
                        ]),
                        None => Ok(vec![TypedStatement::Definition(assignee, expr)]),
                    }
                }
            }
            // we do not visit the for-loop statements
            TypedStatement::For(v, from, to, statements) => {
                let from = self.fold_uint_expression(from)?;
                let to = self.fold_uint_expression(to)?;

                Ok(vec![TypedStatement::For(v, from, to, statements)])
            }
            TypedStatement::MultipleDefinition(assignees, expression_list) => {
                let assignees: Vec<TypedAssignee<'ast, T>> = assignees
                    .into_iter()
                    .map(|a| self.fold_assignee(a))
                    .collect::<Result<_, _>>()?;
                let expression_list = self.fold_expression_list(expression_list)?;

                let types = Types {
                    inner: expression_list
                        .types
                        .clone()
                        .inner
                        .into_iter()
                        .map(|t| self.fold_type(t))
                        .collect::<Result<_, _>>()?,
                };

                let statements = match expression_list.into_inner() {
                    TypedExpressionListInner::EmbedCall(embed, generics, arguments) => {
                        let arguments: Vec<_> = arguments
                            .into_iter()
                            .map(|a| self.fold_expression(a))
                            .collect::<Result<_, _>>()?;

                        fn process_u_from_bits<'ast, T: Field>(
                            variables: Vec<TypedAssignee<'ast, T>>,
                            mut arguments: Vec<TypedExpression<'ast, T>>,
                            bitwidth: UBitwidth,
                        ) -> TypedExpression<'ast, T> {
                            assert_eq!(variables.len(), 1);
                            assert_eq!(arguments.len(), 1);

                            let argument = arguments.pop().unwrap();

                            let argument = argument.into_canonical_constant();

                            match ArrayExpression::try_from(argument)
                                .unwrap()
                                .into_inner()
                            {
                                ArrayExpressionInner::Value(v) =>
                                    UExpressionInner::Value(
                                        v.into_iter()
                                            .map(|v| match v {
                                                TypedExpressionOrSpread::Expression(
                                                    TypedExpression::Boolean(
                                                        BooleanExpression::Value(v),
                                                    ),
                                                ) => v,
                                                _ => unreachable!("Should be a constant boolean expression. Spreads are not expected here, as in their presence the argument isn't constant"),
                                            })
                                            .enumerate()
                                            .fold(0, |acc, (i, v)| {
                                                if v {
                                                    acc + 2u128.pow(
                                                        (bitwidth.to_usize() - i - 1)
                                                            .try_into()
                                                            .unwrap(),
                                                    )
                                                } else {
                                                    acc
                                                }
                                            }),
                                    )
                                    .annotate(bitwidth)
                                    .into(),
                                _ => unreachable!("should be an array value"),
                            }
                        }

                        fn process_u_to_bits<'ast, T: Field>(
                            variables: Vec<TypedAssignee<'ast, T>>,
                            arguments: Vec<TypedExpression<'ast, T>>,
                            bitwidth: UBitwidth,
                        ) -> TypedExpression<'ast, T> {
                            assert_eq!(variables.len(), 1);
                            assert_eq!(arguments.len(), 1);

                            match UExpression::try_from(arguments[0].clone())
                                .unwrap()
                                .into_inner()
                            {
                                UExpressionInner::Value(v) => {
                                    let mut num = v;
                                    let mut res = vec![];

                                    for i in (0..bitwidth as u32).rev() {
                                        if 2u128.pow(i) <= num {
                                            num -= 2u128.pow(i);
                                            res.push(true);
                                        } else {
                                            res.push(false);
                                        }
                                    }
                                    assert_eq!(num, 0);

                                    ArrayExpressionInner::Value(
                                        res.into_iter()
                                            .map(|v| BooleanExpression::Value(v).into())
                                            .collect::<Vec<_>>()
                                            .into(),
                                    )
                                    .annotate(Type::Boolean, bitwidth.to_usize() as u32)
                                    .into()
                                }
                                _ => unreachable!("should be a uint value"),
                            }
                        }

                        match arguments.iter().all(|a| a.is_constant()) {
                            true => {
                                let r: Option<TypedExpression<'ast, T>> = match embed {
                                    FlatEmbed::BitArrayLe => Ok(None), // todo
                                    FlatEmbed::U64FromBits => Ok(Some(process_u_from_bits(
                                        assignees.clone(),
                                        arguments.clone(),
                                        UBitwidth::B64,
                                    ))),
                                    FlatEmbed::U32FromBits => Ok(Some(process_u_from_bits(
                                        assignees.clone(),
                                        arguments.clone(),
                                        UBitwidth::B32,
                                    ))),
                                    FlatEmbed::U16FromBits => Ok(Some(process_u_from_bits(
                                        assignees.clone(),
                                        arguments.clone(),
                                        UBitwidth::B16,
                                    ))),
                                    FlatEmbed::U8FromBits => Ok(Some(process_u_from_bits(
                                        assignees.clone(),
                                        arguments.clone(),
                                        UBitwidth::B8,
                                    ))),
                                    FlatEmbed::U64ToBits => Ok(Some(process_u_to_bits(
                                        assignees.clone(),
                                        arguments.clone(),
                                        UBitwidth::B64,
                                    ))),
                                    FlatEmbed::U32ToBits => Ok(Some(process_u_to_bits(
                                        assignees.clone(),
                                        arguments.clone(),
                                        UBitwidth::B32,
                                    ))),
                                    FlatEmbed::U16ToBits => Ok(Some(process_u_to_bits(
                                        assignees.clone(),
                                        arguments.clone(),
                                        UBitwidth::B16,
                                    ))),
                                    FlatEmbed::U8ToBits => Ok(Some(process_u_to_bits(
                                        assignees.clone(),
                                        arguments.clone(),
                                        UBitwidth::B8,
                                    ))),
                                    FlatEmbed::Unpack => {
                                        assert_eq!(assignees.len(), 1);
                                        assert_eq!(arguments.len(), 1);
                                        assert_eq!(generics.len(), 1);

                                        let bit_width = generics[0];

                                        match FieldElementExpression::<T>::try_from(
                                            arguments[0].clone(),
                                        )
                                        .unwrap()
                                        {
                                            FieldElementExpression::Number(num) => {
                                                let mut acc = num.clone();
                                                let mut res = vec![];

                                                for i in (0..bit_width as usize).rev() {
                                                    if T::from(2).pow(i) <= acc {
                                                        acc = acc - T::from(2).pow(i);
                                                        res.push(true);
                                                    } else {
                                                        res.push(false);
                                                    }
                                                }

                                                if acc != T::zero() {
                                                    Err(Error::ValueTooLarge(format!(
                                                        "Cannot unpack `{}` to `{}`: value is too large",
                                                        num, assignees.first().unwrap().get_type()
                                                    )))
                                                } else {
                                                    Ok(Some(
                                                        ArrayExpressionInner::Value(
                                                            res.into_iter()
                                                                .map(|v| {
                                                                    BooleanExpression::Value(v)
                                                                        .into()
                                                                })
                                                                .collect::<Vec<_>>()
                                                                .into(),
                                                        )
                                                        .annotate(Type::Boolean, bit_width)
                                                        .into(),
                                                    ))
                                                }
                                            }
                                            _ => unreachable!("should be a field value"),
                                        }
                                    }
                                    #[cfg(feature = "bellman")]
                                    FlatEmbed::Sha256Round => Ok(None),
                                    #[cfg(feature = "ark")]
                                    FlatEmbed::SnarkVerifyBls12377 => Ok(None),
                                }?;

                                Ok(match r {
                                    // if the function call returns a constant
                                    Some(expr) => {
                                        let mut assignees = assignees;

                                        match assignees.pop().unwrap() {
                                            TypedAssignee::Identifier(var) => {
                                                self.constants.insert(var.id, expr);
                                                vec![]
                                            }
                                            assignee => {
                                                match self.try_get_constant_mut(&assignee) {
                                                    Ok((_, c)) => {
                                                        *c = expr;
                                                        vec![]
                                                    }
                                                    Err(v) => match self.constants.remove(&v.id) {
                                                        Some(c) => vec![
                                                            TypedStatement::Definition(
                                                                v.clone().into(),
                                                                c,
                                                            ),
                                                            TypedStatement::Definition(
                                                                assignee, expr,
                                                            ),
                                                        ],
                                                        None => {
                                                            vec![TypedStatement::Definition(
                                                                assignee, expr,
                                                            )]
                                                        }
                                                    },
                                                }
                                            }
                                        }
                                    }
                                    None => {
                                        // if the function call does not return a constant, invalidate the cache
                                        // this happpens because we only propagate certain calls here
                                        let mut assignees = assignees;

                                        let assignee = assignees.pop().unwrap();

                                        let v = self
                                            .try_get_constant_mut(&assignee)
                                            .map(|(v, _)| v)
                                            .unwrap_or_else(|v| v);

                                        match self.constants.remove(&v.id) {
                                            Some(c) => vec![
                                                TypedStatement::Definition(v.clone().into(), c),
                                                TypedStatement::MultipleDefinition(
                                                    vec![assignee],
                                                    TypedExpressionListInner::EmbedCall(
                                                        embed, generics, arguments,
                                                    )
                                                    .annotate(types),
                                                ),
                                            ],
                                            None => vec![TypedStatement::MultipleDefinition(
                                                vec![assignee],
                                                TypedExpressionListInner::EmbedCall(
                                                    embed, generics, arguments,
                                                )
                                                .annotate(types),
                                            )],
                                        }
                                    }
                                })
                            }
                            false => {
                                // if the function arguments are not constant, invalidate the cache
                                // for the return assignees

                                let def = TypedStatement::MultipleDefinition(
                                    assignees.clone(),
                                    TypedExpressionListInner::EmbedCall(embed, generics, arguments)
                                        .annotate(types),
                                );

                                let invalidations = assignees.iter().flat_map(|assignee| {
                                    let v = self
                                        .try_get_constant_mut(assignee)
                                        .map(|(v, _)| v)
                                        .unwrap_or_else(|v| v);
                                    match self.constants.remove(&v.id) {
                                        Some(c) => {
                                            vec![TypedStatement::Definition(v.clone().into(), c)]
                                        }
                                        None => vec![],
                                    }
                                });

                                Ok(invalidations.chain(std::iter::once(def)).collect())
                            }
                        }
                    }
                    TypedExpressionListInner::FunctionCall(function_call) => {
                        let generics = function_call
                            .generics
                            .into_iter()
                            .map(|g| g.map(|g| self.fold_uint_expression(g)).transpose())
                            .collect::<Result<_, _>>()?;

                        let arguments: Vec<_> = function_call
                            .arguments
                            .into_iter()
                            .map(|a| self.fold_expression(a))
                            .collect::<Result<_, _>>()?;

                        // invalidate the cache for the return assignees as this call mutates them

                        let def = TypedStatement::MultipleDefinition(
                            assignees.clone(),
                            TypedExpressionList::function_call(
                                function_call.function_key,
                                generics,
                                arguments,
                            )
                            .annotate(types),
                        );

                        let invalidations = assignees.iter().flat_map(|assignee| {
                            let v = self
                                .try_get_constant_mut(assignee)
                                .map(|(v, _)| v)
                                .unwrap_or_else(|v| v);
                            match self.constants.remove(&v.id) {
                                Some(c) => {
                                    vec![TypedStatement::Definition(v.clone().into(), c)]
                                }
                                None => vec![],
                            }
                        });

                        Ok(invalidations.chain(std::iter::once(def)).collect())
                    }
                }?;

                Ok(statements)
            }
            TypedStatement::Assertion(e, ty) => {
                let e_str = e.to_string();
                let expr = self.fold_boolean_expression(e)?;
                match expr {
                    BooleanExpression::Value(v) if !v => {
                        Err(Error::AssertionFailed(format!("{}: ({})", ty, e_str)))
                    }
                    _ => Ok(vec![TypedStatement::Assertion(expr, ty)]),
                }
            }
            s @ TypedStatement::PushCallLog(..) => Ok(vec![s]),
            s @ TypedStatement::PopCallLog => Ok(vec![s]),
            s => fold_statement(self, s),
        }
    }

    fn fold_uint_expression_inner(
        &mut self,
        bitwidth: UBitwidth,
        e: UExpressionInner<'ast, T>,
    ) -> Result<UExpressionInner<'ast, T>, Error> {
        match e {
            UExpressionInner::Identifier(id) => match self.constants.get(&id) {
                Some(e) => match e {
                    TypedExpression::Uint(e) => Ok(e.as_inner().clone()),
                    _ => unreachable!("constant stored for a uint should be a uint"),
                },
                None => Ok(UExpressionInner::Identifier(id)),
            },
            UExpressionInner::Add(box e1, box e2) => match (
                self.fold_uint_expression(e1)?.into_inner(),
                self.fold_uint_expression(e2)?.into_inner(),
            ) {
                (UExpressionInner::Value(v1), UExpressionInner::Value(v2)) => {
                    Ok(UExpressionInner::Value(
                        (v1 + v2) % 2_u128.pow(bitwidth.to_usize().try_into().unwrap()),
                    ))
                }
                (e, UExpressionInner::Value(v)) | (UExpressionInner::Value(v), e) => match v {
                    0 => Ok(e),
                    _ => Ok(UExpressionInner::Add(
                        box e.annotate(bitwidth),
                        box UExpressionInner::Value(v).annotate(bitwidth),
                    )),
                },
                (e1, e2) => Ok(UExpressionInner::Add(
                    box e1.annotate(bitwidth),
                    box e2.annotate(bitwidth),
                )),
            },
            UExpressionInner::Sub(box e1, box e2) => match (
                self.fold_uint_expression(e1)?.into_inner(),
                self.fold_uint_expression(e2)?.into_inner(),
            ) {
                (UExpressionInner::Value(v1), UExpressionInner::Value(v2)) => {
                    Ok(UExpressionInner::Value(
                        (v1.wrapping_sub(v2)) % 2_u128.pow(bitwidth.to_usize().try_into().unwrap()),
                    ))
                }
                (e, UExpressionInner::Value(v)) => match v {
                    0 => Ok(e),
                    _ => Ok(UExpressionInner::Sub(
                        box e.annotate(bitwidth),
                        box UExpressionInner::Value(v).annotate(bitwidth),
                    )),
                },
                (e1, e2) => Ok(UExpressionInner::Sub(
                    box e1.annotate(bitwidth),
                    box e2.annotate(bitwidth),
                )),
            },
            UExpressionInner::FloorSub(box e1, box e2) => match (
                self.fold_uint_expression(e1)?.into_inner(),
                self.fold_uint_expression(e2)?.into_inner(),
            ) {
                (UExpressionInner::Value(v1), UExpressionInner::Value(v2)) => {
                    Ok(UExpressionInner::Value(
                        v1.saturating_sub(v2) % 2_u128.pow(bitwidth.to_usize().try_into().unwrap()),
                    ))
                }
                (e, UExpressionInner::Value(v)) => match v {
                    0 => Ok(e),
                    _ => Ok(UExpressionInner::FloorSub(
                        box e.annotate(bitwidth),
                        box UExpressionInner::Value(v).annotate(bitwidth),
                    )),
                },
                (e1, e2) => Ok(UExpressionInner::Sub(
                    box e1.annotate(bitwidth),
                    box e2.annotate(bitwidth),
                )),
            },
            UExpressionInner::Mult(box e1, box e2) => match (
                self.fold_uint_expression(e1)?.into_inner(),
                self.fold_uint_expression(e2)?.into_inner(),
            ) {
                (UExpressionInner::Value(v1), UExpressionInner::Value(v2)) => {
                    Ok(UExpressionInner::Value(
                        (v1 * v2) % 2_u128.pow(bitwidth.to_usize().try_into().unwrap()),
                    ))
                }
                (e, UExpressionInner::Value(v)) | (UExpressionInner::Value(v), e) => match v {
                    0 => Ok(UExpressionInner::Value(0)),
                    1 => Ok(e),
                    _ => Ok(UExpressionInner::Mult(
                        box e.annotate(bitwidth),
                        box UExpressionInner::Value(v).annotate(bitwidth),
                    )),
                },
                (e1, e2) => Ok(UExpressionInner::Mult(
                    box e1.annotate(bitwidth),
                    box e2.annotate(bitwidth),
                )),
            },
            UExpressionInner::Div(box e1, box e2) => match (
                self.fold_uint_expression(e1)?.into_inner(),
                self.fold_uint_expression(e2)?.into_inner(),
            ) {
                (UExpressionInner::Value(v1), UExpressionInner::Value(v2)) => {
                    Ok(UExpressionInner::Value(
                        (v1 / v2) % 2_u128.pow(bitwidth.to_usize().try_into().unwrap()),
                    ))
                }
                (e, UExpressionInner::Value(v)) => match v {
                    1 => Ok(e),
                    _ => Ok(UExpressionInner::Div(
                        box e.annotate(bitwidth),
                        box UExpressionInner::Value(v).annotate(bitwidth),
                    )),
                },
                (e1, e2) => Ok(UExpressionInner::Div(
                    box e1.annotate(bitwidth),
                    box e2.annotate(bitwidth),
                )),
            },
            UExpressionInner::Rem(box e1, box e2) => match (
                self.fold_uint_expression(e1)?.into_inner(),
                self.fold_uint_expression(e2)?.into_inner(),
            ) {
                (UExpressionInner::Value(v1), UExpressionInner::Value(v2)) => {
                    Ok(UExpressionInner::Value(
                        (v1 % v2) % 2_u128.pow(bitwidth.to_usize().try_into().unwrap()),
                    ))
                }
                (e, UExpressionInner::Value(v)) => match v {
                    1 => Ok(UExpressionInner::Value(0)),
                    _ => Ok(UExpressionInner::Rem(
                        box e.annotate(bitwidth),
                        box UExpressionInner::Value(v).annotate(bitwidth),
                    )),
                },
                (e1, e2) => Ok(UExpressionInner::Rem(
                    box e1.annotate(bitwidth),
                    box e2.annotate(bitwidth),
                )),
            },
            UExpressionInner::RightShift(box e, box by) => {
                let e = self.fold_uint_expression(e)?;
                let by = self.fold_uint_expression(by)?;
                match (e.into_inner(), by.into_inner()) {
                    (UExpressionInner::Value(v), UExpressionInner::Value(by)) => {
                        Ok(UExpressionInner::Value(v >> by))
                    }
                    (e, by) => Ok(UExpressionInner::RightShift(
                        box e.annotate(bitwidth),
                        box by.annotate(UBitwidth::B32),
                    )),
                }
            }
            UExpressionInner::LeftShift(box e, box by) => {
                let e = self.fold_uint_expression(e)?;
                let by = self.fold_uint_expression(by)?;
                match (e.into_inner(), by.into_inner()) {
                    (UExpressionInner::Value(v), UExpressionInner::Value(by)) => Ok(
                        UExpressionInner::Value((v << by) & (2_u128.pow(bitwidth as u32) - 1)),
                    ),
                    (e, by) => Ok(UExpressionInner::LeftShift(
                        box e.annotate(bitwidth),
                        box by.annotate(UBitwidth::B32),
                    )),
                }
            }
            UExpressionInner::Xor(box e1, box e2) => match (
                self.fold_uint_expression(e1)?.into_inner(),
                self.fold_uint_expression(e2)?.into_inner(),
            ) {
                (UExpressionInner::Value(v1), UExpressionInner::Value(v2)) => {
                    Ok(UExpressionInner::Value(v1 ^ v2))
                }
                (UExpressionInner::Value(0), e2) => Ok(e2),
                (e1, UExpressionInner::Value(0)) => Ok(e1),
                (e1, e2) => {
                    if e1 == e2 {
                        Ok(UExpressionInner::Value(0))
                    } else {
                        Ok(UExpressionInner::Xor(
                            box e1.annotate(bitwidth),
                            box e2.annotate(bitwidth),
                        ))
                    }
                }
            },
            UExpressionInner::And(box e1, box e2) => match (
                self.fold_uint_expression(e1)?.into_inner(),
                self.fold_uint_expression(e2)?.into_inner(),
            ) {
                (UExpressionInner::Value(v1), UExpressionInner::Value(v2)) => {
                    Ok(UExpressionInner::Value(v1 & v2))
                }
                (UExpressionInner::Value(0), _) | (_, UExpressionInner::Value(0)) => {
                    Ok(UExpressionInner::Value(0))
                }
                (e1, e2) => Ok(UExpressionInner::And(
                    box e1.annotate(bitwidth),
                    box e2.annotate(bitwidth),
                )),
            },
            UExpressionInner::Not(box e) => {
                let e = self.fold_uint_expression(e)?.into_inner();
                match e {
                    UExpressionInner::Value(v) => Ok(UExpressionInner::Value(
                        (!v) & (2_u128.pow(bitwidth as u32) - 1),
                    )),
                    e => Ok(UExpressionInner::Not(box e.annotate(bitwidth))),
                }
            }
            UExpressionInner::Neg(box e) => {
                let e = self.fold_uint_expression(e)?.into_inner();
                match e {
                    UExpressionInner::Value(v) => Ok(UExpressionInner::Value(
                        (0u128.wrapping_sub(v))
                            % 2_u128.pow(bitwidth.to_usize().try_into().unwrap()),
                    )),
                    e => Ok(UExpressionInner::Neg(box e.annotate(bitwidth))),
                }
            }
            UExpressionInner::Pos(box e) => {
                let e = self.fold_uint_expression(e)?.into_inner();
                match e {
                    UExpressionInner::Value(v) => Ok(UExpressionInner::Value(v)),
                    e => Ok(UExpressionInner::Pos(box e.annotate(bitwidth))),
                }
            }
            e => fold_uint_expression_inner(self, bitwidth, e),
        }
    }

    fn fold_field_expression(
        &mut self,
        e: FieldElementExpression<'ast, T>,
    ) -> Result<FieldElementExpression<'ast, T>, Error> {
        match e {
            FieldElementExpression::Identifier(id) => match self.constants.get(&id) {
                Some(e) => match e {
                    TypedExpression::FieldElement(e) => Ok(e.clone()),
                    _ => unreachable!(
                        "constant stored for a field element should be a field element"
                    ),
                },
                None => Ok(FieldElementExpression::Identifier(id)),
            },
            FieldElementExpression::Add(box e1, box e2) => match (
                self.fold_field_expression(e1)?,
                self.fold_field_expression(e2)?,
            ) {
                (FieldElementExpression::Number(n1), FieldElementExpression::Number(n2)) => {
                    Ok(FieldElementExpression::Number(n1 + n2))
                }
                (e1, e2) => Ok(FieldElementExpression::Add(box e1, box e2)),
            },
            FieldElementExpression::Sub(box e1, box e2) => match (
                self.fold_field_expression(e1)?,
                self.fold_field_expression(e2)?,
            ) {
                (FieldElementExpression::Number(n1), FieldElementExpression::Number(n2)) => {
                    Ok(FieldElementExpression::Number(n1 - n2))
                }
                (e1, e2) => Ok(FieldElementExpression::Sub(box e1, box e2)),
            },
            FieldElementExpression::Mult(box e1, box e2) => match (
                self.fold_field_expression(e1)?,
                self.fold_field_expression(e2)?,
            ) {
                (FieldElementExpression::Number(n1), FieldElementExpression::Number(n2)) => {
                    Ok(FieldElementExpression::Number(n1 * n2))
                }
                (e1, e2) => Ok(FieldElementExpression::Mult(box e1, box e2)),
            },
            FieldElementExpression::Div(box e1, box e2) => match (
                self.fold_field_expression(e1)?,
                self.fold_field_expression(e2)?,
            ) {
                (FieldElementExpression::Number(n1), FieldElementExpression::Number(n2)) => {
                    Ok(FieldElementExpression::Number(n1 / n2))
                }
                (e1, e2) => Ok(FieldElementExpression::Div(box e1, box e2)),
            },
            FieldElementExpression::Neg(box e) => match self.fold_field_expression(e)? {
                FieldElementExpression::Number(n) => {
                    Ok(FieldElementExpression::Number(T::zero() - n))
                }
                e => Ok(FieldElementExpression::Neg(box e)),
            },
            FieldElementExpression::Pos(box e) => match self.fold_field_expression(e)? {
                FieldElementExpression::Number(n) => Ok(FieldElementExpression::Number(n)),
                e => Ok(FieldElementExpression::Pos(box e)),
            },
            FieldElementExpression::Pow(box e1, box e2) => {
                let e1 = self.fold_field_expression(e1)?;
                let e2 = self.fold_uint_expression(e2)?;
                match (e1, e2.into_inner()) {
                    (_, UExpressionInner::Value(ref n2)) if *n2 == 0 => {
                        Ok(FieldElementExpression::Number(T::from(1)))
                    }
                    (FieldElementExpression::Number(n1), UExpressionInner::Value(n2)) => {
                        Ok(FieldElementExpression::Number(n1.pow(n2 as usize)))
                    }
                    (e1, UExpressionInner::Value(n2)) => Ok(FieldElementExpression::Pow(
                        box e1,
                        box UExpressionInner::Value(n2).annotate(UBitwidth::B32),
                    )),
                    (_, e2) => Err(Error::NonConstantExponent(
                        e2.annotate(UBitwidth::B32).to_string(),
                    )),
                }
            }
            e => fold_field_expression(self, e),
        }
    }

    fn fold_member_expression<
        E: Expr<'ast, T> + Member<'ast, T> + From<TypedExpression<'ast, T>>,
    >(
        &mut self,
        _: &E::Ty,
        m: MemberExpression<'ast, T, E>,
    ) -> Result<MemberOrExpression<'ast, T, E>, Self::Error> {
        let id = m.id;

        let struc = self.fold_struct_expression(*m.struc)?;

        let ty = struc.ty().clone();

        match struc.into_inner() {
            StructExpressionInner::Value(v) => Ok(MemberOrExpression::Expression(
                E::from(
                    ty.members
                        .iter()
                        .zip(v)
                        .find(|(member, _)| member.id == id)
                        .unwrap()
                        .1,
                )
                .into_inner(),
            )),
            inner => Ok(MemberOrExpression::Member(MemberExpression::new(
                inner.annotate(ty),
                id,
            ))),
        }
    }

    fn fold_select_expression<
        E: Expr<'ast, T>
            + Select<'ast, T>
            + From<TypedExpression<'ast, T>>
            + Into<TypedExpression<'ast, T>>,
    >(
        &mut self,
        _: &E::Ty,
        e: SelectExpression<'ast, T, E>,
    ) -> Result<SelectOrExpression<'ast, T, E>, Self::Error> {
        let array = self.fold_array_expression(*e.array)?;
        let index = self.fold_uint_expression(*e.index)?;

        let inner_type = array.inner_type().clone();
        let size = array.size();

        match size.into_inner() {
            UExpressionInner::Value(size) => match (array.into_inner(), index.into_inner()) {
                (ArrayExpressionInner::Value(v), UExpressionInner::Value(n)) => {
                    if n < size {
                        Ok(SelectOrExpression::Expression(
                            v.expression_at::<E>(n as usize).unwrap().into_inner(),
                        ))
                    } else {
                        Err(Error::OutOfBounds(n, size))
                    }
                }
                (ArrayExpressionInner::Identifier(id), UExpressionInner::Value(n)) => {
                    match self.constants.get(&id) {
                        Some(a) => match a {
                            TypedExpression::Array(a) => match a.as_inner() {
                                ArrayExpressionInner::Value(v) => {
                                    Ok(SelectOrExpression::Expression(
                                        v.expression_at::<E>(n as usize).unwrap().into_inner(),
                                    ))
                                }
                                _ => unreachable!("should be an array value"),
                            },
                            _ => unreachable!("should be an array expression"),
                        },
                        None => Ok(SelectOrExpression::Expression(
                            E::select(
                                ArrayExpressionInner::Identifier(id)
                                    .annotate(inner_type, size as u32),
                                UExpressionInner::Value(n).annotate(UBitwidth::B32),
                            )
                            .into_inner(),
                        )),
                    }
                }
                (a, i) => Ok(SelectOrExpression::Select(SelectExpression::new(
                    a.annotate(inner_type, size as u32),
                    i.annotate(UBitwidth::B32),
                ))),
            },
            _ => Ok(SelectOrExpression::Select(SelectExpression::new(
                array, index,
            ))),
        }
    }

    fn fold_array_expression_inner(
        &mut self,
        ty: &ArrayType<'ast, T>,
        e: ArrayExpressionInner<'ast, T>,
    ) -> Result<ArrayExpressionInner<'ast, T>, Error> {
        match e {
            ArrayExpressionInner::Identifier(id) => match self.constants.get(&id) {
                Some(e) => match e {
                    TypedExpression::Array(e) => Ok(e.as_inner().clone()),
                    _ => panic!("constant stored for an array should be an array"),
                },
                None => Ok(ArrayExpressionInner::Identifier(id)),
            },
            ArrayExpressionInner::Value(exprs) => {
                Ok(ArrayExpressionInner::Value(
                    exprs
                        .into_iter()
                        .map(|e| self.fold_expression_or_spread(e))
                        .collect::<Result<Vec<_>, _>>()?
                        .into_iter()
                        .flat_map(|e| {
                            match e {
                                // simplify `...[a, b]` to `a, b`
                                TypedExpressionOrSpread::Spread(TypedSpread {
                                    array:
                                        ArrayExpression {
                                            inner: ArrayExpressionInner::Value(v),
                                            ..
                                        },
                                }) => v.0,
                                e => vec![e],
                            }
                        })
                        // ignore spreads over empty arrays
                        .filter_map(|e| match e {
                            // clippy makes a wrong suggestion here:
                            // ```
                            // this creates an owned instance just for comparison
                            // UExpression::from(0u32)
                            // help: try: `0u32`
                            // ```
                            // But for `UExpression`, `PartialEq<Self>` is different from `PartialEq<u32>` (the latter is too optimistic in this case)
                            #[allow(clippy::cmp_owned)]
                            TypedExpressionOrSpread::Spread(s)
                                if s.array.size() == UExpression::from(0u32) =>
                            {
                                None
                            }
                            e => Some(e),
                        })
                        .collect(),
                ))
            }
            e => fold_array_expression_inner(self, ty, e),
        }
    }

    fn fold_struct_expression_inner(
        &mut self,
        ty: &StructType<'ast, T>,
        e: StructExpressionInner<'ast, T>,
    ) -> Result<StructExpressionInner<'ast, T>, Error> {
        match e {
            StructExpressionInner::Identifier(id) => match self.constants.get(&id) {
                Some(e) => match e {
                    TypedExpression::Struct(e) => Ok(e.as_inner().clone()),
                    _ => panic!("constant stored for an array should be an array"),
                },
                None => Ok(StructExpressionInner::Identifier(id)),
            },
            StructExpressionInner::Value(v) => {
                let v = v.into_iter().zip(ty.iter()).map(|(v, member)|
                    match self.fold_expression(v) {
                        Ok(v) => match (ConcreteType::try_from(v.get_type().clone()), ConcreteType::try_from(*member.ty.clone())) {
                            (Ok(t1), Ok(t2)) => if t1 == t2 { Ok(v) } else { Err(Error::Type(format!(
                                "Struct member `{}` in struct `{}/{}` expected to have type `{}`, found type `{}`",
                                member.id, ty.canonical_location.clone().module.display(), ty.canonical_location.clone().name, t2, t1
                            ))) },
                            _ => Ok(v)
                        }
                        e => e
                    }
                ).collect::<Result<_, _>>()?;

                Ok(StructExpressionInner::Value(v))
            }
            e => fold_struct_expression_inner(self, ty, e),
        }
    }

    fn fold_eq_expression<
        E: Expr<'ast, T> + PartialEq + Constant + Typed<'ast, T> + ResultFold<'ast, T>,
    >(
        &mut self,
        e: EqExpression<E>,
    ) -> Result<EqOrBoolean<'ast, T, E>, Self::Error> {
        let left = e.left.fold(self)?;
        let right = e.right.fold(self)?;

        if let (Ok(t_left), Ok(t_right)) = (
            ConcreteType::try_from(left.get_type()),
            ConcreteType::try_from(right.get_type()),
        ) {
            if t_left != t_right {
                return Err(Error::Type(format!(
                    "Cannot compare {} of type {} to {} of type {}",
                    left, t_left, right, t_right
                )));
            }
        };

        // if the two expressions are the same, we can reduce to `true`.
        // Note that if they are different we cannot reduce to `false`: `a == 1` may still be `true` even though `a` and `1` are different expressions
        if left == right {
            return Ok(EqOrBoolean::Boolean(BooleanExpression::Value(true)));
        }

        // if both expressions are constant, we can reduce the equality check after we put them in canonical form
        if left.is_constant() && right.is_constant() {
            let left = left.into_canonical_constant();
            let right = right.into_canonical_constant();
            Ok(EqOrBoolean::Boolean(BooleanExpression::Value(
                left == right,
            )))
        } else {
            Ok(EqOrBoolean::Eq(EqExpression::new(left, right)))
        }
    }

    fn fold_boolean_expression(
        &mut self,
        e: BooleanExpression<'ast, T>,
    ) -> Result<BooleanExpression<'ast, T>, Error> {
        // Note: we only propagate when we see constants, as comparing of arbitrary expressions would lead to
        // a lot of false negatives due to expressions not being in a canonical form
        // For example, `2 * a` is equivalent to `a + a`, but our notion of equality would not detect that here
        // These kind of reduction rules are easier to apply later in the process, when we have canonical representations
        // of expressions, ie `a + a` would always be written `2 * a`
        match e {
            BooleanExpression::Identifier(id) => match self.constants.get(&id) {
                Some(e) => match e {
                    TypedExpression::Boolean(e) => Ok(e.clone()),
                    _ => panic!("constant stored for a boolean should be a boolean"),
                },
                None => Ok(BooleanExpression::Identifier(id)),
            },
            BooleanExpression::FieldLt(box e1, box e2) => {
                let e1 = self.fold_field_expression(e1)?;
                let e2 = self.fold_field_expression(e2)?;

                match (e1, e2) {
                    (FieldElementExpression::Number(n1), FieldElementExpression::Number(n2)) => {
                        Ok(BooleanExpression::Value(n1 < n2))
                    }
                    (e1, e2) => Ok(BooleanExpression::FieldLt(box e1, box e2)),
                }
            }
            BooleanExpression::FieldLe(box e1, box e2) => {
                let e1 = self.fold_field_expression(e1)?;
                let e2 = self.fold_field_expression(e2)?;

                match (e1, e2) {
                    (FieldElementExpression::Number(n1), FieldElementExpression::Number(n2)) => {
                        Ok(BooleanExpression::Value(n1 <= n2))
                    }
                    (e1, e2) => Ok(BooleanExpression::FieldLe(box e1, box e2)),
                }
            }
            BooleanExpression::FieldGt(box e1, box e2) => {
                let e1 = self.fold_field_expression(e1)?;
                let e2 = self.fold_field_expression(e2)?;

                match (e1, e2) {
                    (FieldElementExpression::Number(n1), FieldElementExpression::Number(n2)) => {
                        Ok(BooleanExpression::Value(n1 > n2))
                    }
                    (e1, e2) => Ok(BooleanExpression::FieldGt(box e1, box e2)),
                }
            }
            BooleanExpression::FieldGe(box e1, box e2) => {
                let e1 = self.fold_field_expression(e1)?;
                let e2 = self.fold_field_expression(e2)?;

                match (e1, e2) {
                    (FieldElementExpression::Number(n1), FieldElementExpression::Number(n2)) => {
                        Ok(BooleanExpression::Value(n1 >= n2))
                    }
                    (e1, e2) => Ok(BooleanExpression::FieldGe(box e1, box e2)),
                }
            }
            BooleanExpression::UintLt(box e1, box e2) => {
                let e1 = self.fold_uint_expression(e1)?;
                let e2 = self.fold_uint_expression(e2)?;

                match (e1.as_inner(), e2.as_inner()) {
                    (UExpressionInner::Value(n1), UExpressionInner::Value(n2)) => {
                        Ok(BooleanExpression::Value(n1 < n2))
                    }
                    _ => Ok(BooleanExpression::UintLt(box e1, box e2)),
                }
            }
            BooleanExpression::UintLe(box e1, box e2) => {
                let e1 = self.fold_uint_expression(e1)?;
                let e2 = self.fold_uint_expression(e2)?;

                match (e1.as_inner(), e2.as_inner()) {
                    (UExpressionInner::Value(n1), UExpressionInner::Value(n2)) => {
                        Ok(BooleanExpression::Value(n1 <= n2))
                    }
                    _ => Ok(BooleanExpression::UintLe(box e1, box e2)),
                }
            }
            BooleanExpression::UintGt(box e1, box e2) => {
                let e1 = self.fold_uint_expression(e1)?;
                let e2 = self.fold_uint_expression(e2)?;

                match (e1.as_inner(), e2.as_inner()) {
                    (UExpressionInner::Value(n1), UExpressionInner::Value(n2)) => {
                        Ok(BooleanExpression::Value(n1 > n2))
                    }
                    _ => Ok(BooleanExpression::UintGt(box e1, box e2)),
                }
            }
            BooleanExpression::UintGe(box e1, box e2) => {
                let e1 = self.fold_uint_expression(e1)?;
                let e2 = self.fold_uint_expression(e2)?;

                match (e1.as_inner(), e2.as_inner()) {
                    (UExpressionInner::Value(n1), UExpressionInner::Value(n2)) => {
                        Ok(BooleanExpression::Value(n1 >= n2))
                    }
                    _ => Ok(BooleanExpression::UintGe(box e1, box e2)),
                }
            }
            BooleanExpression::Or(box e1, box e2) => {
                let e1 = self.fold_boolean_expression(e1)?;
                let e2 = self.fold_boolean_expression(e2)?;

                match (e1, e2) {
                    // reduction of constants
                    (BooleanExpression::Value(v1), BooleanExpression::Value(v2)) => {
                        Ok(BooleanExpression::Value(v1 || v2))
                    }
                    // x || true == true
                    (_, BooleanExpression::Value(true)) | (BooleanExpression::Value(true), _) => {
                        Ok(BooleanExpression::Value(true))
                    }
                    // x || false == x
                    (e, BooleanExpression::Value(false)) | (BooleanExpression::Value(false), e) => {
                        Ok(e)
                    }
                    (e1, e2) => Ok(BooleanExpression::Or(box e1, box e2)),
                }
            }
            BooleanExpression::And(box e1, box e2) => {
                let e1 = self.fold_boolean_expression(e1)?;
                let e2 = self.fold_boolean_expression(e2)?;

                match (e1, e2) {
                    // reduction of constants
                    (BooleanExpression::Value(v1), BooleanExpression::Value(v2)) => {
                        Ok(BooleanExpression::Value(v1 && v2))
                    }
                    // x && true == x
                    (e, BooleanExpression::Value(true)) | (BooleanExpression::Value(true), e) => {
                        Ok(e)
                    }
                    // x && false == false
                    (_, BooleanExpression::Value(false)) | (BooleanExpression::Value(false), _) => {
                        Ok(BooleanExpression::Value(false))
                    }
                    (e1, e2) => Ok(BooleanExpression::And(box e1, box e2)),
                }
            }
            BooleanExpression::Not(box e) => {
                let e = self.fold_boolean_expression(e)?;
                match e {
                    BooleanExpression::Value(v) => Ok(BooleanExpression::Value(!v)),
                    e => Ok(BooleanExpression::Not(box e)),
                }
            }
            e => fold_boolean_expression(self, e),
        }
    }
}

#[cfg(test)]
mod tests {
    use super::*;
    use zokrates_field::Bn128Field;

    #[cfg(test)]
    mod expression {
        use super::*;

        #[cfg(test)]
        mod field {
            use super::*;

            #[test]
            fn add() {
                let e = FieldElementExpression::Add(
                    box FieldElementExpression::Number(Bn128Field::from(2)),
                    box FieldElementExpression::Number(Bn128Field::from(3)),
                );

                assert_eq!(
                    Propagator::with_constants(Constants::new()).fold_field_expression(e),
                    Ok(FieldElementExpression::Number(Bn128Field::from(5)))
                );
            }

            #[test]
            fn sub() {
                let e = FieldElementExpression::Sub(
                    box FieldElementExpression::Number(Bn128Field::from(3)),
                    box FieldElementExpression::Number(Bn128Field::from(2)),
                );

                assert_eq!(
                    Propagator::with_constants(Constants::new()).fold_field_expression(e),
                    Ok(FieldElementExpression::Number(Bn128Field::from(1)))
                );
            }

            #[test]
            fn mult() {
                let e = FieldElementExpression::Mult(
                    box FieldElementExpression::Number(Bn128Field::from(3)),
                    box FieldElementExpression::Number(Bn128Field::from(2)),
                );

                assert_eq!(
                    Propagator::with_constants(Constants::new()).fold_field_expression(e),
                    Ok(FieldElementExpression::Number(Bn128Field::from(6)))
                );
            }

            #[test]
            fn div() {
                let e = FieldElementExpression::Div(
                    box FieldElementExpression::Number(Bn128Field::from(6)),
                    box FieldElementExpression::Number(Bn128Field::from(2)),
                );

                assert_eq!(
                    Propagator::with_constants(Constants::new()).fold_field_expression(e),
                    Ok(FieldElementExpression::Number(Bn128Field::from(3)))
                );
            }

            #[test]
            fn pow() {
                let e = FieldElementExpression::Pow(
                    box FieldElementExpression::Number(Bn128Field::from(2)),
                    box 3u32.into(),
                );

                assert_eq!(
                    Propagator::with_constants(Constants::new()).fold_field_expression(e),
                    Ok(FieldElementExpression::Number(Bn128Field::from(8)))
                );
            }

            #[test]
            fn if_else_true() {
                let e = FieldElementExpression::conditional(
                    BooleanExpression::Value(true),
                    FieldElementExpression::Number(Bn128Field::from(2)),
                    FieldElementExpression::Number(Bn128Field::from(3)),
                    ConditionalKind::IfElse,
                );

                assert_eq!(
                    Propagator::with_constants(Constants::new()).fold_field_expression(e),
                    Ok(FieldElementExpression::Number(Bn128Field::from(2)))
                );
            }

            #[test]
            fn if_else_false() {
                let e = FieldElementExpression::conditional(
                    BooleanExpression::Value(false),
                    FieldElementExpression::Number(Bn128Field::from(2)),
                    FieldElementExpression::Number(Bn128Field::from(3)),
                    ConditionalKind::IfElse,
                );

                assert_eq!(
                    Propagator::with_constants(Constants::new()).fold_field_expression(e),
                    Ok(FieldElementExpression::Number(Bn128Field::from(3)))
                );
            }

            #[test]
            fn select() {
                let e = FieldElementExpression::select(
                    ArrayExpressionInner::Value(
                        vec![
                            FieldElementExpression::Number(Bn128Field::from(1)).into(),
                            FieldElementExpression::Number(Bn128Field::from(2)).into(),
                            FieldElementExpression::Number(Bn128Field::from(3)).into(),
                        ]
                        .into(),
                    )
                    .annotate(Type::FieldElement, 3u32),
                    UExpressionInner::Add(box 1u32.into(), box 1u32.into())
                        .annotate(UBitwidth::B32),
                );

                assert_eq!(
                    Propagator::with_constants(Constants::new()).fold_field_expression(e),
                    Ok(FieldElementExpression::Number(Bn128Field::from(3)))
                );
            }
        }

        #[cfg(test)]
        mod boolean {
            use super::*;

            #[test]
            fn not() {
                let e_true: BooleanExpression<Bn128Field> =
                    BooleanExpression::Not(box BooleanExpression::Value(false));

                let e_false: BooleanExpression<Bn128Field> =
                    BooleanExpression::Not(box BooleanExpression::Value(true));

                let e_default: BooleanExpression<Bn128Field> =
                    BooleanExpression::Not(box BooleanExpression::Identifier("a".into()));

                assert_eq!(
                    Propagator::with_constants(Constants::new()).fold_boolean_expression(e_true),
                    Ok(BooleanExpression::Value(true))
                );
                assert_eq!(
                    Propagator::with_constants(Constants::new()).fold_boolean_expression(e_false),
                    Ok(BooleanExpression::Value(false))
                );
                assert_eq!(
                    Propagator::with_constants(Constants::new())
                        .fold_boolean_expression(e_default.clone()),
                    Ok(e_default)
                );
            }

            #[test]
            fn field_eq() {
                let e_constant_true = BooleanExpression::FieldEq(EqExpression::new(
                    FieldElementExpression::Number(Bn128Field::from(2)),
                    FieldElementExpression::Number(Bn128Field::from(2)),
                ));

                let e_constant_false = BooleanExpression::FieldEq(EqExpression::new(
                    FieldElementExpression::Number(Bn128Field::from(4)),
                    FieldElementExpression::Number(Bn128Field::from(2)),
                ));

                let e_identifier_true: BooleanExpression<Bn128Field> =
                    BooleanExpression::FieldEq(EqExpression::new(
                        FieldElementExpression::Identifier("a".into()),
                        FieldElementExpression::Identifier("a".into()),
                    ));

                let e_identifier_unchanged: BooleanExpression<Bn128Field> =
                    BooleanExpression::FieldEq(EqExpression::new(
                        FieldElementExpression::Identifier("a".into()),
                        FieldElementExpression::Identifier("b".into()),
                    ));

                assert_eq!(
<<<<<<< HEAD
                    Propagator::with_constants(Constants::new()).fold_boolean_expression(e_true),
                    Ok(BooleanExpression::Value(true))
                );
                assert_eq!(
                    Propagator::with_constants(Constants::new()).fold_boolean_expression(e_false),
=======
                    Propagator::with_constants(&mut Constants::new())
                        .fold_boolean_expression(e_constant_true),
                    Ok(BooleanExpression::Value(true))
                );
                assert_eq!(
                    Propagator::with_constants(&mut Constants::new())
                        .fold_boolean_expression(e_constant_false),
>>>>>>> 78066801
                    Ok(BooleanExpression::Value(false))
                );
                assert_eq!(
                    Propagator::with_constants(&mut Constants::new())
                        .fold_boolean_expression(e_identifier_true),
                    Ok(BooleanExpression::Value(true))
                );
                assert_eq!(
                    Propagator::with_constants(&mut Constants::new())
                        .fold_boolean_expression(e_identifier_unchanged.clone()),
                    Ok(e_identifier_unchanged)
                );
            }

            #[test]
            fn bool_eq() {
                assert_eq!(
<<<<<<< HEAD
                    Propagator::<Bn128Field>::with_constants(Constants::new())
                        .fold_boolean_expression(BooleanExpression::BoolEq(
                            box BooleanExpression::Value(false),
                            box BooleanExpression::Value(false)
                        )),
=======
                    Propagator::<Bn128Field>::with_constants(&mut Constants::new())
                        .fold_boolean_expression(BooleanExpression::BoolEq(EqExpression::new(
                            BooleanExpression::Value(false),
                            BooleanExpression::Value(false)
                        ))),
>>>>>>> 78066801
                    Ok(BooleanExpression::Value(true))
                );

                assert_eq!(
<<<<<<< HEAD
                    Propagator::<Bn128Field>::with_constants(Constants::new())
                        .fold_boolean_expression(BooleanExpression::BoolEq(
                            box BooleanExpression::Value(true),
                            box BooleanExpression::Value(true)
                        )),
=======
                    Propagator::<Bn128Field>::with_constants(&mut Constants::new())
                        .fold_boolean_expression(BooleanExpression::BoolEq(EqExpression::new(
                            BooleanExpression::Value(true),
                            BooleanExpression::Value(true)
                        ))),
>>>>>>> 78066801
                    Ok(BooleanExpression::Value(true))
                );

                assert_eq!(
<<<<<<< HEAD
                    Propagator::<Bn128Field>::with_constants(Constants::new())
                        .fold_boolean_expression(BooleanExpression::BoolEq(
                            box BooleanExpression::Value(true),
                            box BooleanExpression::Value(false)
                        )),
=======
                    Propagator::<Bn128Field>::with_constants(&mut Constants::new())
                        .fold_boolean_expression(BooleanExpression::BoolEq(EqExpression::new(
                            BooleanExpression::Value(true),
                            BooleanExpression::Value(false)
                        ))),
>>>>>>> 78066801
                    Ok(BooleanExpression::Value(false))
                );

                assert_eq!(
<<<<<<< HEAD
                    Propagator::<Bn128Field>::with_constants(Constants::new())
                        .fold_boolean_expression(BooleanExpression::BoolEq(
                            box BooleanExpression::Value(false),
                            box BooleanExpression::Value(true)
                        )),
=======
                    Propagator::<Bn128Field>::with_constants(&mut Constants::new())
                        .fold_boolean_expression(BooleanExpression::BoolEq(EqExpression::new(
                            BooleanExpression::Value(false),
                            BooleanExpression::Value(true)
                        ))),
                    Ok(BooleanExpression::Value(false))
                );
            }

            #[test]
            fn array_eq() {
                let e_constant_true = BooleanExpression::ArrayEq(EqExpression::new(
                    ArrayExpressionInner::Value(
                        vec![TypedExpressionOrSpread::Expression(
                            FieldElementExpression::Number(Bn128Field::from(2usize)).into(),
                        )]
                        .into(),
                    )
                    .annotate(Type::FieldElement, 1u32),
                    ArrayExpressionInner::Value(
                        vec![TypedExpressionOrSpread::Expression(
                            FieldElementExpression::Number(Bn128Field::from(2usize)).into(),
                        )]
                        .into(),
                    )
                    .annotate(Type::FieldElement, 1u32),
                ));

                let e_constant_false = BooleanExpression::ArrayEq(EqExpression::new(
                    ArrayExpressionInner::Value(
                        vec![TypedExpressionOrSpread::Expression(
                            FieldElementExpression::Number(Bn128Field::from(2usize)).into(),
                        )]
                        .into(),
                    )
                    .annotate(Type::FieldElement, 1u32),
                    ArrayExpressionInner::Value(
                        vec![TypedExpressionOrSpread::Expression(
                            FieldElementExpression::Number(Bn128Field::from(4usize)).into(),
                        )]
                        .into(),
                    )
                    .annotate(Type::FieldElement, 1u32),
                ));

                let e_identifier_true: BooleanExpression<Bn128Field> =
                    BooleanExpression::ArrayEq(EqExpression::new(
                        ArrayExpressionInner::Identifier("a".into())
                            .annotate(Type::FieldElement, 1u32),
                        ArrayExpressionInner::Identifier("a".into())
                            .annotate(Type::FieldElement, 1u32),
                    ));

                let e_identifier_unchanged: BooleanExpression<Bn128Field> =
                    BooleanExpression::ArrayEq(EqExpression::new(
                        ArrayExpressionInner::Identifier("a".into())
                            .annotate(Type::FieldElement, 1u32),
                        ArrayExpressionInner::Identifier("b".into())
                            .annotate(Type::FieldElement, 1u32),
                    ));

                let e_non_canonical_true = BooleanExpression::ArrayEq(EqExpression::new(
                    ArrayExpressionInner::Value(
                        vec![TypedExpressionOrSpread::Spread(
                            ArrayExpressionInner::Value(
                                vec![TypedExpressionOrSpread::Expression(
                                    FieldElementExpression::Number(Bn128Field::from(2usize)).into(),
                                )]
                                .into(),
                            )
                            .annotate(Type::FieldElement, 1u32)
                            .into(),
                        )
                        .into()]
                        .into(),
                    )
                    .annotate(Type::FieldElement, 1u32),
                    ArrayExpressionInner::Value(
                        vec![TypedExpressionOrSpread::Expression(
                            FieldElementExpression::Number(Bn128Field::from(2usize)).into(),
                        )]
                        .into(),
                    )
                    .annotate(Type::FieldElement, 1u32),
                ));

                let e_non_canonical_false = BooleanExpression::ArrayEq(EqExpression::new(
                    ArrayExpressionInner::Value(
                        vec![TypedExpressionOrSpread::Spread(
                            ArrayExpressionInner::Value(
                                vec![TypedExpressionOrSpread::Expression(
                                    FieldElementExpression::Number(Bn128Field::from(2usize)).into(),
                                )]
                                .into(),
                            )
                            .annotate(Type::FieldElement, 1u32)
                            .into(),
                        )
                        .into()]
                        .into(),
                    )
                    .annotate(Type::FieldElement, 1u32),
                    ArrayExpressionInner::Value(
                        vec![TypedExpressionOrSpread::Expression(
                            FieldElementExpression::Number(Bn128Field::from(4usize)).into(),
                        )]
                        .into(),
                    )
                    .annotate(Type::FieldElement, 1u32),
                ));

                assert_eq!(
                    Propagator::with_constants(&mut Constants::new())
                        .fold_boolean_expression(e_constant_true),
                    Ok(BooleanExpression::Value(true))
                );
                assert_eq!(
                    Propagator::with_constants(&mut Constants::new())
                        .fold_boolean_expression(e_constant_false),
                    Ok(BooleanExpression::Value(false))
                );
                assert_eq!(
                    Propagator::with_constants(&mut Constants::new())
                        .fold_boolean_expression(e_identifier_true),
                    Ok(BooleanExpression::Value(true))
                );
                assert_eq!(
                    Propagator::with_constants(&mut Constants::new())
                        .fold_boolean_expression(e_identifier_unchanged.clone()),
                    Ok(e_identifier_unchanged)
                );
                assert_eq!(
                    Propagator::with_constants(&mut Constants::new())
                        .fold_boolean_expression(e_non_canonical_true),
                    Ok(BooleanExpression::Value(true))
                );
                assert_eq!(
                    Propagator::with_constants(&mut Constants::new())
                        .fold_boolean_expression(e_non_canonical_false),
>>>>>>> 78066801
                    Ok(BooleanExpression::Value(false))
                );
            }

            #[test]
            fn lt() {
                let e_true = BooleanExpression::FieldLt(
                    box FieldElementExpression::Number(Bn128Field::from(2)),
                    box FieldElementExpression::Number(Bn128Field::from(4)),
                );

                let e_false = BooleanExpression::FieldLt(
                    box FieldElementExpression::Number(Bn128Field::from(4)),
                    box FieldElementExpression::Number(Bn128Field::from(2)),
                );

                assert_eq!(
                    Propagator::with_constants(Constants::new()).fold_boolean_expression(e_true),
                    Ok(BooleanExpression::Value(true))
                );
                assert_eq!(
                    Propagator::with_constants(Constants::new()).fold_boolean_expression(e_false),
                    Ok(BooleanExpression::Value(false))
                );
            }

            #[test]
            fn le() {
                let e_true = BooleanExpression::FieldLe(
                    box FieldElementExpression::Number(Bn128Field::from(2)),
                    box FieldElementExpression::Number(Bn128Field::from(2)),
                );

                let e_false = BooleanExpression::FieldLe(
                    box FieldElementExpression::Number(Bn128Field::from(4)),
                    box FieldElementExpression::Number(Bn128Field::from(2)),
                );

                assert_eq!(
                    Propagator::with_constants(Constants::new()).fold_boolean_expression(e_true),
                    Ok(BooleanExpression::Value(true))
                );
                assert_eq!(
                    Propagator::with_constants(Constants::new()).fold_boolean_expression(e_false),
                    Ok(BooleanExpression::Value(false))
                );
            }

            #[test]
            fn gt() {
                let e_true = BooleanExpression::FieldGt(
                    box FieldElementExpression::Number(Bn128Field::from(5)),
                    box FieldElementExpression::Number(Bn128Field::from(4)),
                );

                let e_false = BooleanExpression::FieldGt(
                    box FieldElementExpression::Number(Bn128Field::from(4)),
                    box FieldElementExpression::Number(Bn128Field::from(5)),
                );

                assert_eq!(
                    Propagator::with_constants(Constants::new()).fold_boolean_expression(e_true),
                    Ok(BooleanExpression::Value(true))
                );
                assert_eq!(
                    Propagator::with_constants(Constants::new()).fold_boolean_expression(e_false),
                    Ok(BooleanExpression::Value(false))
                );
            }

            #[test]
            fn ge() {
                let e_true = BooleanExpression::FieldGe(
                    box FieldElementExpression::Number(Bn128Field::from(5)),
                    box FieldElementExpression::Number(Bn128Field::from(5)),
                );

                let e_false = BooleanExpression::FieldGe(
                    box FieldElementExpression::Number(Bn128Field::from(4)),
                    box FieldElementExpression::Number(Bn128Field::from(5)),
                );

                assert_eq!(
                    Propagator::with_constants(Constants::new()).fold_boolean_expression(e_true),
                    Ok(BooleanExpression::Value(true))
                );
                assert_eq!(
                    Propagator::with_constants(Constants::new()).fold_boolean_expression(e_false),
                    Ok(BooleanExpression::Value(false))
                );
            }

            #[test]
            fn and() {
                let a_bool: Identifier = "a".into();

                assert_eq!(
                    Propagator::<Bn128Field>::with_constants(Constants::new())
                        .fold_boolean_expression(BooleanExpression::And(
                            box BooleanExpression::Value(true),
                            box BooleanExpression::Identifier(a_bool.clone())
                        )),
                    Ok(BooleanExpression::Identifier(a_bool.clone()))
                );
                assert_eq!(
                    Propagator::<Bn128Field>::with_constants(Constants::new())
                        .fold_boolean_expression(BooleanExpression::And(
                            box BooleanExpression::Identifier(a_bool.clone()),
                            box BooleanExpression::Value(true),
                        )),
                    Ok(BooleanExpression::Identifier(a_bool.clone()))
                );
                assert_eq!(
                    Propagator::<Bn128Field>::with_constants(Constants::new())
                        .fold_boolean_expression(BooleanExpression::And(
                            box BooleanExpression::Value(false),
                            box BooleanExpression::Identifier(a_bool.clone())
                        )),
                    Ok(BooleanExpression::Value(false))
                );
                assert_eq!(
                    Propagator::<Bn128Field>::with_constants(Constants::new())
                        .fold_boolean_expression(BooleanExpression::And(
                            box BooleanExpression::Identifier(a_bool.clone()),
                            box BooleanExpression::Value(false),
                        )),
                    Ok(BooleanExpression::Value(false))
                );
                assert_eq!(
                    Propagator::<Bn128Field>::with_constants(Constants::new())
                        .fold_boolean_expression(BooleanExpression::And(
                            box BooleanExpression::Value(true),
                            box BooleanExpression::Value(false),
                        )),
                    Ok(BooleanExpression::Value(false))
                );
                assert_eq!(
                    Propagator::<Bn128Field>::with_constants(Constants::new())
                        .fold_boolean_expression(BooleanExpression::And(
                            box BooleanExpression::Value(false),
                            box BooleanExpression::Value(true),
                        )),
                    Ok(BooleanExpression::Value(false))
                );
                assert_eq!(
                    Propagator::<Bn128Field>::with_constants(Constants::new())
                        .fold_boolean_expression(BooleanExpression::And(
                            box BooleanExpression::Value(true),
                            box BooleanExpression::Value(true),
                        )),
                    Ok(BooleanExpression::Value(true))
                );
                assert_eq!(
                    Propagator::<Bn128Field>::with_constants(Constants::new())
                        .fold_boolean_expression(BooleanExpression::And(
                            box BooleanExpression::Value(false),
                            box BooleanExpression::Value(false),
                        )),
                    Ok(BooleanExpression::Value(false))
                );
            }

            #[test]
            fn or() {
                let a_bool: Identifier = "a".into();

                assert_eq!(
                    Propagator::<Bn128Field>::with_constants(Constants::new())
                        .fold_boolean_expression(BooleanExpression::Or(
                            box BooleanExpression::Value(true),
                            box BooleanExpression::Identifier(a_bool.clone())
                        )),
                    Ok(BooleanExpression::Value(true))
                );
                assert_eq!(
                    Propagator::<Bn128Field>::with_constants(Constants::new())
                        .fold_boolean_expression(BooleanExpression::Or(
                            box BooleanExpression::Identifier(a_bool.clone()),
                            box BooleanExpression::Value(true),
                        )),
                    Ok(BooleanExpression::Value(true))
                );
                assert_eq!(
                    Propagator::<Bn128Field>::with_constants(Constants::new())
                        .fold_boolean_expression(BooleanExpression::Or(
                            box BooleanExpression::Value(false),
                            box BooleanExpression::Identifier(a_bool.clone())
                        )),
                    Ok(BooleanExpression::Identifier(a_bool.clone()))
                );
                assert_eq!(
                    Propagator::<Bn128Field>::with_constants(Constants::new())
                        .fold_boolean_expression(BooleanExpression::Or(
                            box BooleanExpression::Identifier(a_bool.clone()),
                            box BooleanExpression::Value(false),
                        )),
                    Ok(BooleanExpression::Identifier(a_bool.clone()))
                );
                assert_eq!(
                    Propagator::<Bn128Field>::with_constants(Constants::new())
                        .fold_boolean_expression(BooleanExpression::Or(
                            box BooleanExpression::Value(true),
                            box BooleanExpression::Value(false),
                        )),
                    Ok(BooleanExpression::Value(true))
                );
                assert_eq!(
                    Propagator::<Bn128Field>::with_constants(Constants::new())
                        .fold_boolean_expression(BooleanExpression::Or(
                            box BooleanExpression::Value(false),
                            box BooleanExpression::Value(true),
                        )),
                    Ok(BooleanExpression::Value(true))
                );
                assert_eq!(
                    Propagator::<Bn128Field>::with_constants(Constants::new())
                        .fold_boolean_expression(BooleanExpression::Or(
                            box BooleanExpression::Value(true),
                            box BooleanExpression::Value(true),
                        )),
                    Ok(BooleanExpression::Value(true))
                );
                assert_eq!(
                    Propagator::<Bn128Field>::with_constants(Constants::new())
                        .fold_boolean_expression(BooleanExpression::Or(
                            box BooleanExpression::Value(false),
                            box BooleanExpression::Value(false),
                        )),
                    Ok(BooleanExpression::Value(false))
                );
            }
        }
    }
}<|MERGE_RESOLUTION|>--- conflicted
+++ resolved
@@ -1508,30 +1508,22 @@
                     ));
 
                 assert_eq!(
-<<<<<<< HEAD
-                    Propagator::with_constants(Constants::new()).fold_boolean_expression(e_true),
-                    Ok(BooleanExpression::Value(true))
-                );
-                assert_eq!(
-                    Propagator::with_constants(Constants::new()).fold_boolean_expression(e_false),
-=======
-                    Propagator::with_constants(&mut Constants::new())
+                    Propagator::with_constants(Constants::new())
                         .fold_boolean_expression(e_constant_true),
                     Ok(BooleanExpression::Value(true))
                 );
                 assert_eq!(
-                    Propagator::with_constants(&mut Constants::new())
+                    Propagator::with_constants(Constants::new())
                         .fold_boolean_expression(e_constant_false),
->>>>>>> 78066801
                     Ok(BooleanExpression::Value(false))
                 );
                 assert_eq!(
-                    Propagator::with_constants(&mut Constants::new())
+                    Propagator::with_constants(Constants::new())
                         .fold_boolean_expression(e_identifier_true),
                     Ok(BooleanExpression::Value(true))
                 );
                 assert_eq!(
-                    Propagator::with_constants(&mut Constants::new())
+                    Propagator::with_constants(Constants::new())
                         .fold_boolean_expression(e_identifier_unchanged.clone()),
                     Ok(e_identifier_unchanged)
                 );
@@ -1540,65 +1532,34 @@
             #[test]
             fn bool_eq() {
                 assert_eq!(
-<<<<<<< HEAD
                     Propagator::<Bn128Field>::with_constants(Constants::new())
-                        .fold_boolean_expression(BooleanExpression::BoolEq(
-                            box BooleanExpression::Value(false),
-                            box BooleanExpression::Value(false)
-                        )),
-=======
-                    Propagator::<Bn128Field>::with_constants(&mut Constants::new())
                         .fold_boolean_expression(BooleanExpression::BoolEq(EqExpression::new(
                             BooleanExpression::Value(false),
                             BooleanExpression::Value(false)
                         ))),
->>>>>>> 78066801
                     Ok(BooleanExpression::Value(true))
                 );
 
                 assert_eq!(
-<<<<<<< HEAD
                     Propagator::<Bn128Field>::with_constants(Constants::new())
-                        .fold_boolean_expression(BooleanExpression::BoolEq(
-                            box BooleanExpression::Value(true),
-                            box BooleanExpression::Value(true)
-                        )),
-=======
-                    Propagator::<Bn128Field>::with_constants(&mut Constants::new())
                         .fold_boolean_expression(BooleanExpression::BoolEq(EqExpression::new(
                             BooleanExpression::Value(true),
                             BooleanExpression::Value(true)
                         ))),
->>>>>>> 78066801
                     Ok(BooleanExpression::Value(true))
                 );
 
                 assert_eq!(
-<<<<<<< HEAD
                     Propagator::<Bn128Field>::with_constants(Constants::new())
-                        .fold_boolean_expression(BooleanExpression::BoolEq(
-                            box BooleanExpression::Value(true),
-                            box BooleanExpression::Value(false)
-                        )),
-=======
-                    Propagator::<Bn128Field>::with_constants(&mut Constants::new())
                         .fold_boolean_expression(BooleanExpression::BoolEq(EqExpression::new(
                             BooleanExpression::Value(true),
                             BooleanExpression::Value(false)
                         ))),
->>>>>>> 78066801
                     Ok(BooleanExpression::Value(false))
                 );
 
                 assert_eq!(
-<<<<<<< HEAD
                     Propagator::<Bn128Field>::with_constants(Constants::new())
-                        .fold_boolean_expression(BooleanExpression::BoolEq(
-                            box BooleanExpression::Value(false),
-                            box BooleanExpression::Value(true)
-                        )),
-=======
-                    Propagator::<Bn128Field>::with_constants(&mut Constants::new())
                         .fold_boolean_expression(BooleanExpression::BoolEq(EqExpression::new(
                             BooleanExpression::Value(false),
                             BooleanExpression::Value(true)
@@ -1710,34 +1671,33 @@
                 ));
 
                 assert_eq!(
-                    Propagator::with_constants(&mut Constants::new())
+                    Propagator::with_constants(Constants::new())
                         .fold_boolean_expression(e_constant_true),
                     Ok(BooleanExpression::Value(true))
                 );
                 assert_eq!(
-                    Propagator::with_constants(&mut Constants::new())
+                    Propagator::with_constants(Constants::new())
                         .fold_boolean_expression(e_constant_false),
                     Ok(BooleanExpression::Value(false))
                 );
                 assert_eq!(
-                    Propagator::with_constants(&mut Constants::new())
+                    Propagator::with_constants(Constants::new())
                         .fold_boolean_expression(e_identifier_true),
                     Ok(BooleanExpression::Value(true))
                 );
                 assert_eq!(
-                    Propagator::with_constants(&mut Constants::new())
+                    Propagator::with_constants(Constants::new())
                         .fold_boolean_expression(e_identifier_unchanged.clone()),
                     Ok(e_identifier_unchanged)
                 );
                 assert_eq!(
-                    Propagator::with_constants(&mut Constants::new())
+                    Propagator::with_constants(Constants::new())
                         .fold_boolean_expression(e_non_canonical_true),
                     Ok(BooleanExpression::Value(true))
                 );
                 assert_eq!(
-                    Propagator::with_constants(&mut Constants::new())
+                    Propagator::with_constants(Constants::new())
                         .fold_boolean_expression(e_non_canonical_false),
->>>>>>> 78066801
                     Ok(BooleanExpression::Value(false))
                 );
             }
