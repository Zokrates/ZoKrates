--- conflicted
+++ resolved
@@ -182,8 +182,11 @@
 
 #[derive(Debug, Default, Serialize, Deserialize, Clone)]
 pub struct CompileConfig {
+    #[serde(default)]
     pub mode: CompileMode,
+    #[serde(default)]
     pub allow_unconstrained_variables: bool,
+    #[serde(default)]
     pub isolate_branches: bool,
 }
 
@@ -212,11 +215,7 @@
 ) -> Result<BinCompilationArtifacts<ir::Prog<T>>, CompileErrors> {
     let arena = Arena::new();
 
-<<<<<<< HEAD
-    let artifacts = check_with_arena(source, location, resolver, config, &arena)?;
-=======
-    let (typed_ast, abi) = check_with_arena(source, location.clone(), resolver, config, &arena)?;
->>>>>>> eff6185e
+    let artifacts = check_with_arena(source, location.clone(), resolver, config, &arena)?;
 
     match artifacts {
         CompilationArtifacts::Lib => unreachable!(),
@@ -225,15 +224,9 @@
             log::debug!("Flatten");
             let program_flattened = Flattener::flatten(artifacts.prog, config);
 
-<<<<<<< HEAD
-            // analyse (constant propagation after call resolution)
-            log::debug!("Analyse flat program");
-            let program_flattened = program_flattened.analyse();
-=======
-    // constant propagation after call resolution
-    log::debug!("Propagate flat program");
-    let program_flattened = program_flattened.propagate();
->>>>>>> eff6185e
+            // constant propagation after call resolution
+            log::debug!("Propagate flat program");
+            let program_flattened = program_flattened.propagate();
 
             // convert to ir
             log::debug!("Convert to IR");
@@ -243,17 +236,11 @@
             log::debug!("Optimise IR");
             let optimized_ir_prog = ir_prog.optimize();
 
-<<<<<<< HEAD
-            // analyse (check constraints)
+            // analyse ir (check constraints)
             log::debug!("Analyse IR");
-            let optimized_ir_prog = optimized_ir_prog.analyse();
-=======
-    // analyse ir (check constraints)
-    log::debug!("Analyse IR");
-    let optimized_ir_prog = optimized_ir_prog
-        .analyse()
-        .map_err(|e| CompileErrorInner::from(e).in_file(location.as_path()))?;
->>>>>>> eff6185e
+            let optimized_ir_prog = optimized_ir_prog
+                .analyse()
+                .map_err(|e| CompileErrorInner::from(e).in_file(location.as_path()))?;
 
             Ok(BinCompilationArtifacts {
                 prog: optimized_ir_prog,
