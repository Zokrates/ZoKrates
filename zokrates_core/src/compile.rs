//! Module containing the complete compilation pipeline.
//!
//! @file compile.rs
//! @author Thibaut Schaeffer <thibaut@schaeff.fr>
//! @date 2018
use absy::{Module, ModuleId, Program};
use flatten::Flattener;
use imports::{self, Importer};
use ir;
use optimizer::Optimize;
use semantics::{self, Checker};
use static_analysis::Analyse;
use std::collections::HashMap;
use std::fmt;
use std::io;
use std::io::BufRead;
use typed_absy::abi::Abi;
use typed_arena::Arena;
use zokrates_field::field::Field;
use zokrates_pest_ast as pest;

#[derive(Debug)]
pub struct CompilationArtifacts<T: Field> {
    prog: ir::Prog<T>,
    abi: Abi,
}

impl<T: Field> CompilationArtifacts<T> {
    pub fn prog(&self) -> &ir::Prog<T> {
        &self.prog
    }

    pub fn abi(&self) -> &Abi {
        &self.abi
    }
}

#[derive(Debug)]
pub struct CompileErrors(Vec<CompileError>);

impl From<CompileError> for CompileErrors {
    fn from(e: CompileError) -> CompileErrors {
        CompileErrors(vec![e])
    }
}

impl fmt::Display for CompileErrors {
    fn fmt(&self, f: &mut fmt::Formatter) -> fmt::Result {
        write!(
            f,
            "{}",
            self.0
                .iter()
                .map(|e| format!("{}", e))
                .collect::<Vec<_>>()
                .join("\n\n")
        )
    }
}

#[derive(Debug)]
pub enum CompileErrorInner {
    ParserError(pest::Error),
    ImportError(imports::Error),
    SemanticError(semantics::Error),
    ReadError(io::Error),
}

impl CompileErrorInner {
    pub fn with_context(self, context: &Option<String>) -> CompileError {
        CompileError {
            value: self,
            context: context.clone(),
        }
    }
}

#[derive(Debug)]
pub struct CompileError {
    context: Option<String>,
    value: CompileErrorInner,
}

impl CompileErrors {
    pub fn with_context(self, context: Option<String>) -> Self {
        CompileErrors(
            self.0
                .into_iter()
                .map(|e| CompileError {
                    context: context.clone(),
                    ..e
                })
                .collect(),
        )
    }
}

impl fmt::Display for CompileError {
    fn fmt(&self, f: &mut fmt::Formatter) -> fmt::Result {
        let context = match self.context {
            Some(ref x) => x.clone(),
            None => "???".to_string(),
        };
        write!(f, "{}:{}", context, self.value)
    }
}

impl From<pest::Error> for CompileErrorInner {
    fn from(error: pest::Error) -> Self {
        CompileErrorInner::ParserError(error)
    }
}

impl From<imports::Error> for CompileErrorInner {
    fn from(error: imports::Error) -> Self {
        CompileErrorInner::ImportError(error)
    }
}

impl From<io::Error> for CompileErrorInner {
    fn from(error: io::Error) -> Self {
        CompileErrorInner::ReadError(error)
    }
}

impl From<semantics::Error> for CompileErrorInner {
    fn from(error: semantics::Error) -> Self {
        CompileErrorInner::SemanticError(error)
    }
}

impl fmt::Display for CompileErrorInner {
    fn fmt(&self, f: &mut fmt::Formatter) -> fmt::Result {
        let res = match *self {
            CompileErrorInner::ParserError(ref e) => format!("{}", e),
            CompileErrorInner::SemanticError(ref e) => format!("{}", e),
            CompileErrorInner::ReadError(ref e) => format!("{}", e),
            CompileErrorInner::ImportError(ref e) => format!("{}", e),
        };
        write!(f, "{}", res)
    }
}

pub type Resolve<S, E> = fn(Option<String>, &str) -> Result<(S, String, &str), E>;

pub fn compile<T: Field, R: BufRead, S: BufRead, E: Into<imports::Error>>(
    reader: &mut R,
    location: Option<String>,
    resolve_option: Option<Resolve<S, E>>,
) -> Result<CompilationArtifacts<T>, CompileErrors> {
    let arena = Arena::new();

    let mut source = String::new();
    reader.read_to_string(&mut source).unwrap();

    let source = arena.alloc(source);

    let compiled = compile_program(source, location.clone(), resolve_option, &arena)?;

    // check semantics
    let typed_ast = Checker::check(compiled).map_err(|errors| {
        CompileErrors(
            errors
                .into_iter()
                .map(|e| CompileErrorInner::from(e).with_context(&location))
                .collect(),
        )
    })?;
<<<<<<< HEAD
println!("HEY !");
=======

    let abi = typed_ast.abi();

>>>>>>> be902573
    // analyse (unroll and constant propagation)
    let typed_ast = typed_ast.analyse();
println!("HEY 2");
    // flatten input program
    let program_flattened = Flattener::flatten(typed_ast);
println!("HEY 3");
    // analyse (constant propagation after call resolution)
    let program_flattened = program_flattened.analyse();
println!("HEY 4");
    // convert to ir
    let ir_prog = ir::Prog::from(program_flattened);
println!("HEY 5");
    // optimize
    let optimized_ir_prog = ir_prog.optimize();
<<<<<<< HEAD
println!("HEY 6");
    Ok(optimized_ir_prog)
=======

    Ok(CompilationArtifacts {
        prog: optimized_ir_prog,
        abi: abi,
    })
>>>>>>> be902573
}

pub fn compile_program<'ast, T: Field, S: BufRead, E: Into<imports::Error>>(
    source: &'ast str,
    location: Option<String>,
    resolve_option: Option<Resolve<S, E>>,
    arena: &'ast Arena<String>,
) -> Result<Program<'ast, T>, CompileErrors> {
    let mut modules = HashMap::new();

    let main = compile_module(
        &source,
        location.clone(),
        resolve_option,
        &mut modules,
        &arena,
    )?;

    let location = location.unwrap_or("???".to_string());

    modules.insert(location.clone(), main);

    Ok(Program {
        main: location,
        modules,
    })
}

pub fn compile_module<'ast, T: Field, S: BufRead, E: Into<imports::Error>>(
    source: &'ast str,
    location: Option<String>,
    resolve_option: Option<Resolve<S, E>>,
    modules: &mut HashMap<ModuleId, Module<'ast, T>>,
    arena: &'ast Arena<String>,
) -> Result<Module<'ast, T>, CompileErrors> {
    let ast = pest::generate_ast(&source)
        .map_err(|e| CompileErrors::from(CompileErrorInner::from(e).with_context(&location)))?;
    let module_without_imports: Module<T> = Module::from(ast);

    Importer::new().apply_imports(
        module_without_imports,
        location.clone(),
        resolve_option,
        modules,
        &arena,
    )
}

#[cfg(test)]
mod test {
    use super::*;
    use std::io::{BufReader, Empty};
    use zokrates_field::field::FieldPrime;

    #[test]
    fn no_resolver_with_imports() {
        let mut r = BufReader::new(
            r#"
			import "./path/to/file" as foo
			def main() -> (field):
			   return foo()
		"#
            .as_bytes(),
        );
        let res: Result<CompilationArtifacts<FieldPrime>, CompileErrors> = compile(
            &mut r,
            Some(String::from("./path/to/file")),
            None::<Resolve<BufReader<Empty>, io::Error>>,
        );

        assert!(res
            .unwrap_err()
            .to_string()
            .contains(&"Can't resolve import without a resolver"));
    }

    #[test]
    fn no_resolver_without_imports() {
        let mut r = BufReader::new(
            r#"
			def main() -> (field):
			   return 1
		"#
            .as_bytes(),
        );
        let res: Result<CompilationArtifacts<FieldPrime>, CompileErrors> = compile(
            &mut r,
            Some(String::from("./path/to/file")),
            None::<Resolve<BufReader<Empty>, io::Error>>,
        );
        assert!(res.is_ok());
    }
}<|MERGE_RESOLUTION|>--- conflicted
+++ resolved
@@ -166,13 +166,11 @@
                 .collect(),
         )
     })?;
-<<<<<<< HEAD
+
 println!("HEY !");
-=======
 
     let abi = typed_ast.abi();
 
->>>>>>> be902573
     // analyse (unroll and constant propagation)
     let typed_ast = typed_ast.analyse();
 println!("HEY 2");
@@ -187,16 +185,13 @@
 println!("HEY 5");
     // optimize
     let optimized_ir_prog = ir_prog.optimize();
-<<<<<<< HEAD
+
 println!("HEY 6");
-    Ok(optimized_ir_prog)
-=======
 
     Ok(CompilationArtifacts {
         prog: optimized_ir_prog,
         abi: abi,
     })
->>>>>>> be902573
 }
 
 pub fn compile_program<'ast, T: Field, S: BufRead, E: Into<imports::Error>>(
