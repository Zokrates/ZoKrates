use std::fmt;

pub type Identifier<'ast> = &'ast str;

pub type MemberId = String;

#[derive(Clone, PartialEq, Eq, Hash, Serialize, Deserialize, PartialOrd, Ord)]
pub struct StructMember {
    #[serde(rename = "name")]
    pub id: MemberId,
    #[serde(flatten)]
    pub ty: Box<Type>,
}

#[derive(Clone, PartialEq, Eq, Hash, Serialize, Deserialize, PartialOrd, Ord)]
pub struct ArrayType {
    pub size: usize,
    #[serde(flatten)]
    pub ty: Box<Type>,
}

#[derive(Clone, PartialEq, Eq, Hash, Serialize, Deserialize, PartialOrd, Ord)]
#[serde(tag = "type", content = "components")]
pub enum Type {
    #[serde(rename = "field")]
    FieldElement,
    #[serde(rename = "bool")]
    Boolean,
    Uint(usize),
    #[serde(rename = "array")]
    Array(ArrayType),
    #[serde(rename = "struct")]
    Struct(Vec<StructMember>),
    #[serde(rename = "u")]
    Uint(usize),
}

impl ArrayType {
    pub fn new(ty: Type, size: usize) -> Self {
        ArrayType {
            ty: Box::new(ty),
            size,
        }
    }
}

impl StructMember {
    pub fn new(id: String, ty: Type) -> Self {
        StructMember {
            id,
            ty: Box::new(ty),
        }
    }
}

impl fmt::Display for Type {
    fn fmt(&self, f: &mut fmt::Formatter) -> fmt::Result {
        match self {
            Type::FieldElement => write!(f, "field"),
            Type::Boolean => write!(f, "bool"),
            Type::Uint(ref bitwidth) => write!(f, "u{}", bitwidth),
            Type::Array(ref array_type) => write!(f, "{}[{}]", array_type.ty, array_type.size),
            Type::Struct(ref members) => write!(
                f,
                "{{{}}}",
                members
                    .iter()
                    .map(|member| format!("{}: {}", member.id, member.ty))
                    .collect::<Vec<_>>()
                    .join(", ")
            ),
        }
    }
}

impl fmt::Debug for Type {
    fn fmt(&self, f: &mut fmt::Formatter) -> fmt::Result {
        match self {
            Type::FieldElement => write!(f, "field"),
            Type::Boolean => write!(f, "bool"),
            Type::Uint(ref bitwidth) => write!(f, "u{}", bitwidth),
            Type::Array(ref array_type) => write!(f, "{}[{}]", array_type.ty, array_type.size),
            Type::Struct(ref members) => write!(
                f,
                "{{{}}}",
                members
                    .iter()
                    .map(|member| format!("{}: {}", member.id, member.ty))
                    .collect::<Vec<_>>()
                    .join(", ")
            ),
        }
    }
}

impl Type {
    pub fn array(ty: Type, size: usize) -> Self {
        Type::Array(ArrayType::new(ty, size))
    }

    pub fn struc(ty: Vec<(MemberId, Type)>) -> Self {
        Type::Struct(
            ty.into_iter()
                .map(|(id, ty)| StructMember { id, ty: box ty })
                .collect(),
        )
    }

    fn to_slug(&self) -> String {
        match self {
            Type::FieldElement => String::from("f"),
            Type::Boolean => String::from("b"),
            Type::Uint(bitwidth) => format!("u{}", bitwidth),
            Type::Array(array_type) => format!("{}[{}]", array_type.ty.to_slug(), array_type.size),
            Type::Struct(members) => format!(
                "{{{}}}",
                members
                    .iter()
                    .map(|member| format!("{}:{}", member.id, member.ty))
                    .collect::<Vec<_>>()
                    .join(",")
            ),
        }
    }

    // the number of field elements the type maps to
    pub fn get_primitive_count(&self) -> usize {
        match self {
            Type::FieldElement => 1,
            Type::Boolean => 1,
            Type::Uint(_) => 1,
<<<<<<< HEAD
            Type::Struct(members) => members.iter().map(|m| m.ty.get_primitive_count()).sum(),
=======
            Type::Struct(members) => members
                .iter()
                .map(|struct_member| struct_member.ty.get_primitive_count())
                .sum(),
>>>>>>> b0382ea6
            Type::Array(array_type) => array_type.size * array_type.ty.get_primitive_count(),
            Type::Struct(members) => members
                .iter()
                .map(|member| member.ty.get_primitive_count())
                .sum(),
        }
    }
}

pub type FunctionIdentifier<'ast> = &'ast str;

#[derive(PartialEq, Eq, Hash, Debug, Clone)]
pub struct FunctionKey<'ast> {
    pub id: FunctionIdentifier<'ast>,
    pub signature: Signature,
}

impl<'ast> FunctionKey<'ast> {
    pub fn with_id<S: Into<Identifier<'ast>>>(id: S) -> Self {
        FunctionKey {
            id: id.into(),
            signature: Signature::new(),
        }
    }

    pub fn signature(mut self, signature: Signature) -> Self {
        self.signature = signature;
        self
    }

    pub fn id<S: Into<Identifier<'ast>>>(mut self, id: S) -> Self {
        self.id = id.into();
        self
    }

    pub fn to_slug(&self) -> String {
        format!("{}_{}", self.id, self.signature.to_slug())
    }
}

pub use self::signature::Signature;

pub mod signature {
    use super::*;
    use std::fmt;

    #[derive(Clone, PartialEq, Eq, Hash, Serialize, Deserialize, Ord, PartialOrd)]
    pub struct Signature {
        pub inputs: Vec<Type>,
        pub outputs: Vec<Type>,
    }

    impl fmt::Debug for Signature {
        fn fmt(&self, f: &mut fmt::Formatter) -> fmt::Result {
            write!(
                f,
                "Signature(inputs: {:?}, outputs: {:?})",
                self.inputs, self.outputs
            )
        }
    }

    impl fmt::Display for Signature {
        fn fmt(&self, f: &mut fmt::Formatter) -> fmt::Result {
            write!(f, "(")?;
            for (i, t) in self.inputs.iter().enumerate() {
                write!(f, "{}", t)?;
                if i < self.inputs.len() - 1 {
                    write!(f, ", ")?;
                }
            }
            write!(f, ") -> (")?;
            for (i, t) in self.outputs.iter().enumerate() {
                write!(f, "{}", t)?;
                if i < self.outputs.len() - 1 {
                    write!(f, ", ")?;
                }
            }
            write!(f, ")")
        }
    }

    impl Signature {
        /// Returns a slug for a signature, with the following encoding:
        /// i{inputs}o{outputs} where {inputs} and {outputs} each encode a list of types.
        /// A list of types is encoded by compressing sequences of the same type like so:
        ///
        /// [field, field, field] -> 3f
        /// [field] -> f
        /// [field, bool, field] -> fbf
        /// [field, field, bool, field] -> 2fbf
        ///
        pub fn to_slug(&self) -> String {
            let to_slug = |types| {
                let mut res = vec![];
                for t in types {
                    let len = res.len();
                    if len == 0 {
                        res.push((1, t))
                    } else {
                        if res[len - 1].1 == t {
                            res[len - 1].0 += 1;
                        } else {
                            res.push((1, t))
                        }
                    }
                }
                res.into_iter()
                    .map(|(n, t): (usize, &Type)| {
                        let mut r = String::new();

                        if n > 1 {
                            r.push_str(&format!("{}", n));
                        }
                        r.push_str(&t.to_slug());
                        r
                    })
                    .fold(String::new(), |mut acc, e| {
                        acc.push_str(&e);
                        acc
                    })
            };

            format!("i{}o{}", to_slug(&self.inputs), to_slug(&self.outputs))
        }

        pub fn new() -> Signature {
            Signature {
                inputs: vec![],
                outputs: vec![],
            }
        }

        pub fn inputs(mut self, inputs: Vec<Type>) -> Self {
            self.inputs = inputs;
            self
        }

        pub fn outputs(mut self, outputs: Vec<Type>) -> Self {
            self.outputs = outputs;
            self
        }
    }

    #[cfg(test)]
    mod tests {
        use super::*;

        #[test]
        fn signature() {
            let s = Signature::new()
                .inputs(vec![Type::FieldElement, Type::Boolean])
                .outputs(vec![Type::Boolean]);

            assert_eq!(s.to_string(), String::from("(field, bool) -> (bool)"));
        }

        #[test]
        fn slug_0() {
            let s = Signature::new().inputs(vec![]).outputs(vec![]);

            assert_eq!(s.to_slug(), String::from("io"));
        }

        #[test]
        fn slug_1() {
            let s = Signature::new()
                .inputs(vec![Type::FieldElement, Type::Boolean])
                .outputs(vec![
                    Type::FieldElement,
                    Type::FieldElement,
                    Type::Boolean,
                    Type::FieldElement,
                ]);

            assert_eq!(s.to_slug(), String::from("ifbo2fbf"));
        }

        #[test]
        fn slug_2() {
            let s = Signature::new()
                .inputs(vec![
                    Type::FieldElement,
                    Type::FieldElement,
                    Type::FieldElement,
                ])
                .outputs(vec![Type::FieldElement, Type::Boolean, Type::FieldElement]);

            assert_eq!(s.to_slug(), String::from("i3fofbf"));
        }

        #[test]
        fn array_slug() {
            let s = Signature::new()
                .inputs(vec![
                    Type::array(Type::FieldElement, 42),
                    Type::array(Type::FieldElement, 21),
                ])
                .outputs(vec![]);

            assert_eq!(s.to_slug(), String::from("if[42]f[21]o"));
        }
    }
}

#[cfg(test)]
mod tests {
    use super::*;

    #[test]
    fn array() {
        let t = Type::Array(ArrayType::new(Type::FieldElement, 42));
        assert_eq!(t.get_primitive_count(), 42);
    }
}<|MERGE_RESOLUTION|>--- conflicted
+++ resolved
@@ -26,7 +26,6 @@
     FieldElement,
     #[serde(rename = "bool")]
     Boolean,
-    Uint(usize),
     #[serde(rename = "array")]
     Array(ArrayType),
     #[serde(rename = "struct")]
@@ -129,14 +128,7 @@
             Type::FieldElement => 1,
             Type::Boolean => 1,
             Type::Uint(_) => 1,
-<<<<<<< HEAD
             Type::Struct(members) => members.iter().map(|m| m.ty.get_primitive_count()).sum(),
-=======
-            Type::Struct(members) => members
-                .iter()
-                .map(|struct_member| struct_member.ty.get_primitive_count())
-                .sum(),
->>>>>>> b0382ea6
             Type::Array(array_type) => array_type.size * array_type.ty.get_primitive_count(),
             Type::Struct(members) => members
                 .iter()
