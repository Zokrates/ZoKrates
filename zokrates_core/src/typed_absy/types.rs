use std::fmt;

pub type Identifier<'ast> = &'ast str;

pub type MemberId = String;

#[derive(Clone, PartialEq, Eq, Hash, Serialize, Deserialize, PartialOrd, Ord)]
pub struct StructMember {
    #[serde(rename = "name")]
    pub id: MemberId,
    #[serde(flatten)]
    pub ty: Box<Type>,
}

#[derive(Clone, PartialEq, Eq, Hash, Serialize, Deserialize, PartialOrd, Ord)]
pub struct ArrayType {
    pub size: usize,
    #[serde(flatten)]
    pub ty: Box<Type>,
}

#[derive(Clone, PartialEq, Eq, Hash, Serialize, Deserialize, PartialOrd, Ord)]
#[serde(tag = "type", content = "components")]
pub enum Type {
    #[serde(rename = "field")]
    FieldElement,
    #[serde(rename = "bool")]
    Boolean,
<<<<<<< HEAD
    Uint(usize),
    Array(Box<Type>, usize),
    Struct(Vec<(MemberId, Type)>),
=======
    #[serde(rename = "array")]
    Array(ArrayType),
    #[serde(rename = "struct")]
    Struct(Vec<StructMember>),
}

impl ArrayType {
    pub fn new(ty: Type, size: usize) -> Self {
        ArrayType {
            ty: Box::new(ty),
            size,
        }
    }
}

impl StructMember {
    pub fn new(id: String, ty: Type) -> Self {
        StructMember {
            id,
            ty: Box::new(ty),
        }
    }
>>>>>>> 84c144a7
}

impl fmt::Display for Type {
    fn fmt(&self, f: &mut fmt::Formatter) -> fmt::Result {
        match self {
            Type::FieldElement => write!(f, "field"),
            Type::Boolean => write!(f, "bool"),
<<<<<<< HEAD
            Type::Uint(ref bitwidth) => write!(f, "u{}", bitwidth),
            Type::Array(ref ty, ref size) => write!(f, "{}[{}]", ty, size),
=======
            Type::Array(ref array_type) => write!(f, "{}[{}]", array_type.ty, array_type.size),
>>>>>>> 84c144a7
            Type::Struct(ref members) => write!(
                f,
                "{{{}}}",
                members
                    .iter()
                    .map(|member| format!("{}: {}", member.id, member.ty))
                    .collect::<Vec<_>>()
                    .join(", ")
            ),
        }
    }
}

impl fmt::Debug for Type {
    fn fmt(&self, f: &mut fmt::Formatter) -> fmt::Result {
        match self {
            Type::FieldElement => write!(f, "field"),
            Type::Boolean => write!(f, "bool"),
<<<<<<< HEAD
            Type::Uint(ref bitwidth) => write!(f, "u{}", bitwidth),
            Type::Array(ref ty, ref size) => write!(f, "{}[{}]", ty, size),
=======
            Type::Array(ref array_type) => write!(f, "{}[{}]", array_type.ty, array_type.size),
>>>>>>> 84c144a7
            Type::Struct(ref members) => write!(
                f,
                "{{{}}}",
                members
                    .iter()
                    .map(|member| format!("{}: {}", member.id, member.ty))
                    .collect::<Vec<_>>()
                    .join(", ")
            ),
        }
    }
}

impl Type {
    pub fn array(ty: Type, size: usize) -> Self {
        Type::Array(ArrayType::new(ty, size))
    }

    fn to_slug(&self) -> String {
        match self {
            Type::FieldElement => String::from("f"),
            Type::Boolean => String::from("b"),
<<<<<<< HEAD
            Type::Uint(bitwidth) => format!("u{}", bitwidth),
            Type::Array(box ty, size) => format!("{}[{}]", ty.to_slug(), size),
=======
            Type::Array(array_type) => format!("{}[{}]", array_type.ty.to_slug(), array_type.size),
>>>>>>> 84c144a7
            Type::Struct(members) => format!(
                "{{{}}}",
                members
                    .iter()
                    .map(|member| format!("{}:{}", member.id, member.ty))
                    .collect::<Vec<_>>()
                    .join(",")
            ),
        }
    }

    // the number of field elements the type maps to
    pub fn get_primitive_count(&self) -> usize {
        match self {
            Type::FieldElement => 1,
            Type::Boolean => 1,
<<<<<<< HEAD
            Type::Uint(_) => 1,
            Type::Array(ty, size) => size * ty.get_primitive_count(),
            Type::Struct(members) => members.iter().map(|(_, t)| t.get_primitive_count()).sum(),
=======
            Type::Array(array_type) => array_type.size * array_type.ty.get_primitive_count(),
            Type::Struct(members) => members
                .iter()
                .map(|member| member.ty.get_primitive_count())
                .sum(),
>>>>>>> 84c144a7
        }
    }
}

pub type FunctionIdentifier<'ast> = &'ast str;

#[derive(PartialEq, Eq, Hash, Debug, Clone)]
pub struct FunctionKey<'ast> {
    pub id: FunctionIdentifier<'ast>,
    pub signature: Signature,
}

impl<'ast> FunctionKey<'ast> {
    pub fn with_id<S: Into<Identifier<'ast>>>(id: S) -> Self {
        FunctionKey {
            id: id.into(),
            signature: Signature::new(),
        }
    }

    pub fn signature(mut self, signature: Signature) -> Self {
        self.signature = signature;
        self
    }

    pub fn id<S: Into<Identifier<'ast>>>(mut self, id: S) -> Self {
        self.id = id.into();
        self
    }

    pub fn to_slug(&self) -> String {
        format!("{}_{}", self.id, self.signature.to_slug())
    }
}

pub use self::signature::Signature;

pub mod signature {
    use super::*;
    use std::fmt;

    #[derive(Clone, PartialEq, Eq, Hash, Serialize, Deserialize, Ord, PartialOrd)]
    pub struct Signature {
        pub inputs: Vec<Type>,
        pub outputs: Vec<Type>,
    }

    impl fmt::Debug for Signature {
        fn fmt(&self, f: &mut fmt::Formatter) -> fmt::Result {
            write!(
                f,
                "Signature(inputs: {:?}, outputs: {:?})",
                self.inputs, self.outputs
            )
        }
    }

    impl fmt::Display for Signature {
        fn fmt(&self, f: &mut fmt::Formatter) -> fmt::Result {
            write!(f, "(")?;
            for (i, t) in self.inputs.iter().enumerate() {
                write!(f, "{}", t)?;
                if i < self.inputs.len() - 1 {
                    write!(f, ", ")?;
                }
            }
            write!(f, ") -> (")?;
            for (i, t) in self.outputs.iter().enumerate() {
                write!(f, "{}", t)?;
                if i < self.outputs.len() - 1 {
                    write!(f, ", ")?;
                }
            }
            write!(f, ")")
        }
    }

    impl Signature {
        /// Returns a slug for a signature, with the following encoding:
        /// i{inputs}o{outputs} where {inputs} and {outputs} each encode a list of types.
        /// A list of types is encoded by compressing sequences of the same type like so:
        ///
        /// [field, field, field] -> 3f
        /// [field] -> f
        /// [field, bool, field] -> fbf
        /// [field, field, bool, field] -> 2fbf
        ///
        pub fn to_slug(&self) -> String {
            let to_slug = |types| {
                let mut res = vec![];
                for t in types {
                    let len = res.len();
                    if len == 0 {
                        res.push((1, t))
                    } else {
                        if res[len - 1].1 == t {
                            res[len - 1].0 += 1;
                        } else {
                            res.push((1, t))
                        }
                    }
                }
                res.into_iter()
                    .map(|(n, t): (usize, &Type)| {
                        let mut r = String::new();

                        if n > 1 {
                            r.push_str(&format!("{}", n));
                        }
                        r.push_str(&t.to_slug());
                        r
                    })
                    .fold(String::new(), |mut acc, e| {
                        acc.push_str(&e);
                        acc
                    })
            };

            format!("i{}o{}", to_slug(&self.inputs), to_slug(&self.outputs))
        }

        pub fn new() -> Signature {
            Signature {
                inputs: vec![],
                outputs: vec![],
            }
        }

        pub fn inputs(mut self, inputs: Vec<Type>) -> Self {
            self.inputs = inputs;
            self
        }

        pub fn outputs(mut self, outputs: Vec<Type>) -> Self {
            self.outputs = outputs;
            self
        }
    }

    #[cfg(test)]
    mod tests {
        use super::*;

        #[test]
        fn signature() {
            let s = Signature::new()
                .inputs(vec![Type::FieldElement, Type::Boolean])
                .outputs(vec![Type::Boolean]);

            assert_eq!(s.to_string(), String::from("(field, bool) -> (bool)"));
        }

        #[test]
        fn slug_0() {
            let s = Signature::new().inputs(vec![]).outputs(vec![]);

            assert_eq!(s.to_slug(), String::from("io"));
        }

        #[test]
        fn slug_1() {
            let s = Signature::new()
                .inputs(vec![Type::FieldElement, Type::Boolean])
                .outputs(vec![
                    Type::FieldElement,
                    Type::FieldElement,
                    Type::Boolean,
                    Type::FieldElement,
                ]);

            assert_eq!(s.to_slug(), String::from("ifbo2fbf"));
        }

        #[test]
        fn slug_2() {
            let s = Signature::new()
                .inputs(vec![
                    Type::FieldElement,
                    Type::FieldElement,
                    Type::FieldElement,
                ])
                .outputs(vec![Type::FieldElement, Type::Boolean, Type::FieldElement]);

            assert_eq!(s.to_slug(), String::from("i3fofbf"));
        }

        #[test]
        fn array_slug() {
            let s = Signature::new()
                .inputs(vec![
                    Type::array(Type::FieldElement, 42),
                    Type::array(Type::FieldElement, 21),
                ])
                .outputs(vec![]);

            assert_eq!(s.to_slug(), String::from("if[42]f[21]o"));
        }
    }
}

#[cfg(test)]
mod tests {
    use super::*;

    #[test]
    fn array() {
        let t = Type::Array(ArrayType::new(Type::FieldElement, 42));
        assert_eq!(t.get_primitive_count(), 42);
    }
}<|MERGE_RESOLUTION|>--- conflicted
+++ resolved
@@ -26,11 +26,7 @@
     FieldElement,
     #[serde(rename = "bool")]
     Boolean,
-<<<<<<< HEAD
     Uint(usize),
-    Array(Box<Type>, usize),
-    Struct(Vec<(MemberId, Type)>),
-=======
     #[serde(rename = "array")]
     Array(ArrayType),
     #[serde(rename = "struct")]
@@ -53,7 +49,6 @@
             ty: Box::new(ty),
         }
     }
->>>>>>> 84c144a7
 }
 
 impl fmt::Display for Type {
@@ -61,12 +56,8 @@
         match self {
             Type::FieldElement => write!(f, "field"),
             Type::Boolean => write!(f, "bool"),
-<<<<<<< HEAD
             Type::Uint(ref bitwidth) => write!(f, "u{}", bitwidth),
-            Type::Array(ref ty, ref size) => write!(f, "{}[{}]", ty, size),
-=======
             Type::Array(ref array_type) => write!(f, "{}[{}]", array_type.ty, array_type.size),
->>>>>>> 84c144a7
             Type::Struct(ref members) => write!(
                 f,
                 "{{{}}}",
@@ -85,12 +76,8 @@
         match self {
             Type::FieldElement => write!(f, "field"),
             Type::Boolean => write!(f, "bool"),
-<<<<<<< HEAD
             Type::Uint(ref bitwidth) => write!(f, "u{}", bitwidth),
-            Type::Array(ref ty, ref size) => write!(f, "{}[{}]", ty, size),
-=======
             Type::Array(ref array_type) => write!(f, "{}[{}]", array_type.ty, array_type.size),
->>>>>>> 84c144a7
             Type::Struct(ref members) => write!(
                 f,
                 "{{{}}}",
@@ -113,12 +100,8 @@
         match self {
             Type::FieldElement => String::from("f"),
             Type::Boolean => String::from("b"),
-<<<<<<< HEAD
             Type::Uint(bitwidth) => format!("u{}", bitwidth),
-            Type::Array(box ty, size) => format!("{}[{}]", ty.to_slug(), size),
-=======
             Type::Array(array_type) => format!("{}[{}]", array_type.ty.to_slug(), array_type.size),
->>>>>>> 84c144a7
             Type::Struct(members) => format!(
                 "{{{}}}",
                 members
@@ -135,17 +118,13 @@
         match self {
             Type::FieldElement => 1,
             Type::Boolean => 1,
-<<<<<<< HEAD
             Type::Uint(_) => 1,
-            Type::Array(ty, size) => size * ty.get_primitive_count(),
-            Type::Struct(members) => members.iter().map(|(_, t)| t.get_primitive_count()).sum(),
-=======
+            Type::Struct(members) => members.iter().map(|m| m.ty.get_primitive_count()).sum(),
             Type::Array(array_type) => array_type.size * array_type.ty.get_primitive_count(),
             Type::Struct(members) => members
                 .iter()
                 .map(|member| member.ty.get_primitive_count())
                 .sum(),
->>>>>>> 84c144a7
         }
     }
 }
