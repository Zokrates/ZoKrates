//! Module containing structs and enums to represent a program.
//!
//! @file absy.rs
//! @author Dennis Kuhnert <dennis.kuhnert@campus.tu-berlin.de>
//! @author Jacob Eberhardt <jacob.eberhardt@tu-berlin.de>
//! @date 2017

use absy::parameter::Parameter;
use absy::variable::Variable;
use types::Signature;

use field::Field;
use flat_absy::*;
use imports::Import;
use std::fmt;
use substitution::Substitution;
use types::Type;

#[derive(Serialize, Deserialize, Clone, PartialEq)]
pub struct TypedProg<T: Field> {
    /// Functions of the program
    pub functions: Vec<TypedFunction<T>>,
    pub imports: Vec<Import>,
    pub imported_functions: Vec<FlatFunction<T>>,
}

impl<T: Field> fmt::Display for TypedProg<T> {
    fn fmt(&self, f: &mut fmt::Formatter) -> fmt::Result {
        let mut res = vec![];
        res.extend(
            self.imports
                .iter()
                .map(|x| format!("{}", x))
                .collect::<Vec<_>>(),
        );
        res.extend(
            self.imported_functions
                .iter()
                .map(|x| format!("{}", x))
                .collect::<Vec<_>>(),
        );
        res.extend(
            self.functions
                .iter()
                .map(|x| format!("{}", x))
                .collect::<Vec<_>>(),
        );
        write!(f, "{}", res.join("\n"))
    }
}

impl<T: Field> fmt::Debug for TypedProg<T> {
    fn fmt(&self, f: &mut fmt::Formatter) -> fmt::Result {
        write!(
            f,
            "program(\n\timports:\n\t\t{}\n\tfunctions:\n\t\t{}{}\n)",
            self.imports
                .iter()
                .map(|x| format!("{:?}", x))
                .collect::<Vec<_>>()
                .join("\n\t\t"),
            self.imported_functions
                .iter()
                .map(|x| format!("{}", x))
                .collect::<Vec<_>>()
                .join("\n\t\t"),
            self.functions
                .iter()
                .map(|x| format!("{:?}", x))
                .collect::<Vec<_>>()
                .join("\n\t\t")
        )
    }
}

#[derive(Serialize, Deserialize, Clone, PartialEq)]
pub struct TypedFunction<T: Field> {
    /// Name of the program
    pub id: String,
    /// Arguments of the function
    pub arguments: Vec<Parameter>,
    /// Vector of statements that are executed when running the function
    pub statements: Vec<TypedStatement<T>>,
    /// function signature
    pub signature: Signature,
}

impl<T: Field> fmt::Display for TypedFunction<T> {
    fn fmt(&self, f: &mut fmt::Formatter) -> fmt::Result {
        write!(
            f,
            "def {}({}):\n{}",
            self.id,
            self.arguments
                .iter()
                .map(|x| format!("{}", x))
                .collect::<Vec<_>>()
                .join(","),
            self.statements
                .iter()
                .map(|x| format!("\t{}", x))
                .collect::<Vec<_>>()
                .join("\n")
        )
    }
}

impl<T: Field> fmt::Debug for TypedFunction<T> {
    fn fmt(&self, f: &mut fmt::Formatter) -> fmt::Result {
        write!(
            f,
            "TypedFunction(id: {:?}, arguments: {:?}, ...):\n{}",
            self.id,
            self.arguments,
            self.statements
                .iter()
                .map(|x| format!("\t{:?}", x))
                .collect::<Vec<_>>()
                .join("\n")
        )
    }
}

#[derive(Clone, Serialize, Deserialize, PartialEq)]
pub enum TypedStatement<T: Field> {
    Return(Vec<TypedExpression<T>>),
    Definition(Variable, TypedExpression<T>),
    Condition(TypedExpression<T>, TypedExpression<T>),
    For(Variable, T, T, Vec<TypedStatement<T>>),
    MultipleDefinition(Vec<Variable>, TypedExpressionList<T>),
}

impl<T: Field> fmt::Debug for TypedStatement<T> {
    fn fmt(&self, f: &mut fmt::Formatter) -> fmt::Result {
        match *self {
            TypedStatement::Return(ref exprs) => {
                try!(write!(f, "Return("));
                for (i, expr) in exprs.iter().enumerate() {
                    try!(write!(f, "{}", expr));
                    if i < exprs.len() - 1 {
                        try!(write!(f, ", "));
                    }
                }
                write!(f, ")")
            }
            TypedStatement::Definition(ref lhs, ref rhs) => {
                write!(f, "Definition({:?}, {:?})", lhs, rhs)
            }
            TypedStatement::Condition(ref lhs, ref rhs) => {
                write!(f, "Condition({:?}, {:?})", lhs, rhs)
            }
            TypedStatement::For(ref var, ref start, ref stop, ref list) => {
                try!(write!(f, "for {:?} in {:?}..{:?} do\n", var, start, stop));
                for l in list {
                    try!(write!(f, "\t\t{:?}\n", l));
                }
                write!(f, "\tendfor")
            }
            TypedStatement::MultipleDefinition(ref lhs, ref rhs) => {
                write!(f, "MultipleDefinition({:?}, {:?})", lhs, rhs)
            }
        }
    }
}

impl<T: Field> fmt::Display for TypedStatement<T> {
    fn fmt(&self, f: &mut fmt::Formatter) -> fmt::Result {
        match *self {
            TypedStatement::Return(ref exprs) => {
                try!(write!(f, "return "));
                for (i, expr) in exprs.iter().enumerate() {
                    try!(write!(f, "{}", expr));
                    if i < exprs.len() - 1 {
                        try!(write!(f, ", "));
                    }
                }
                write!(f, "")
            }
            TypedStatement::Definition(ref lhs, ref rhs) => write!(f, "{} = {}", lhs, rhs),
            TypedStatement::Condition(ref lhs, ref rhs) => write!(f, "{} == {}", lhs, rhs),
            TypedStatement::For(ref var, ref start, ref stop, ref list) => {
                try!(write!(f, "for {} in {}..{} do\n", var, start, stop));
                for l in list {
                    try!(write!(f, "\t\t{}\n", l));
                }
                write!(f, "\tendfor")
            }
            TypedStatement::MultipleDefinition(ref ids, ref rhs) => {
                for (i, id) in ids.iter().enumerate() {
                    try!(write!(f, "{}", id));
                    if i < ids.len() - 1 {
                        try!(write!(f, ", "));
                    }
                }
                write!(f, " = {}", rhs)
            }
        }
    }
}

pub trait Typed {
    fn get_type(&self) -> Type;
}

#[derive(Clone, PartialEq, Serialize, Deserialize)]
pub enum TypedExpression<T: Field> {
    Boolean(BooleanExpression<T>),
    FieldElement(FieldElementExpression<T>),
}

impl<T: Field> From<BooleanExpression<T>> for TypedExpression<T> {
    fn from(e: BooleanExpression<T>) -> TypedExpression<T> {
        TypedExpression::Boolean(e)
    }
}

impl<T: Field> From<FieldElementExpression<T>> for TypedExpression<T> {
    fn from(e: FieldElementExpression<T>) -> TypedExpression<T> {
        TypedExpression::FieldElement(e)
    }
}

impl<T: Field> fmt::Display for TypedExpression<T> {
    fn fmt(&self, f: &mut fmt::Formatter) -> fmt::Result {
        match *self {
            TypedExpression::Boolean(ref e) => write!(f, "{}", e),
            TypedExpression::FieldElement(ref e) => write!(f, "{}", e),
        }
    }
}

impl<T: Field> fmt::Debug for TypedExpression<T> {
    fn fmt(&self, f: &mut fmt::Formatter) -> fmt::Result {
        match *self {
            TypedExpression::Boolean(ref e) => write!(f, "{:?}", e),
            TypedExpression::FieldElement(ref e) => write!(f, "{:?}", e),
        }
    }
}

impl<T: Field> Typed for TypedExpression<T> {
    fn get_type(&self) -> Type {
        match self {
            TypedExpression::Boolean(_) => Type::Boolean,
            TypedExpression::FieldElement(_) => Type::FieldElement,
        }
    }
}

pub trait MultiTyped {
    fn get_types(&self) -> &Vec<Type>;
}

#[derive(Clone, PartialEq, Serialize, Deserialize)]
pub enum TypedExpressionList<T: Field> {
    FunctionCall(String, Vec<TypedExpression<T>>, Vec<Type>),
}

impl<T: Field> MultiTyped for TypedExpressionList<T> {
    fn get_types(&self) -> &Vec<Type> {
        match *self {
            TypedExpressionList::FunctionCall(_, _, ref types) => types,
        }
    }
}

#[derive(Clone, PartialEq, Serialize, Deserialize)]
pub enum FieldElementExpression<T: Field> {
    Number(T),
    Identifier(String),
    Add(
        Box<FieldElementExpression<T>>,
        Box<FieldElementExpression<T>>,
    ),
    Sub(
        Box<FieldElementExpression<T>>,
        Box<FieldElementExpression<T>>,
    ),
    Mult(
        Box<FieldElementExpression<T>>,
        Box<FieldElementExpression<T>>,
    ),
    Div(
        Box<FieldElementExpression<T>>,
        Box<FieldElementExpression<T>>,
    ),
    Pow(
        Box<FieldElementExpression<T>>,
        Box<FieldElementExpression<T>>,
    ),
    IfElse(
        Box<BooleanExpression<T>>,
        Box<FieldElementExpression<T>>,
        Box<FieldElementExpression<T>>,
    ),
    FunctionCall(String, Vec<TypedExpression<T>>),
}

#[derive(Clone, PartialEq, Serialize, Deserialize)]
pub enum BooleanExpression<T: Field> {
    Identifier(String),
    Lt(
        Box<FieldElementExpression<T>>,
        Box<FieldElementExpression<T>>,
    ),
    Le(
        Box<FieldElementExpression<T>>,
        Box<FieldElementExpression<T>>,
    ),
    Eq(
        Box<FieldElementExpression<T>>,
        Box<FieldElementExpression<T>>,
    ),
    Ge(
        Box<FieldElementExpression<T>>,
        Box<FieldElementExpression<T>>,
    ),
    Gt(
        Box<FieldElementExpression<T>>,
        Box<FieldElementExpression<T>>,
    ),
}

impl<T: Field> BooleanExpression<T> {
    fn apply_substitution(self, substitution: &Substitution) -> BooleanExpression<T> {
        match self {
            BooleanExpression::Identifier(id) => {
                let mut new_name = id;
                loop {
                    match substitution.get(&new_name) {
                        Some(x) => new_name = x.to_string(),
                        None => return BooleanExpression::Identifier(new_name),
                    }
                }
            }
<<<<<<< HEAD
            BooleanExpression::Lt(ref lhs, ref rhs) => BooleanExpression::Lt(
=======
            BooleanExpression::Lt(lhs, rhs) => BooleanExpression::Lt(
>>>>>>> 444d3344
                box lhs.apply_substitution(substitution),
                box rhs.apply_substitution(substitution),
            ),
            BooleanExpression::Le(lhs, rhs) => BooleanExpression::Le(
                box lhs.apply_substitution(substitution),
                box rhs.apply_substitution(substitution),
            ),
            BooleanExpression::Eq(lhs, rhs) => BooleanExpression::Eq(
                box lhs.apply_substitution(substitution),
                box rhs.apply_substitution(substitution),
            ),
            BooleanExpression::Ge(lhs, rhs) => BooleanExpression::Ge(
                box lhs.apply_substitution(substitution),
                box rhs.apply_substitution(substitution),
            ),
            BooleanExpression::Gt(lhs, rhs) => BooleanExpression::Gt(
                box lhs.apply_substitution(substitution),
                box rhs.apply_substitution(substitution),
            ),
        }
    }
}

impl<T: Field> FieldElementExpression<T> {
    pub fn apply_substitution(self, substitution: &Substitution) -> FieldElementExpression<T> {
        match self {
            e @ FieldElementExpression::Number(_) => e,
            FieldElementExpression::Identifier(id) => {
                let mut new_name = id.clone();
                loop {
                    match substitution.get(&new_name) {
                        Some(x) => new_name = x.to_string(),
                        None => return FieldElementExpression::Identifier(new_name),
                    }
                }
            }
            FieldElementExpression::Add(e1, e2) => FieldElementExpression::Add(
                box e1.apply_substitution(substitution),
                box e2.apply_substitution(substitution),
            ),
            FieldElementExpression::Sub(e1, e2) => FieldElementExpression::Sub(
                box e1.apply_substitution(substitution),
                box e2.apply_substitution(substitution),
            ),
            FieldElementExpression::Mult(e1, e2) => FieldElementExpression::Mult(
                box e1.apply_substitution(substitution),
                box e2.apply_substitution(substitution),
            ),
            FieldElementExpression::Div(e1, e2) => FieldElementExpression::Div(
                box e1.apply_substitution(substitution),
                box e2.apply_substitution(substitution),
            ),
            FieldElementExpression::Pow(e1, e2) => FieldElementExpression::Pow(
                box e1.apply_substitution(substitution),
                box e2.apply_substitution(substitution),
            ),
<<<<<<< HEAD
            FieldElementExpression::IfElse(ref c, ref e1, ref e2) => {
                FieldElementExpression::IfElse(
                    box c.apply_substitution(substitution),
                    box e1.apply_substitution(substitution),
                    box e2.apply_substitution(substitution),
                )
            }
            FieldElementExpression::FunctionCall(ref i, ref p) => {
                for param in p {
                    param.apply_substitution(substitution);
                }
                FieldElementExpression::FunctionCall(i.clone(), p.clone())
            }
=======
            FieldElementExpression::IfElse(c, e1, e2) => FieldElementExpression::IfElse(
                box c.apply_substitution(substitution),
                box e1.apply_substitution(substitution),
                box e2.apply_substitution(substitution),
            ),
            FieldElementExpression::FunctionCall(i, p) => FieldElementExpression::FunctionCall(
                i,
                p.into_iter()
                    .map(|param| param.apply_substitution(substitution))
                    .collect(),
            ),
>>>>>>> 444d3344
        }
    }

    pub fn is_linear(&self) -> bool {
        match *self {
            FieldElementExpression::Number(_) | FieldElementExpression::Identifier(_) => true,
            FieldElementExpression::Add(ref x, ref y)
            | FieldElementExpression::Sub(ref x, ref y) => x.is_linear() && y.is_linear(),
            FieldElementExpression::Mult(ref x, ref y)
            | FieldElementExpression::Div(ref x, ref y) => match (x, y) {
                (box FieldElementExpression::Number(_), box FieldElementExpression::Number(_))
                | (
                    box FieldElementExpression::Number(_),
                    box FieldElementExpression::Identifier(_),
                )
                | (
                    box FieldElementExpression::Identifier(_),
                    box FieldElementExpression::Number(_),
                ) => true,
                _ => false,
            },
            _ => false,
        }
    }
}

impl<T: Field> fmt::Display for FieldElementExpression<T> {
    fn fmt(&self, f: &mut fmt::Formatter) -> fmt::Result {
        match *self {
            FieldElementExpression::Number(ref i) => write!(f, "{}", i),
            FieldElementExpression::Identifier(ref var) => write!(f, "{}", var),
            FieldElementExpression::Add(ref lhs, ref rhs) => write!(f, "({} + {})", lhs, rhs),
            FieldElementExpression::Sub(ref lhs, ref rhs) => write!(f, "({} - {})", lhs, rhs),
            FieldElementExpression::Mult(ref lhs, ref rhs) => write!(f, "({} * {})", lhs, rhs),
            FieldElementExpression::Div(ref lhs, ref rhs) => write!(f, "({} / {})", lhs, rhs),
            FieldElementExpression::Pow(ref lhs, ref rhs) => write!(f, "{}**{}", lhs, rhs),
            FieldElementExpression::IfElse(ref condition, ref consequent, ref alternative) => {
                write!(
                    f,
                    "if {} then {} else {} fi",
                    condition, consequent, alternative
                )
            }
            FieldElementExpression::FunctionCall(ref i, ref p) => {
                try!(write!(f, "{}(", i,));
                for (i, param) in p.iter().enumerate() {
                    try!(write!(f, "{}", param));
                    if i < p.len() - 1 {
                        try!(write!(f, ", "));
                    }
                }
                write!(f, ")")
            }
        }
    }
}

impl<T: Field> fmt::Display for BooleanExpression<T> {
    fn fmt(&self, f: &mut fmt::Formatter) -> fmt::Result {
        match *self {
            BooleanExpression::Identifier(ref var) => write!(f, "{}", var),
            BooleanExpression::Lt(ref lhs, ref rhs) => write!(f, "{} < {}", lhs, rhs),
            BooleanExpression::Le(ref lhs, ref rhs) => write!(f, "{} <= {}", lhs, rhs),
            BooleanExpression::Eq(ref lhs, ref rhs) => write!(f, "{} == {}", lhs, rhs),
            BooleanExpression::Ge(ref lhs, ref rhs) => write!(f, "{} >= {}", lhs, rhs),
            BooleanExpression::Gt(ref lhs, ref rhs) => write!(f, "{} > {}", lhs, rhs),
        }
    }
}

impl<T: Field> fmt::Debug for BooleanExpression<T> {
    fn fmt(&self, f: &mut fmt::Formatter) -> fmt::Result {
        write!(f, "{}", self)
    }
}

impl<T: Field> fmt::Debug for FieldElementExpression<T> {
    fn fmt(&self, f: &mut fmt::Formatter) -> fmt::Result {
        match *self {
            FieldElementExpression::Number(ref i) => write!(f, "Num({})", i),
            FieldElementExpression::Identifier(ref var) => write!(f, "Ide({})", var),
            FieldElementExpression::Add(ref lhs, ref rhs) => write!(f, "Add({:?}, {:?})", lhs, rhs),
            FieldElementExpression::Sub(ref lhs, ref rhs) => write!(f, "Sub({:?}, {:?})", lhs, rhs),
            FieldElementExpression::Mult(ref lhs, ref rhs) => {
                write!(f, "Mult({:?}, {:?})", lhs, rhs)
            }
            FieldElementExpression::Div(ref lhs, ref rhs) => write!(f, "Div({:?}, {:?})", lhs, rhs),
            FieldElementExpression::Pow(ref lhs, ref rhs) => write!(f, "Pow({:?}, {:?})", lhs, rhs),
            FieldElementExpression::IfElse(ref condition, ref consequent, ref alternative) => {
                write!(
                    f,
                    "IfElse({:?}, {:?}, {:?})",
                    condition, consequent, alternative
                )
            }
            FieldElementExpression::FunctionCall(ref i, ref p) => {
                try!(write!(f, "FunctionCall({:?}, (", i));
                try!(f.debug_list().entries(p.iter()).finish());
                write!(f, ")")
            }
        }
    }
}

impl<T: Field> TypedExpression<T> {
    pub fn apply_substitution(self, substitution: &Substitution) -> TypedExpression<T> {
        match self {
            TypedExpression::Boolean(e) => e.apply_substitution(substitution).into(),
            TypedExpression::FieldElement(e) => e.apply_substitution(substitution).into(),
        }
    }
}

impl<T: Field> TypedExpressionList<T> {
<<<<<<< HEAD
    pub fn apply_substitution(&self, substitution: &Substitution) -> TypedExpressionList<T> {
        match *self {
            TypedExpressionList::FunctionCall(ref id, ref inputs, ref types) => {
                TypedExpressionList::FunctionCall(
                    id.clone(),
                    inputs
                        .iter()
                        .map(|i| i.apply_substitution(substitution))
                        .collect(),
                    types.clone(),
=======
    pub fn apply_substitution(self, substitution: &Substitution) -> TypedExpressionList<T> {
        match self {
            TypedExpressionList::FunctionCall(id, inputs, types) => {
                TypedExpressionList::FunctionCall(
                    id,
                    inputs
                        .into_iter()
                        .map(|i| i.apply_substitution(substitution))
                        .collect(),
                    types,
>>>>>>> 444d3344
                )
            }
        }
    }
}

impl<T: Field> fmt::Display for TypedExpressionList<T> {
    fn fmt(&self, f: &mut fmt::Formatter) -> fmt::Result {
        match *self {
            TypedExpressionList::FunctionCall(ref i, ref p, _) => {
                try!(write!(f, "{}(", i,));
                for (i, param) in p.iter().enumerate() {
                    try!(write!(f, "{}", param));
                    if i < p.len() - 1 {
                        try!(write!(f, ", "));
                    }
                }
                write!(f, ")")
            }
        }
    }
}

impl<T: Field> fmt::Debug for TypedExpressionList<T> {
    fn fmt(&self, f: &mut fmt::Formatter) -> fmt::Result {
        match *self {
            TypedExpressionList::FunctionCall(ref i, ref p, _) => {
                try!(write!(f, "FunctionCall({:?}, (", i));
                try!(f.debug_list().entries(p.iter()).finish());
                write!(f, ")")
            }
        }
    }
}<|MERGE_RESOLUTION|>--- conflicted
+++ resolved
@@ -333,11 +333,7 @@
                     }
                 }
             }
-<<<<<<< HEAD
-            BooleanExpression::Lt(ref lhs, ref rhs) => BooleanExpression::Lt(
-=======
             BooleanExpression::Lt(lhs, rhs) => BooleanExpression::Lt(
->>>>>>> 444d3344
                 box lhs.apply_substitution(substitution),
                 box rhs.apply_substitution(substitution),
             ),
@@ -394,21 +390,6 @@
                 box e1.apply_substitution(substitution),
                 box e2.apply_substitution(substitution),
             ),
-<<<<<<< HEAD
-            FieldElementExpression::IfElse(ref c, ref e1, ref e2) => {
-                FieldElementExpression::IfElse(
-                    box c.apply_substitution(substitution),
-                    box e1.apply_substitution(substitution),
-                    box e2.apply_substitution(substitution),
-                )
-            }
-            FieldElementExpression::FunctionCall(ref i, ref p) => {
-                for param in p {
-                    param.apply_substitution(substitution);
-                }
-                FieldElementExpression::FunctionCall(i.clone(), p.clone())
-            }
-=======
             FieldElementExpression::IfElse(c, e1, e2) => FieldElementExpression::IfElse(
                 box c.apply_substitution(substitution),
                 box e1.apply_substitution(substitution),
@@ -420,7 +401,6 @@
                     .map(|param| param.apply_substitution(substitution))
                     .collect(),
             ),
->>>>>>> 444d3344
         }
     }
 
@@ -535,18 +515,6 @@
 }
 
 impl<T: Field> TypedExpressionList<T> {
-<<<<<<< HEAD
-    pub fn apply_substitution(&self, substitution: &Substitution) -> TypedExpressionList<T> {
-        match *self {
-            TypedExpressionList::FunctionCall(ref id, ref inputs, ref types) => {
-                TypedExpressionList::FunctionCall(
-                    id.clone(),
-                    inputs
-                        .iter()
-                        .map(|i| i.apply_substitution(substitution))
-                        .collect(),
-                    types.clone(),
-=======
     pub fn apply_substitution(self, substitution: &Substitution) -> TypedExpressionList<T> {
         match self {
             TypedExpressionList::FunctionCall(id, inputs, types) => {
@@ -557,7 +525,6 @@
                         .map(|i| i.apply_substitution(substitution))
                         .collect(),
                     types,
->>>>>>> 444d3344
                 )
             }
         }
