//! Module containing structs and enums to represent a program.
//!
//! @file absy.rs
//! @author Dennis Kuhnert <dennis.kuhnert@campus.tu-berlin.de>
//! @author Jacob Eberhardt <jacob.eberhardt@tu-berlin.de>
//! @date 2017

pub mod abi;
pub mod folder;
<<<<<<< HEAD
mod identifier;
=======
pub mod identifier;
>>>>>>> 6bee1f89
mod parameter;
pub mod types;
mod uint;
mod variable;

pub use self::identifier::CoreIdentifier;
pub use self::parameter::Parameter;
pub use self::types::{Signature, Type};
pub use self::variable::Variable;
use std::path::PathBuf;
pub use typed_absy::uint::{bitwidth, UExpression, UExpressionInner, UMetadata};

use crate::typed_absy::types::{FunctionKey, MemberId};
use embed::FlatEmbed;
use std::collections::HashMap;
use std::convert::TryFrom;
use std::fmt;
use zokrates_field::field::Field;

pub use self::folder::Folder;
use typed_absy::abi::{Abi, AbiInput};
pub use typed_absy::identifier::Identifier;
use typed_absy::types::StructMember;

<<<<<<< HEAD
pub use self::identifier::Identifier;

=======
>>>>>>> 6bee1f89
/// An identifier for a `TypedModule`. Typically a path or uri.
pub type TypedModuleId = PathBuf;

/// A collection of `TypedModule`s
pub type TypedModules<'ast, T> = HashMap<TypedModuleId, TypedModule<'ast, T>>;

/// A collection of `TypedFunctionSymbol`s
/// # Remarks
/// * It is the role of the semantic checker to make sure there are no duplicates for a given `FunctionKey`
///   in a given `TypedModule`, hence the use of a HashMap
pub type TypedFunctionSymbols<'ast, T> = HashMap<FunctionKey<'ast>, TypedFunctionSymbol<'ast, T>>;

/// A typed program as a collection of modules, one of them being the main
#[derive(PartialEq, Debug, Clone)]
pub struct TypedProgram<'ast, T: Field> {
    pub modules: TypedModules<'ast, T>,
    pub main: TypedModuleId,
}

impl<'ast, T: Field> TypedProgram<'ast, T> {
    pub fn abi(&self) -> Abi {
        let main = self.modules[&self.main]
            .functions
            .iter()
            .find(|(id, _)| id.id == "main")
            .unwrap()
            .1;
        let main = match main {
            TypedFunctionSymbol::Here(main) => main,
            _ => unreachable!(),
        };

        Abi {
            inputs: main
                .arguments
                .iter()
                .map(|p| AbiInput {
                    public: !p.private,
                    name: p.id.id.to_string(),
                    ty: p.id._type.clone(),
                })
                .collect(),
            outputs: main.signature.outputs.clone(),
        }
    }
}

impl<'ast, T: Field> fmt::Display for TypedProgram<'ast, T> {
    fn fmt(&self, f: &mut fmt::Formatter) -> fmt::Result {
        for (module_id, module) in &self.modules {
            writeln!(
                f,
                "| {}: |{}",
                module_id.display(),
                if *module_id == self.main {
                    "<---- main"
                } else {
                    ""
                }
            )?;
            writeln!(f, "{}", "-".repeat(100))?;
            writeln!(f, "{}", module)?;
            writeln!(f, "{}", "-".repeat(100))?;
            writeln!(f, "")?;
        }
        write!(f, "")
    }
}

/// A typed program as a collection of functions. Types have been resolved during semantic checking.
#[derive(PartialEq, Clone)]
pub struct TypedModule<'ast, T: Field> {
    /// Functions of the program
    pub functions: TypedFunctionSymbols<'ast, T>,
}

#[derive(Debug, Clone, PartialEq)]
pub enum TypedFunctionSymbol<'ast, T: Field> {
    Here(TypedFunction<'ast, T>),
    There(FunctionKey<'ast>, TypedModuleId),
    Flat(FlatEmbed),
}

impl<'ast, T: Field> TypedFunctionSymbol<'ast, T> {
    pub fn signature<'a>(&'a self, modules: &'a TypedModules<T>) -> Signature {
        match self {
            TypedFunctionSymbol::Here(f) => f.signature.clone(),
            TypedFunctionSymbol::There(key, module_id) => modules
                .get(module_id)
                .unwrap()
                .functions
                .get(key)
                .unwrap()
                .signature(&modules)
                .clone(),
            TypedFunctionSymbol::Flat(flat_fun) => flat_fun.signature::<T>(),
        }
    }
}

impl<'ast, T: Field> fmt::Display for TypedModule<'ast, T> {
    fn fmt(&self, f: &mut fmt::Formatter) -> fmt::Result {
        let res = self
            .functions
            .iter()
            .map(|(key, symbol)| match symbol {
                TypedFunctionSymbol::Here(ref function) => format!("def {}{}", key.id, function),
                TypedFunctionSymbol::There(ref fun_key, ref module_id) => format!(
                    "import {} from \"{}\" as {} // with signature {}",
                    fun_key.id,
                    module_id.display(),
                    key.id,
                    key.signature
                ),
                TypedFunctionSymbol::Flat(ref flat_fun) => {
                    format!("def {}{}:\n\t// hidden", key.id, flat_fun.signature::<T>())
                }
            })
            .collect::<Vec<_>>();
        write!(f, "{}", res.join("\n"))
    }
}

impl<'ast, T: Field> fmt::Debug for TypedModule<'ast, T> {
    fn fmt(&self, f: &mut fmt::Formatter) -> fmt::Result {
        write!(
            f,
            "module(\n\tfunctions:\n\t\t{}\n)",
            self.functions
                .iter()
                .map(|x| format!("{:?}", x))
                .collect::<Vec<_>>()
                .join("\n\t\t")
        )
    }
}

/// A typed function
#[derive(Clone, PartialEq)]
pub struct TypedFunction<'ast, T: Field> {
    /// Arguments of the function
    pub arguments: Vec<Parameter<'ast>>,
    /// Vector of statements that are executed when running the function
    pub statements: Vec<TypedStatement<'ast, T>>,
    /// function signature
    pub signature: Signature,
}

impl<'ast, T: Field> fmt::Display for TypedFunction<'ast, T> {
    fn fmt(&self, f: &mut fmt::Formatter) -> fmt::Result {
        write!(
            f,
            "({}) -> ({}):",
            self.arguments
                .iter()
                .map(|x| format!("{}", x))
                .collect::<Vec<_>>()
                .join(", "),
            self.signature
                .outputs
                .iter()
                .map(|x| format!("{}", x))
                .collect::<Vec<_>>()
                .join(", "),
        )?;

        writeln!(f, "")?;

        for s in &self.statements {
            s.fmt_indented(f, 1)?;
            writeln!(f, "")?;
        }

        Ok(())
    }
}

impl<'ast, T: Field> fmt::Debug for TypedFunction<'ast, T> {
    fn fmt(&self, f: &mut fmt::Formatter) -> fmt::Result {
        write!(
            f,
            "TypedFunction(arguments: {:?}, ...):\n{}",
            self.arguments,
            self.statements
                .iter()
                .map(|x| format!("\t{:?}", x))
                .collect::<Vec<_>>()
                .join("\n")
        )
    }
}

/// Something we can assign to.
#[derive(Clone, PartialEq, Hash, Eq)]
pub enum TypedAssignee<'ast, T: Field> {
    Identifier(Variable<'ast>),
    Select(
        Box<TypedAssignee<'ast, T>>,
        Box<FieldElementExpression<'ast, T>>,
    ),
    Member(Box<TypedAssignee<'ast, T>>, MemberId),
}

impl<'ast, T: Field> Typed for TypedAssignee<'ast, T> {
    fn get_type(&self) -> Type {
        match *self {
            TypedAssignee::Identifier(ref v) => v.get_type(),
            TypedAssignee::Select(ref a, _) => {
                let a_type = a.get_type();
                match a_type {
                    Type::Array(t) => *t.ty,
                    _ => unreachable!("an array element should only be defined over arrays"),
                }
            }
            TypedAssignee::Member(ref s, ref m) => {
                let s_type = s.get_type();
                match s_type {
                    Type::Struct(members) => *members
                        .iter()
                        .find(|member| member.id == *m)
                        .unwrap()
                        .ty
                        .clone(),
                    _ => unreachable!("a struct access should only be defined over structs"),
                }
            }
        }
    }
}

impl<'ast, T: Field> fmt::Debug for TypedAssignee<'ast, T> {
    fn fmt(&self, f: &mut fmt::Formatter) -> fmt::Result {
        match *self {
            TypedAssignee::Identifier(ref s) => write!(f, "{}", s.id),
            TypedAssignee::Select(ref a, ref e) => write!(f, "{}[{}]", a, e),
            TypedAssignee::Member(ref s, ref m) => write!(f, "{}.{}", s, m),
        }
    }
}

impl<'ast, T: Field> fmt::Display for TypedAssignee<'ast, T> {
    fn fmt(&self, f: &mut fmt::Formatter) -> fmt::Result {
        write!(f, "{:?}", self)
    }
}

/// A statement in a `TypedFunction`
#[derive(Clone, PartialEq, Hash, Eq)]
pub enum TypedStatement<'ast, T: Field> {
    Return(Vec<TypedExpression<'ast, T>>),
    Definition(TypedAssignee<'ast, T>, TypedExpression<'ast, T>),
    Declaration(Variable<'ast>),
    Condition(TypedExpression<'ast, T>, TypedExpression<'ast, T>),
    For(
        Variable<'ast>,
        FieldElementExpression<'ast, T>,
        FieldElementExpression<'ast, T>,
        Vec<TypedStatement<'ast, T>>,
    ),
    MultipleDefinition(Vec<Variable<'ast>>, TypedExpressionList<'ast, T>),
}

impl<'ast, T: Field> fmt::Debug for TypedStatement<'ast, T> {
    fn fmt(&self, f: &mut fmt::Formatter) -> fmt::Result {
        match *self {
            TypedStatement::Return(ref exprs) => {
                write!(f, "Return(")?;
                for (i, expr) in exprs.iter().enumerate() {
                    write!(f, "{}", expr)?;
                    if i < exprs.len() - 1 {
                        write!(f, ", ")?;
                    }
                }
                write!(f, ")")
            }
            TypedStatement::Declaration(ref var) => write!(f, "Declaration({:?})", var),
            TypedStatement::Definition(ref lhs, ref rhs) => {
                write!(f, "Definition({:?}, {:?})", lhs, rhs)
            }
            TypedStatement::Condition(ref lhs, ref rhs) => {
                write!(f, "Condition({:?}, {:?})", lhs, rhs)
            }
            TypedStatement::For(ref var, ref start, ref stop, ref list) => {
                write!(f, "for {:?} in {:?}..{:?} do\n", var, start, stop)?;
                for l in list {
                    write!(f, "\t\t{:?}\n", l)?;
                }
                write!(f, "\tendfor")
            }
            TypedStatement::MultipleDefinition(ref lhs, ref rhs) => {
                write!(f, "MultipleDefinition({:?}, {:?})", lhs, rhs)
            }
        }
    }
}

impl<'ast, T: Field> TypedStatement<'ast, T> {
    fn fmt_indented(&self, f: &mut fmt::Formatter, depth: usize) -> fmt::Result {
        match self {
            TypedStatement::For(variable, from, to, statements) => {
                write!(f, "{}", "\t".repeat(depth))?;
                writeln!(f, "for {} in {}..{} do", variable, from, to)?;
                for s in statements {
                    s.fmt_indented(f, depth + 1)?;
                    writeln!(f, "")?;
                }
                writeln!(f, "{}endfor", "\t".repeat(depth))
            }
            s => write!(f, "{}{}", "\t".repeat(depth), s),
        }
    }
}

impl<'ast, T: Field> fmt::Display for TypedStatement<'ast, T> {
    fn fmt(&self, f: &mut fmt::Formatter) -> fmt::Result {
        match *self {
            TypedStatement::Return(ref exprs) => {
                write!(f, "return ")?;
                for (i, expr) in exprs.iter().enumerate() {
                    write!(f, "{}", expr)?;
                    if i < exprs.len() - 1 {
                        write!(f, ", ")?;
                    }
                }
                write!(f, "")
            }
            TypedStatement::Declaration(ref var) => write!(f, "{}", var),
            TypedStatement::Definition(ref lhs, ref rhs) => write!(f, "{} = {}", lhs, rhs),
            TypedStatement::Condition(ref lhs, ref rhs) => write!(f, "{} == {}", lhs, rhs),
            TypedStatement::For(ref var, ref start, ref stop, ref list) => {
                write!(f, "for {} in {}..{} do\n", var, start, stop)?;
                for l in list {
                    write!(f, "\t\t{}\n", l)?;
                }
                write!(f, "\tendfor")
            }
            TypedStatement::MultipleDefinition(ref ids, ref rhs) => {
                for (i, id) in ids.iter().enumerate() {
                    write!(f, "{}", id)?;
                    if i < ids.len() - 1 {
                        write!(f, ", ")?;
                    }
                }
                write!(f, " = {}", rhs)
            }
        }
    }
}

pub trait Typed {
    fn get_type(&self) -> Type;
}

/// A typed expression
#[derive(Clone, PartialEq, Hash, Eq)]
pub enum TypedExpression<'ast, T: Field> {
    Boolean(BooleanExpression<'ast, T>),
    FieldElement(FieldElementExpression<'ast, T>),
    Uint(UExpression<'ast, T>),
    Array(ArrayExpression<'ast, T>),
    Struct(StructExpression<'ast, T>),
}

impl<'ast, T: Field> From<BooleanExpression<'ast, T>> for TypedExpression<'ast, T> {
    fn from(e: BooleanExpression<'ast, T>) -> TypedExpression<T> {
        TypedExpression::Boolean(e)
    }
}

impl<'ast, T: Field> From<FieldElementExpression<'ast, T>> for TypedExpression<'ast, T> {
    fn from(e: FieldElementExpression<'ast, T>) -> TypedExpression<T> {
        TypedExpression::FieldElement(e)
    }
}

impl<'ast, T: Field> From<UExpression<'ast, T>> for TypedExpression<'ast, T> {
    fn from(e: UExpression<'ast, T>) -> TypedExpression<T> {
        TypedExpression::Uint(e)
    }
}

impl<'ast, T: Field> From<ArrayExpression<'ast, T>> for TypedExpression<'ast, T> {
    fn from(e: ArrayExpression<'ast, T>) -> TypedExpression<T> {
        TypedExpression::Array(e)
    }
}

impl<'ast, T: Field> From<StructExpression<'ast, T>> for TypedExpression<'ast, T> {
    fn from(e: StructExpression<'ast, T>) -> TypedExpression<T> {
        TypedExpression::Struct(e)
    }
}

impl<'ast, T: Field> fmt::Display for TypedExpression<'ast, T> {
    fn fmt(&self, f: &mut fmt::Formatter) -> fmt::Result {
        match *self {
            TypedExpression::Boolean(ref e) => write!(f, "{}", e),
            TypedExpression::FieldElement(ref e) => write!(f, "{}", e),
            TypedExpression::Uint(ref e) => write!(f, "{}", e),
            TypedExpression::Array(ref e) => write!(f, "{}", e),
            TypedExpression::Struct(ref s) => write!(f, "{}", s),
        }
    }
}

impl<'ast, T: Field> fmt::Debug for TypedExpression<'ast, T> {
    fn fmt(&self, f: &mut fmt::Formatter) -> fmt::Result {
        match *self {
            TypedExpression::Boolean(ref e) => write!(f, "{:?}", e),
            TypedExpression::FieldElement(ref e) => write!(f, "{:?}", e),
            TypedExpression::Uint(ref e) => write!(f, "{:?}", e),
            TypedExpression::Array(ref e) => write!(f, "{:?}", e),
            TypedExpression::Struct(ref s) => write!(f, "{}", s),
        }
    }
}

impl<'ast, T: Field> fmt::Display for ArrayExpression<'ast, T> {
    fn fmt(&self, f: &mut fmt::Formatter) -> fmt::Result {
        write!(f, "{}", self.inner)
    }
}

impl<'ast, T: Field> fmt::Debug for ArrayExpression<'ast, T> {
    fn fmt(&self, f: &mut fmt::Formatter) -> fmt::Result {
        write!(f, "{:?}", self.inner)
    }
}

impl<'ast, T: Field> fmt::Display for StructExpression<'ast, T> {
    fn fmt(&self, f: &mut fmt::Formatter) -> fmt::Result {
        match self.inner {
            StructExpressionInner::Identifier(ref var) => write!(f, "{}", var),
            StructExpressionInner::Value(ref values) => write!(
                f,
                "{{{}}}",
                self.ty
                    .iter()
                    .map(|member| member.id.clone())
                    .zip(values.iter())
                    .map(|(id, o)| format!("{}: {}", id, o.to_string()))
                    .collect::<Vec<String>>()
                    .join(", ")
            ),
            StructExpressionInner::FunctionCall(ref key, ref p) => {
                write!(f, "{}(", key.id,)?;
                for (i, param) in p.iter().enumerate() {
                    write!(f, "{}", param)?;
                    if i < p.len() - 1 {
                        write!(f, ", ")?;
                    }
                }
                write!(f, ")")
            }
            StructExpressionInner::IfElse(ref condition, ref consequent, ref alternative) => {
                write!(
                    f,
                    "if {} then {} else {} fi",
                    condition, consequent, alternative
                )
            }
            StructExpressionInner::Member(ref struc, ref id) => write!(f, "{}.{}", struc, id),
            StructExpressionInner::Select(ref id, ref index) => write!(f, "{}[{}]", id, index),
        }
    }
}

impl<'ast, T: Field> fmt::Debug for StructExpression<'ast, T> {
    fn fmt(&self, f: &mut fmt::Formatter) -> fmt::Result {
        write!(f, "{:?}", self.inner)
    }
}

impl<'ast, T: Field> Typed for TypedExpression<'ast, T> {
    fn get_type(&self) -> Type {
        match *self {
            TypedExpression::Boolean(ref e) => e.get_type(),
            TypedExpression::FieldElement(ref e) => e.get_type(),
            TypedExpression::Array(ref e) => e.get_type(),
            TypedExpression::Uint(ref e) => e.get_type(),
            TypedExpression::Struct(ref s) => s.get_type(),
        }
    }
}

impl<'ast, T: Field> Typed for ArrayExpression<'ast, T> {
    fn get_type(&self) -> Type {
        Type::array(self.ty.clone(), self.size)
    }
}

impl<'ast, T: Field> Typed for StructExpression<'ast, T> {
    fn get_type(&self) -> Type {
        Type::Struct(self.ty.clone())
    }
}

impl<'ast, T: Field> Typed for FieldElementExpression<'ast, T> {
    fn get_type(&self) -> Type {
        Type::FieldElement
    }
}

impl<'ast, T: Field> Typed for UExpression<'ast, T> {
    fn get_type(&self) -> Type {
        Type::Uint(self.bitwidth)
    }
}

impl<'ast, T: Field> Typed for BooleanExpression<'ast, T> {
    fn get_type(&self) -> Type {
        Type::Boolean
    }
}

pub trait MultiTyped {
    fn get_types(&self) -> &Vec<Type>;
}

#[derive(Clone, PartialEq, Hash, Eq)]
pub enum TypedExpressionList<'ast, T: Field> {
    FunctionCall(FunctionKey<'ast>, Vec<TypedExpression<'ast, T>>, Vec<Type>),
}

impl<'ast, T: Field> MultiTyped for TypedExpressionList<'ast, T> {
    fn get_types(&self) -> &Vec<Type> {
        match *self {
            TypedExpressionList::FunctionCall(_, _, ref types) => types,
        }
    }
}

/// An expression of type `field`
#[derive(Clone, PartialEq, Hash, Eq)]
pub enum FieldElementExpression<'ast, T: Field> {
    Number(T),
    Identifier(Identifier<'ast>),
    Add(
        Box<FieldElementExpression<'ast, T>>,
        Box<FieldElementExpression<'ast, T>>,
    ),
    Sub(
        Box<FieldElementExpression<'ast, T>>,
        Box<FieldElementExpression<'ast, T>>,
    ),
    Mult(
        Box<FieldElementExpression<'ast, T>>,
        Box<FieldElementExpression<'ast, T>>,
    ),
    Div(
        Box<FieldElementExpression<'ast, T>>,
        Box<FieldElementExpression<'ast, T>>,
    ),
    Pow(
        Box<FieldElementExpression<'ast, T>>,
        Box<FieldElementExpression<'ast, T>>,
    ),
    IfElse(
        Box<BooleanExpression<'ast, T>>,
        Box<FieldElementExpression<'ast, T>>,
        Box<FieldElementExpression<'ast, T>>,
    ),
    FunctionCall(FunctionKey<'ast>, Vec<TypedExpression<'ast, T>>),
    Member(Box<StructExpression<'ast, T>>, MemberId),
    Select(
        Box<ArrayExpression<'ast, T>>,
        Box<FieldElementExpression<'ast, T>>,
    ),
}

/// An expression of type `bool`
#[derive(Clone, PartialEq, Hash, Eq)]
pub enum BooleanExpression<'ast, T: Field> {
    Identifier(Identifier<'ast>),
    Value(bool),
    Lt(
        Box<FieldElementExpression<'ast, T>>,
        Box<FieldElementExpression<'ast, T>>,
    ),
    Le(
        Box<FieldElementExpression<'ast, T>>,
        Box<FieldElementExpression<'ast, T>>,
    ),
    FieldEq(
        Box<FieldElementExpression<'ast, T>>,
        Box<FieldElementExpression<'ast, T>>,
    ),
    BoolEq(
        Box<BooleanExpression<'ast, T>>,
        Box<BooleanExpression<'ast, T>>,
    ),
    Ge(
        Box<FieldElementExpression<'ast, T>>,
        Box<FieldElementExpression<'ast, T>>,
    ),
    Gt(
        Box<FieldElementExpression<'ast, T>>,
        Box<FieldElementExpression<'ast, T>>,
    ),
    Or(
        Box<BooleanExpression<'ast, T>>,
        Box<BooleanExpression<'ast, T>>,
    ),
    And(
        Box<BooleanExpression<'ast, T>>,
        Box<BooleanExpression<'ast, T>>,
    ),
    Not(Box<BooleanExpression<'ast, T>>),
    IfElse(
        Box<BooleanExpression<'ast, T>>,
        Box<BooleanExpression<'ast, T>>,
        Box<BooleanExpression<'ast, T>>,
    ),
    Member(Box<StructExpression<'ast, T>>, MemberId),
    FunctionCall(FunctionKey<'ast>, Vec<TypedExpression<'ast, T>>),
    Select(
        Box<ArrayExpression<'ast, T>>,
        Box<FieldElementExpression<'ast, T>>,
    ),
}

/// An expression of type `array`
/// # Remarks
/// * Contrary to basic types which are represented as enums, we wrap an enum `ArrayExpressionInner` in a struct in order to keep track of the type (content and size)
/// of the array. Only using an enum would require generics, which would propagate up to TypedExpression which we want to keep simple, hence this "runtime"
/// type checking
#[derive(Clone, PartialEq, Hash, Eq)]
pub struct ArrayExpression<'ast, T: Field> {
    size: usize,
    ty: Type,
    inner: ArrayExpressionInner<'ast, T>,
}

#[derive(Clone, PartialEq, Hash, Eq)]
pub enum ArrayExpressionInner<'ast, T: Field> {
    Identifier(Identifier<'ast>),
    Value(Vec<TypedExpression<'ast, T>>),
    FunctionCall(FunctionKey<'ast>, Vec<TypedExpression<'ast, T>>),
    IfElse(
        Box<BooleanExpression<'ast, T>>,
        Box<ArrayExpression<'ast, T>>,
        Box<ArrayExpression<'ast, T>>,
    ),
    Member(Box<StructExpression<'ast, T>>, MemberId),
    Select(
        Box<ArrayExpression<'ast, T>>,
        Box<FieldElementExpression<'ast, T>>,
    ),
}

impl<'ast, T: Field> ArrayExpressionInner<'ast, T> {
    pub fn annotate(self, ty: Type, size: usize) -> ArrayExpression<'ast, T> {
        ArrayExpression {
            size,
            ty,
            inner: self,
        }
    }
}

impl<'ast, T: Field> ArrayExpression<'ast, T> {
    pub fn inner_type(&self) -> &Type {
        &self.ty
    }

    pub fn size(&self) -> usize {
        self.size
    }

    pub fn as_inner(&self) -> &ArrayExpressionInner<'ast, T> {
        &self.inner
    }

    pub fn into_inner(self) -> ArrayExpressionInner<'ast, T> {
        self.inner
    }
}

#[derive(Clone, PartialEq, Hash, Eq)]
pub struct StructExpression<'ast, T: Field> {
    ty: Vec<StructMember>,
    inner: StructExpressionInner<'ast, T>,
}

impl<'ast, T: Field> StructExpression<'ast, T> {
    pub fn ty(&self) -> &Vec<StructMember> {
        &self.ty
    }

    pub fn as_inner(&self) -> &StructExpressionInner<'ast, T> {
        &self.inner
    }

    pub fn into_inner(self) -> StructExpressionInner<'ast, T> {
        self.inner
    }
}

#[derive(Clone, PartialEq, Hash, Eq)]
pub enum StructExpressionInner<'ast, T: Field> {
    Identifier(Identifier<'ast>),
    Value(Vec<TypedExpression<'ast, T>>),
    FunctionCall(FunctionKey<'ast>, Vec<TypedExpression<'ast, T>>),
    IfElse(
        Box<BooleanExpression<'ast, T>>,
        Box<StructExpression<'ast, T>>,
        Box<StructExpression<'ast, T>>,
    ),
    Member(Box<StructExpression<'ast, T>>, MemberId),
    Select(
        Box<ArrayExpression<'ast, T>>,
        Box<FieldElementExpression<'ast, T>>,
    ),
}

impl<'ast, T: Field> StructExpressionInner<'ast, T> {
    pub fn annotate(self, ty: Vec<StructMember>) -> StructExpression<'ast, T> {
        StructExpression { ty, inner: self }
    }
}

// Downcasts
// Due to the fact that we keep TypedExpression simple, we end up with ArrayExpressionInner::Value whose elements are any TypedExpression, but we enforce by
// construction that these elements are of the type declared in the corresponding ArrayExpression. As we know this by construction, we can downcast the TypedExpression to the correct type
// ArrayExpression { type: Type::FieldElement, size: 42, inner: [TypedExpression::FieldElement(FieldElementExpression), ...]} <- the fact that inner only contains field elements is not enforced by the rust type system
impl<'ast, T: Field> TryFrom<TypedExpression<'ast, T>> for FieldElementExpression<'ast, T> {
    type Error = ();

    fn try_from(
        te: TypedExpression<'ast, T>,
    ) -> Result<FieldElementExpression<'ast, T>, Self::Error> {
        match te {
            TypedExpression::FieldElement(e) => Ok(e),
            _ => Err(()),
        }
    }
}

impl<'ast, T: Field> TryFrom<TypedExpression<'ast, T>> for BooleanExpression<'ast, T> {
    type Error = ();

    fn try_from(te: TypedExpression<'ast, T>) -> Result<BooleanExpression<'ast, T>, Self::Error> {
        match te {
            TypedExpression::Boolean(e) => Ok(e),
            _ => Err(()),
        }
    }
}

impl<'ast, T: Field> TryFrom<TypedExpression<'ast, T>> for UExpression<'ast, T> {
    type Error = ();

    fn try_from(te: TypedExpression<'ast, T>) -> Result<UExpression<'ast, T>, Self::Error> {
        match te {
            TypedExpression::Uint(e) => Ok(e),
            _ => Err(()),
        }
    }
}

impl<'ast, T: Field> TryFrom<TypedExpression<'ast, T>> for ArrayExpression<'ast, T> {
    type Error = ();

    fn try_from(te: TypedExpression<'ast, T>) -> Result<ArrayExpression<'ast, T>, Self::Error> {
        match te {
            TypedExpression::Array(e) => Ok(e),
            _ => Err(()),
        }
    }
}

impl<'ast, T: Field> TryFrom<TypedExpression<'ast, T>> for StructExpression<'ast, T> {
    type Error = ();

    fn try_from(te: TypedExpression<'ast, T>) -> Result<StructExpression<'ast, T>, Self::Error> {
        match te {
            TypedExpression::Struct(e) => Ok(e),
            _ => Err(()),
        }
    }
}

impl<'ast, T: Field> fmt::Display for FieldElementExpression<'ast, T> {
    fn fmt(&self, f: &mut fmt::Formatter) -> fmt::Result {
        match *self {
            FieldElementExpression::Number(ref i) => write!(f, "{}", i),
            FieldElementExpression::Identifier(ref var) => write!(f, "{}", var),
            FieldElementExpression::Add(ref lhs, ref rhs) => write!(f, "({} + {})", lhs, rhs),
            FieldElementExpression::Sub(ref lhs, ref rhs) => write!(f, "({} - {})", lhs, rhs),
            FieldElementExpression::Mult(ref lhs, ref rhs) => write!(f, "({} * {})", lhs, rhs),
            FieldElementExpression::Div(ref lhs, ref rhs) => write!(f, "({} / {})", lhs, rhs),
            FieldElementExpression::Pow(ref lhs, ref rhs) => write!(f, "{}**{}", lhs, rhs),
            FieldElementExpression::IfElse(ref condition, ref consequent, ref alternative) => {
                write!(
                    f,
                    "if {} then {} else {} fi",
                    condition, consequent, alternative
                )
            }
            FieldElementExpression::FunctionCall(ref k, ref p) => {
                write!(f, "{}(", k.id,)?;
                for (i, param) in p.iter().enumerate() {
                    write!(f, "{}", param)?;
                    if i < p.len() - 1 {
                        write!(f, ", ")?;
                    }
                }
                write!(f, ")")
            }
            FieldElementExpression::Member(ref struc, ref id) => write!(f, "{}.{}", struc, id),
            FieldElementExpression::Select(ref id, ref index) => write!(f, "{}[{}]", id, index),
        }
    }
}

impl<'ast, T: Field> fmt::Display for UExpression<'ast, T> {
    fn fmt(&self, f: &mut fmt::Formatter) -> fmt::Result {
        match self.inner {
            UExpressionInner::Value(ref v) => write!(f, "0x{:x}", v),
            UExpressionInner::Identifier(ref var) => write!(f, "{}", var),
            UExpressionInner::Add(ref lhs, ref rhs) => write!(f, "({} + {})", lhs, rhs),
            UExpressionInner::And(ref lhs, ref rhs) => write!(f, "({} & {})", lhs, rhs),
            UExpressionInner::Or(ref lhs, ref rhs) => write!(f, "({} | {})", lhs, rhs),
            UExpressionInner::Xor(ref lhs, ref rhs) => write!(f, "({} ^ {})", lhs, rhs),
            UExpressionInner::Sub(ref lhs, ref rhs) => write!(f, "({} - {})", lhs, rhs),
            UExpressionInner::Mult(ref lhs, ref rhs) => write!(f, "({} * {})", lhs, rhs),
            UExpressionInner::RightShift(ref e, ref by) => write!(f, "({} >> {})", e, by),
            UExpressionInner::LeftShift(ref e, ref by) => write!(f, "({} << {})", e, by),
            UExpressionInner::Not(ref e) => write!(f, "!{}", e),
            UExpressionInner::Select(ref id, ref index) => write!(f, "{}[{}]", id, index),
            UExpressionInner::FunctionCall(ref k, ref p) => {
                write!(f, "{}(", k.id,)?;
                for (i, param) in p.iter().enumerate() {
                    write!(f, "{}", param)?;
                    if i < p.len() - 1 {
                        write!(f, ", ")?;
                    }
                }
                write!(f, ")")
            }
            UExpressionInner::IfElse(ref condition, ref consequent, ref alternative) => write!(
                f,
                "if {} then {} else {} fi",
                condition, consequent, alternative
            ),
        }
    }
}

impl<'ast, T: Field> fmt::Display for BooleanExpression<'ast, T> {
    fn fmt(&self, f: &mut fmt::Formatter) -> fmt::Result {
        match *self {
            BooleanExpression::Identifier(ref var) => write!(f, "{}", var),
            BooleanExpression::Lt(ref lhs, ref rhs) => write!(f, "{} < {}", lhs, rhs),
            BooleanExpression::Le(ref lhs, ref rhs) => write!(f, "{} <= {}", lhs, rhs),
            BooleanExpression::FieldEq(ref lhs, ref rhs) => write!(f, "{} == {}", lhs, rhs),
            BooleanExpression::BoolEq(ref lhs, ref rhs) => write!(f, "{} == {}", lhs, rhs),
            BooleanExpression::Ge(ref lhs, ref rhs) => write!(f, "{} >= {}", lhs, rhs),
            BooleanExpression::Gt(ref lhs, ref rhs) => write!(f, "{} > {}", lhs, rhs),
            BooleanExpression::Or(ref lhs, ref rhs) => write!(f, "{} || {}", lhs, rhs),
            BooleanExpression::And(ref lhs, ref rhs) => write!(f, "{} && {}", lhs, rhs),
            BooleanExpression::Not(ref exp) => write!(f, "!{}", exp),
            BooleanExpression::Value(b) => write!(f, "{}", b),
            BooleanExpression::FunctionCall(ref k, ref p) => {
                write!(f, "{}(", k.id,)?;
                for (i, param) in p.iter().enumerate() {
                    write!(f, "{}", param)?;
                    if i < p.len() - 1 {
                        write!(f, ", ")?;
                    }
                }
                write!(f, ")")
            }
            BooleanExpression::IfElse(ref condition, ref consequent, ref alternative) => write!(
                f,
                "if {} then {} else {} fi",
                condition, consequent, alternative
            ),
            BooleanExpression::Member(ref struc, ref id) => write!(f, "{}.{}", struc, id),
            BooleanExpression::Select(ref id, ref index) => write!(f, "{}[{}]", id, index),
        }
    }
}

impl<'ast, T: Field> fmt::Display for ArrayExpressionInner<'ast, T> {
    fn fmt(&self, f: &mut fmt::Formatter) -> fmt::Result {
        match *self {
            ArrayExpressionInner::Identifier(ref var) => write!(f, "{}", var),
            ArrayExpressionInner::Value(ref values) => write!(
                f,
                "[{}]",
                values
                    .iter()
                    .map(|o| o.to_string())
                    .collect::<Vec<String>>()
                    .join(", ")
            ),
            ArrayExpressionInner::FunctionCall(ref key, ref p) => {
                write!(f, "{}(", key.id,)?;
                for (i, param) in p.iter().enumerate() {
                    write!(f, "{}", param)?;
                    if i < p.len() - 1 {
                        write!(f, ", ")?;
                    }
                }
                write!(f, ")")
            }
            ArrayExpressionInner::IfElse(ref condition, ref consequent, ref alternative) => write!(
                f,
                "if {} then {} else {} fi",
                condition, consequent, alternative
            ),
            ArrayExpressionInner::Member(ref s, ref id) => write!(f, "{}.{}", s, id),
            ArrayExpressionInner::Select(ref id, ref index) => write!(f, "{}[{}]", id, index),
        }
    }
}

impl<'ast, T: Field> fmt::Debug for BooleanExpression<'ast, T> {
    fn fmt(&self, f: &mut fmt::Formatter) -> fmt::Result {
        write!(f, "{}", self)
    }
}

impl<'ast, T: Field> fmt::Debug for FieldElementExpression<'ast, T> {
    fn fmt(&self, f: &mut fmt::Formatter) -> fmt::Result {
        match *self {
            FieldElementExpression::Number(ref i) => write!(f, "Num({})", i),
            FieldElementExpression::Identifier(ref var) => write!(f, "Ide({})", var),
            FieldElementExpression::Add(ref lhs, ref rhs) => write!(f, "Add({:?}, {:?})", lhs, rhs),
            FieldElementExpression::Sub(ref lhs, ref rhs) => write!(f, "Sub({:?}, {:?})", lhs, rhs),
            FieldElementExpression::Mult(ref lhs, ref rhs) => {
                write!(f, "Mult({:?}, {:?})", lhs, rhs)
            }
            FieldElementExpression::Div(ref lhs, ref rhs) => write!(f, "Div({:?}, {:?})", lhs, rhs),
            FieldElementExpression::Pow(ref lhs, ref rhs) => write!(f, "Pow({:?}, {:?})", lhs, rhs),
            FieldElementExpression::IfElse(ref condition, ref consequent, ref alternative) => {
                write!(
                    f,
                    "IfElse({:?}, {:?}, {:?})",
                    condition, consequent, alternative
                )
            }
            FieldElementExpression::FunctionCall(ref i, ref p) => {
                write!(f, "FunctionCall({:?}, (", i)?;
                f.debug_list().entries(p.iter()).finish()?;
                write!(f, ")")
            }
            FieldElementExpression::Member(ref struc, ref id) => {
                write!(f, "Member({:?}, {:?})", struc, id)
            }
            FieldElementExpression::Select(ref id, ref index) => {
                write!(f, "Select({:?}, {:?})", id, index)
            }
        }
    }
}

impl<'ast, T: Field> fmt::Debug for ArrayExpressionInner<'ast, T> {
    fn fmt(&self, f: &mut fmt::Formatter) -> fmt::Result {
        match *self {
            ArrayExpressionInner::Identifier(ref var) => write!(f, "Identifier({:?})", var),
            ArrayExpressionInner::Value(ref values) => write!(f, "Value({:?})", values),
            ArrayExpressionInner::FunctionCall(ref i, ref p) => {
                write!(f, "FunctionCall({:?}, (", i)?;
                f.debug_list().entries(p.iter()).finish()?;
                write!(f, ")")
            }
            ArrayExpressionInner::IfElse(ref condition, ref consequent, ref alternative) => write!(
                f,
                "IfElse({:?}, {:?}, {:?})",
                condition, consequent, alternative
            ),
            ArrayExpressionInner::Member(ref struc, ref id) => {
                write!(f, "Member({:?}, {:?})", struc, id)
            }
            ArrayExpressionInner::Select(ref id, ref index) => {
                write!(f, "Select({:?}, {:?})", id, index)
            }
        }
    }
}

impl<'ast, T: Field> fmt::Debug for StructExpressionInner<'ast, T> {
    fn fmt(&self, f: &mut fmt::Formatter) -> fmt::Result {
        match *self {
            StructExpressionInner::Identifier(ref var) => write!(f, "{:?}", var),
            StructExpressionInner::Value(ref values) => write!(f, "{:?}", values),
            StructExpressionInner::FunctionCall(ref i, ref p) => {
                write!(f, "FunctionCall({:?}, (", i)?;
                f.debug_list().entries(p.iter()).finish()?;
                write!(f, ")")
            }
            StructExpressionInner::IfElse(ref condition, ref consequent, ref alternative) => {
                write!(
                    f,
                    "IfElse({:?}, {:?}, {:?})",
                    condition, consequent, alternative
                )
            }
            StructExpressionInner::Member(ref struc, ref id) => {
                write!(f, "Member({:?}, {:?})", struc, id)
            }
            StructExpressionInner::Select(ref id, ref index) => {
                write!(f, "Select({:?}, {:?})", id, index)
            }
        }
    }
}

impl<'ast, T: Field> fmt::Display for TypedExpressionList<'ast, T> {
    fn fmt(&self, f: &mut fmt::Formatter) -> fmt::Result {
        match *self {
            TypedExpressionList::FunctionCall(ref key, ref p, _) => {
                write!(f, "{}(", key.id,)?;
                for (i, param) in p.iter().enumerate() {
                    write!(f, "{}", param)?;
                    if i < p.len() - 1 {
                        write!(f, ", ")?;
                    }
                }
                write!(f, ")")
            }
        }
    }
}

impl<'ast, T: Field> fmt::Debug for TypedExpressionList<'ast, T> {
    fn fmt(&self, f: &mut fmt::Formatter) -> fmt::Result {
        match *self {
            TypedExpressionList::FunctionCall(ref i, ref p, _) => {
                write!(f, "FunctionCall({:?}, (", i)?;
                f.debug_list().entries(p.iter()).finish()?;
                write!(f, ")")
            }
        }
    }
}

// Common behaviour across expressions

pub trait IfElse<'ast, T: Field> {
    fn if_else(condition: BooleanExpression<'ast, T>, consequence: Self, alternative: Self)
        -> Self;
}

impl<'ast, T: Field> IfElse<'ast, T> for FieldElementExpression<'ast, T> {
    fn if_else(
        condition: BooleanExpression<'ast, T>,
        consequence: Self,
        alternative: Self,
    ) -> Self {
        FieldElementExpression::IfElse(box condition, box consequence, box alternative)
    }
}

impl<'ast, T: Field> IfElse<'ast, T> for BooleanExpression<'ast, T> {
    fn if_else(
        condition: BooleanExpression<'ast, T>,
        consequence: Self,
        alternative: Self,
    ) -> Self {
        BooleanExpression::IfElse(box condition, box consequence, box alternative)
    }
}

impl<'ast, T: Field> IfElse<'ast, T> for UExpression<'ast, T> {
    fn if_else(
        condition: BooleanExpression<'ast, T>,
        consequence: Self,
        alternative: Self,
    ) -> Self {
        let bitwidth = consequence.bitwidth;

        UExpressionInner::IfElse(box condition, box consequence, box alternative).annotate(bitwidth)
    }
}

impl<'ast, T: Field> IfElse<'ast, T> for ArrayExpression<'ast, T> {
    fn if_else(
        condition: BooleanExpression<'ast, T>,
        consequence: Self,
        alternative: Self,
    ) -> Self {
        let ty = consequence.inner_type().clone();
        let size = consequence.size();
        ArrayExpressionInner::IfElse(box condition, box consequence, box alternative)
            .annotate(ty, size)
    }
}

impl<'ast, T: Field> IfElse<'ast, T> for StructExpression<'ast, T> {
    fn if_else(
        condition: BooleanExpression<'ast, T>,
        consequence: Self,
        alternative: Self,
    ) -> Self {
        let ty = consequence.ty().clone();
        StructExpressionInner::IfElse(box condition, box consequence, box alternative).annotate(ty)
    }
}

pub trait Select<'ast, T: Field> {
    fn select(array: ArrayExpression<'ast, T>, index: FieldElementExpression<'ast, T>) -> Self;
}

impl<'ast, T: Field> Select<'ast, T> for FieldElementExpression<'ast, T> {
    fn select(array: ArrayExpression<'ast, T>, index: FieldElementExpression<'ast, T>) -> Self {
        FieldElementExpression::Select(box array, box index)
    }
}

impl<'ast, T: Field> Select<'ast, T> for BooleanExpression<'ast, T> {
    fn select(array: ArrayExpression<'ast, T>, index: FieldElementExpression<'ast, T>) -> Self {
        BooleanExpression::Select(box array, box index)
    }
}

impl<'ast, T: Field> Select<'ast, T> for UExpression<'ast, T> {
    fn select(array: ArrayExpression<'ast, T>, index: FieldElementExpression<'ast, T>) -> Self {
        let bitwidth = match array.inner_type().clone() {
            Type::Uint(bitwidth) => bitwidth,
            _ => unreachable!(),
        };

        UExpressionInner::Select(box array, box index).annotate(bitwidth)
    }
}

impl<'ast, T: Field> Select<'ast, T> for ArrayExpression<'ast, T> {
    fn select(array: ArrayExpression<'ast, T>, index: FieldElementExpression<'ast, T>) -> Self {
        let (ty, size) = match array.inner_type() {
            Type::Array(array_type) => (array_type.ty.clone(), array_type.size.clone()),
            _ => unreachable!(),
        };

        ArrayExpressionInner::Select(box array, box index).annotate(*ty, size)
    }
}

impl<'ast, T: Field> Select<'ast, T> for StructExpression<'ast, T> {
    fn select(array: ArrayExpression<'ast, T>, index: FieldElementExpression<'ast, T>) -> Self {
        let members = match array.inner_type().clone() {
            Type::Struct(members) => members,
            _ => unreachable!(),
        };

        StructExpressionInner::Select(box array, box index).annotate(members)
    }
}

pub trait Member<'ast, T: Field> {
    fn member(s: StructExpression<'ast, T>, member_id: MemberId) -> Self;
}

impl<'ast, T: Field> Member<'ast, T> for FieldElementExpression<'ast, T> {
    fn member(s: StructExpression<'ast, T>, member_id: MemberId) -> Self {
        FieldElementExpression::Member(box s, member_id)
    }
}

impl<'ast, T: Field> Member<'ast, T> for BooleanExpression<'ast, T> {
    fn member(s: StructExpression<'ast, T>, member_id: MemberId) -> Self {
        BooleanExpression::Member(box s, member_id)
    }
}

impl<'ast, T: Field> Member<'ast, T> for UExpression<'ast, T> {
    fn member(s: StructExpression<'ast, T>, member_id: MemberId) -> Self {
        unimplemented!()
        // UExpression::Member(box s, member_id)
    }
}

impl<'ast, T: Field> Member<'ast, T> for ArrayExpression<'ast, T> {
    fn member(s: StructExpression<'ast, T>, member_id: MemberId) -> Self {
        let members = s.ty().clone();

        let ty = members
            .into_iter()
            .find(|member| *member.id == member_id)
            .unwrap()
            .ty;

        let (ty, size) = match *ty {
            Type::Array(array_type) => (array_type.ty, array_type.size),
            _ => unreachable!(),
        };

        ArrayExpressionInner::Member(box s, member_id).annotate(*ty, size)
    }
}

impl<'ast, T: Field> Member<'ast, T> for StructExpression<'ast, T> {
    fn member(s: StructExpression<'ast, T>, member_id: MemberId) -> Self {
        let members = s.ty().clone();

        let ty = members
            .into_iter()
            .find(|member| *member.id == member_id)
            .unwrap()
            .ty;

        let members = match *ty {
            Type::Struct(members) => members,
            _ => unreachable!(),
        };

        StructExpressionInner::Member(box s, member_id).annotate(members)
    }
}<|MERGE_RESOLUTION|>--- conflicted
+++ resolved
@@ -7,11 +7,8 @@
 
 pub mod abi;
 pub mod folder;
-<<<<<<< HEAD
-mod identifier;
-=======
 pub mod identifier;
->>>>>>> 6bee1f89
+
 mod parameter;
 pub mod types;
 mod uint;
@@ -33,14 +30,10 @@
 
 pub use self::folder::Folder;
 use typed_absy::abi::{Abi, AbiInput};
-pub use typed_absy::identifier::Identifier;
 use typed_absy::types::StructMember;
 
-<<<<<<< HEAD
 pub use self::identifier::Identifier;
 
-=======
->>>>>>> 6bee1f89
 /// An identifier for a `TypedModule`. Typically a path or uri.
 pub type TypedModuleId = PathBuf;
 
