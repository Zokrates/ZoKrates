--- conflicted
+++ resolved
@@ -342,7 +342,6 @@
         fold_member_expression(self, ty, e)
     }
 
-<<<<<<< HEAD
     fn fold_element_expression<
         E: Expr<'ast, T> + Element<'ast, T> + From<TypedExpression<'ast, T>>,
     >(
@@ -351,13 +350,13 @@
         e: ElementExpression<'ast, T, E>,
     ) -> ElementOrExpression<'ast, T, E> {
         fold_element_expression(self, ty, e)
-=======
+    }
+
     fn fold_eq_expression<E: Expr<'ast, T> + PartialEq + Constant + Fold<'ast, T>>(
         &mut self,
         e: EqExpression<E>,
     ) -> EqOrBoolean<'ast, T, E> {
         fold_eq_expression(self, e)
->>>>>>> d9262658
     }
 
     fn fold_function_call_expression<
@@ -770,7 +769,6 @@
     ))
 }
 
-<<<<<<< HEAD
 pub fn fold_element_expression<
     'ast,
     T: Field,
@@ -785,13 +783,13 @@
         f.fold_tuple_expression(*e.tuple),
         e.index,
     ))
-=======
+}
+
 pub fn fold_eq_expression<'ast, T: Field, E: Fold<'ast, T>, F: Folder<'ast, T>>(
     f: &mut F,
     e: EqExpression<E>,
 ) -> EqOrBoolean<'ast, T, E> {
     EqOrBoolean::Eq(EqExpression::new(e.left.fold(f), e.right.fold(f)))
->>>>>>> d9262658
 }
 
 pub fn fold_select_expression<
@@ -824,67 +822,34 @@
     use BooleanExpression::*;
 
     match e {
-<<<<<<< HEAD
-        Block(block) => Block(f.fold_block_expression(block)),
-        Value(v) => Value(v),
-        Identifier(id) => Identifier(f.fold_name(id)),
-        FieldEq(box e1, box e2) => {
-            let e1 = f.fold_field_expression(e1);
-            let e2 = f.fold_field_expression(e2);
-            FieldEq(box e1, box e2)
-        }
-        BoolEq(box e1, box e2) => {
-            let e1 = f.fold_boolean_expression(e1);
-            let e2 = f.fold_boolean_expression(e2);
-            BoolEq(box e1, box e2)
-        }
-        ArrayEq(box e1, box e2) => {
-            let e1 = f.fold_array_expression(e1);
-            let e2 = f.fold_array_expression(e2);
-            ArrayEq(box e1, box e2)
-        }
-        StructEq(box e1, box e2) => {
-            let e1 = f.fold_struct_expression(e1);
-            let e2 = f.fold_struct_expression(e2);
-            StructEq(box e1, box e2)
-        }
-        TupleEq(box e1, box e2) => {
-            let e1 = f.fold_tuple_expression(e1);
-            let e2 = f.fold_tuple_expression(e2);
-            TupleEq(box e1, box e2)
-        }
-        UintEq(box e1, box e2) => {
-            let e1 = f.fold_uint_expression(e1);
-            let e2 = f.fold_uint_expression(e2);
-            UintEq(box e1, box e2)
-        }
-        FieldLt(box e1, box e2) => {
-=======
-        BooleanExpression::Block(block) => BooleanExpression::Block(f.fold_block_expression(block)),
-        BooleanExpression::Value(v) => BooleanExpression::Value(v),
-        BooleanExpression::Identifier(id) => BooleanExpression::Identifier(f.fold_name(id)),
-        BooleanExpression::FieldEq(e) => match f.fold_eq_expression(e) {
+        Block(block) => BooleanExpression::Block(f.fold_block_expression(block)),
+        Value(v) => BooleanExpression::Value(v),
+        Identifier(id) => BooleanExpression::Identifier(f.fold_name(id)),
+        FieldEq(e) => match f.fold_eq_expression(e) {
             EqOrBoolean::Eq(e) => BooleanExpression::FieldEq(e),
             EqOrBoolean::Boolean(u) => u,
         },
-        BooleanExpression::BoolEq(e) => match f.fold_eq_expression(e) {
+        BoolEq(e) => match f.fold_eq_expression(e) {
             EqOrBoolean::Eq(e) => BooleanExpression::BoolEq(e),
             EqOrBoolean::Boolean(u) => u,
         },
-        BooleanExpression::ArrayEq(e) => match f.fold_eq_expression(e) {
+        ArrayEq(e) => match f.fold_eq_expression(e) {
             EqOrBoolean::Eq(e) => BooleanExpression::ArrayEq(e),
             EqOrBoolean::Boolean(u) => u,
         },
-        BooleanExpression::StructEq(e) => match f.fold_eq_expression(e) {
+        StructEq(e) => match f.fold_eq_expression(e) {
             EqOrBoolean::Eq(e) => BooleanExpression::StructEq(e),
             EqOrBoolean::Boolean(u) => u,
         },
-        BooleanExpression::UintEq(e) => match f.fold_eq_expression(e) {
+        TupleEq(e) => match f.fold_eq_expression(e) {
+            EqOrBoolean::Eq(e) => BooleanExpression::TupleEq(e),
+            EqOrBoolean::Boolean(u) => u,
+        },
+        UintEq(e) => match f.fold_eq_expression(e) {
             EqOrBoolean::Eq(e) => BooleanExpression::UintEq(e),
             EqOrBoolean::Boolean(u) => u,
         },
-        BooleanExpression::FieldLt(box e1, box e2) => {
->>>>>>> d9262658
+        FieldLt(box e1, box e2) => {
             let e1 = f.fold_field_expression(e1);
             let e2 = f.fold_field_expression(e2);
             FieldLt(box e1, box e2)
