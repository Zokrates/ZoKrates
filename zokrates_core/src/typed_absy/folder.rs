--- conflicted
+++ resolved
@@ -1,12 +1,8 @@
 // Generic walk through a typed AST. Not mutating in place
 
 use crate::typed_absy::*;
-<<<<<<< HEAD
+use typed_absy::types::StructMember;
 use zokrates_field::Field;
-=======
-use typed_absy::types::StructMember;
-use zokrates_field::field::Field;
->>>>>>> e2599ee2
 
 pub trait Folder<'ast, T: Field>: Sized {
     fn fold_program(&mut self, p: TypedProgram<'ast, T>) -> TypedProgram<'ast, T> {
