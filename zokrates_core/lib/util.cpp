/**
 * @file util.cpp
 * @author Jacob Eberhardt <jacob.eberhardt@tu-berlin.de
 * @author Dennis Kuhnert <dennis.kuhnert@campus.tu-berlin.de>
 * @date 2017
 */

#include "util.hpp"

// conversion byte[32] <-> libsnark bigint.
libff::bigint<libff::alt_bn128_r_limbs> libsnarkBigintFromBytes(const uint8_t* _x)
{
    libff::bigint<libff::alt_bn128_r_limbs> x;
    for (unsigned i = 0; i < 4; i++) {
        for (unsigned j = 0; j < 8; j++) {
            x.data[3 - i] |= uint64_t(_x[i * 8 + j]) << (8 * (7 - j));
        }
    }
<<<<<<< HEAD
    return x;
=======
  }

  return x;
>>>>>>> 11dd7901
}

std::string HexStringFromLibsnarkBigint(libff::bigint<libff::alt_bn128_r_limbs> _x)
{
    uint8_t x[32];
    for (unsigned i = 0; i < 4; i++) {
        for (unsigned j = 0; j < 8; j++) {
            x[i * 8 + j] = uint8_t(uint64_t(_x.data[3 - i]) >> (8 * (7 - j)));
        }
    }
    std::stringstream ss;
    ss << std::setfill('0');
    for (unsigned i = 0; i < 32; i++) {
        ss << std::hex << std::setw(2) << (int)x[i];
    }
    return ss.str();
}

std::string outputInputAsHex(libff::bigint<libff::alt_bn128_r_limbs> _x) {
    return "\"0x" + HexStringFromLibsnarkBigint(_x) + "\"";
}

std::string outputPointG1AffineAsHex(libff::alt_bn128_G1 _p)
{
    libff::alt_bn128_G1 aff = _p;
    aff.to_affine_coordinates();
    return "0x" +
        HexStringFromLibsnarkBigint(aff.X.as_bigint()) + ", 0x" +
        HexStringFromLibsnarkBigint(aff.Y.as_bigint());
}

std::string outputPointG1AffineAsHexJson(libff::alt_bn128_G1 _p)
{
    libff::alt_bn128_G1 aff = _p;
    aff.to_affine_coordinates();
    return "[\"0x" +
        HexStringFromLibsnarkBigint(aff.X.as_bigint()) + "\", \"0x" +
        HexStringFromLibsnarkBigint(aff.Y.as_bigint())+"\"]";
}

std::string outputPointG2AffineAsHex(libff::alt_bn128_G2 _p)
{
    libff::alt_bn128_G2 aff = _p;
    aff.to_affine_coordinates();
    return "[0x" +
        HexStringFromLibsnarkBigint(aff.X.c1.as_bigint()) + ", 0x" +
        HexStringFromLibsnarkBigint(aff.X.c0.as_bigint()) + "], [0x" +
        HexStringFromLibsnarkBigint(aff.Y.c1.as_bigint()) + ", 0x" +
        HexStringFromLibsnarkBigint(aff.Y.c0.as_bigint()) + "]";
}

std::string outputPointG2AffineAsHexJson(libff::alt_bn128_G2 _p)
{
    libff::alt_bn128_G2 aff = _p;
    aff.to_affine_coordinates();
    return "[[\"0x" +
        HexStringFromLibsnarkBigint(aff.X.c1.as_bigint()) + "\", \"0x" +
        HexStringFromLibsnarkBigint(aff.X.c0.as_bigint()) + "\"], [\"0x" +
        HexStringFromLibsnarkBigint(aff.Y.c1.as_bigint()) + "\", \"0x" +
        HexStringFromLibsnarkBigint(aff.Y.c0.as_bigint()) + "\"]]";
}<|MERGE_RESOLUTION|>--- conflicted
+++ resolved
@@ -16,13 +16,8 @@
             x.data[3 - i] |= uint64_t(_x[i * 8 + j]) << (8 * (7 - j));
         }
     }
-<<<<<<< HEAD
+    
     return x;
-=======
-  }
-
-  return x;
->>>>>>> 11dd7901
 }
 
 std::string HexStringFromLibsnarkBigint(libff::bigint<libff::alt_bn128_r_limbs> _x)
