
file = { SOI ~ NEWLINE* ~ pragma? ~ NEWLINE* ~ import_directive* ~ NEWLINE* ~ ty_struct_definition* ~ NEWLINE* ~ const_definition* ~ NEWLINE* ~ function_definition* ~ EOI }

pragma = { "#pragma" ~ "curve" ~ curve }
curve = @{ (ASCII_ALPHANUMERIC | "_") * }

import_directive = { main_import_directive | from_import_directive }
from_import_directive = { "from" ~ "\"" ~ import_source ~ "\"" ~ "import" ~ import_symbol_list ~ NEWLINE* }
main_import_directive = { "import" ~ "\"" ~ import_source ~ "\"" ~ ("as" ~ identifier)? ~ NEWLINE+ }
import_source = @{(!"\"" ~ ANY)*}
import_symbol = { identifier ~ ("as" ~ identifier)? }
import_symbol_list = _{ import_symbol ~ ("," ~ import_symbol)* }
function_definition = {"def" ~ identifier ~ constant_generics_declaration? ~ "(" ~ parameter_list ~ ")" ~ return_types ~ ":" ~ NEWLINE* ~ statement* }
const_definition = {"const" ~ ty ~ identifier ~ "=" ~ expression ~ NEWLINE*}
return_types = _{ ( "->" ~ ( "(" ~ type_list ~ ")" | ty ))? }
constant_generics_declaration = _{ "<" ~ constant_generics_list ~ ">" }
constant_generics_list = _{ identifier ~ ("," ~ identifier)* }

parameter_list = _{(parameter ~ ("," ~ parameter)*)?}
parameter = {vis? ~ ty ~ identifier}

// basic types
ty_field = {"field"}
ty_bool = {"bool"}
ty_u8 = {"u8"}
ty_u16 = {"u16"}
ty_u32 = {"u32"}
ty_u64 = {"u64"}
ty_basic = { ty_field | ty_bool | ty_u8 | ty_u16 | ty_u32 | ty_u64 }
ty_basic_or_struct = { ty_basic | ty_struct }
ty_array = { ty_basic_or_struct ~ ("[" ~ expression ~ "]")+ }
ty = { ty_array | ty_basic | ty_struct }
type_list = _{(ty ~ ("," ~ ty)*)?}
// structs
ty_struct = { identifier }
// type definitions
ty_struct_definition = { "struct" ~ identifier ~ "{" ~ NEWLINE* ~ struct_field_list ~ NEWLINE* ~ "}" ~ NEWLINE* }
struct_field_list = _{(struct_field ~ (NEWLINE+ ~ struct_field)*)? }
struct_field = { ty ~ identifier }

vis_private = {"private"}
vis_public = {"public"}
vis = { vis_private | vis_public }

// Statements
statement = { (return_statement // does not require subsequent newline
              | (iteration_statement
                | definition_statement
                | expression_statement
                ) ~ NEWLINE
            ) ~ NEWLINE* }

iteration_statement = { "for" ~ ty ~ identifier ~ "in" ~ expression ~ ".." ~ expression ~ "do" ~ NEWLINE* ~ statement* ~ "endfor"}
return_statement = { "return" ~ expression_list}
definition_statement = { optionally_typed_assignee_list ~ "=" ~ expression } // declare and assign, so only identifiers are allowed, unlike `assignment_statement`
expression_statement = {"assert" ~ "(" ~ expression ~ ")"}

optionally_typed_assignee_list = _{ optionally_typed_assignee ~ ("," ~ optionally_typed_assignee)* }
optionally_typed_assignee = { (ty ~ assignee) | (assignee) } // we don't use { ty? ~ identifier } as with a single token, it gets parsed as `ty` but we want `identifier`

// Expressions
expression_list = _{(expression ~ ("," ~ expression)*)?}

expression = { unaried_term ~ (op_binary ~ unaried_term)* }
unaried_term = { op_unary? ~ powered_term }
powered_term = { term ~ (op_pow ~ exponent_expression)? }
term = { ("(" ~ expression ~ ")") | inline_struct_expression | conditional_expression | postfix_expression | primary_expression | inline_array_expression | array_initializer_expression }
spread = { "..." ~ expression }
range = { from_expression? ~ ".." ~ to_expression? }
from_expression = { expression }
to_expression = { expression }

conditional_expression = { "if" ~ expression ~ "then" ~ expression ~ "else" ~ expression ~ "fi"}

postfix_expression = { identifier ~ access+ } // we force there to be at least one access, otherwise this matches single identifiers
access = { array_access | call_access | member_access }
array_access = { "[" ~ range_or_expression ~ "]" }
call_access = { explicit_generics? ~ "(" ~ arguments ~ ")" }
arguments = { expression_list }
explicit_generics = { "::<" ~ constant_generics_values ~ ">" }
constant_generics_values = _{ constant_generics_value ~ ("," ~ constant_generics_value)* }
constant_generics_value = { literal | identifier | underscore }
underscore = { "_" }
member_access = { "." ~ identifier }

primary_expression = { identifier
                    | literal
                    }

inline_struct_expression = { identifier ~ "{" ~ NEWLINE* ~ inline_struct_member_list ~ NEWLINE* ~ "}" }
inline_struct_member_list = _{(inline_struct_member ~ ("," ~ NEWLINE* ~ inline_struct_member)*)? ~ ","? }
inline_struct_member = { identifier ~ ":" ~ expression }

inline_array_expression = { "[" ~ NEWLINE* ~ inline_array_inner ~ NEWLINE* ~ "]" }
inline_array_inner = _{(spread_or_expression ~ ("," ~ NEWLINE* ~ spread_or_expression)*)?}
spread_or_expression = { spread | expression }
range_or_expression = { range | expression }

exponent_expression = { "(" ~ expression ~ ")" | primary_expression }
array_initializer_expression = { "[" ~ expression ~ ";" ~ expression ~ "]" }

// End Expressions

assignee = { identifier ~ assignee_access* }
assignee_access = { array_access | member_access }
identifier = @{ ((!keyword ~ ASCII_ALPHA) | (keyword ~ (ASCII_ALPHANUMERIC | "_"))) ~ (ASCII_ALPHANUMERIC | "_")* }

// Literals for all types

literal = { hex_literal | decimal_literal | boolean_literal }

decimal_literal = ${ decimal_number ~ ("_"? ~ decimal_suffix)? }
decimal_number = @{ "0" | ASCII_NONZERO_DIGIT ~ ASCII_DIGIT* }
decimal_suffix = { decimal_suffix_u8 | decimal_suffix_u16 | decimal_suffix_u32 | decimal_suffix_u64 | decimal_suffix_field }
decimal_suffix_u8 = { "u8" }
decimal_suffix_u16 = { "u16" }
decimal_suffix_u32 = { "u32" }
decimal_suffix_u64 = { "u64" }
decimal_suffix_field = { "f" }

boolean_literal = { "true" | "false" }

hex_literal = !{ "0x" ~ hex_number }
hex_number = { hex_number_u64 | hex_number_u32 | hex_number_u16 | hex_number_u8 }
hex_number_u8 = { ASCII_HEX_DIGIT{2} }
hex_number_u16 = { ASCII_HEX_DIGIT{4} }
hex_number_u32 = { ASCII_HEX_DIGIT{8} }
hex_number_u64 = { ASCII_HEX_DIGIT{16} }

// Operators

op_or = @{"||"}
op_and = @{"&&"}
op_bit_xor = {"^"}
op_bit_and = {"&"}
op_bit_or = {"|"}
op_equal = @{"=="}
op_not_equal = @{"!="}
op_lt = {"<"}
op_lte = @{"<="}
op_gt = {">"}
op_gte = @{">="}
op_add = {"+"}
op_sub = {"-"}
op_mul = {"*"}
op_div = {"/"}
op_rem = {"%"}
op_pow = @{"**"} 
op_not = {"!"}
op_neg = {"-"}
op_pos = {"+"}
op_left_shift = @{"<<"}
op_right_shift = @{">>"}
// `op_pow` is *not* in `op_binary` because its precedence is handled in this parser rather than down the line in precedence climbing
op_binary = _ { op_or | op_and | op_bit_xor | op_bit_and | op_bit_or | op_left_shift | op_right_shift | op_equal | op_not_equal | op_lte | op_lt | op_gte | op_gt | op_add | op_sub | op_mul | op_div | op_rem }
op_unary = { op_pos | op_neg | op_not }

WHITESPACE = _{ " " | "\t" | "\\" ~ NEWLINE}
COMMENT = _{ ("/*" ~ (!"*/" ~ ANY)* ~ "*/") | ("//" ~ (!NEWLINE ~ ANY)*) }

// the ordering of reserved keywords matters: if "as" is before "assert", then "assert" gets parsed as (as)(sert) and incorrectly
// accepted
<<<<<<< HEAD
keyword = @{"assert"|"as"|"bool"|"byte"|"const"|"def"|"do"|"else"|"endfor"|"export"|"false"|"field"|"for"|"if"|"then"|"fi"|"import"|"from"|
            "in"|"private"|"public"|"return"|"struct"|"true"|"u8"|"u16"|"u32"
=======
keyword = @{"assert"|"as"|"bool"|"byte"|"def"|"do"|"else"|"endfor"|"export"|"false"|"field"|"for"|"if"|"then"|"fi"|"import"|"from"|
            "in"|"private"|"public"|"return"|"struct"|"true"|"u8"|"u16"|"u32"|"u64"
>>>>>>> eb9326d0
            }<|MERGE_RESOLUTION|>--- conflicted
+++ resolved
@@ -145,7 +145,7 @@
 op_mul = {"*"}
 op_div = {"/"}
 op_rem = {"%"}
-op_pow = @{"**"} 
+op_pow = @{"**"}
 op_not = {"!"}
 op_neg = {"-"}
 op_pos = {"+"}
@@ -160,11 +160,6 @@
 
 // the ordering of reserved keywords matters: if "as" is before "assert", then "assert" gets parsed as (as)(sert) and incorrectly
 // accepted
-<<<<<<< HEAD
 keyword = @{"assert"|"as"|"bool"|"byte"|"const"|"def"|"do"|"else"|"endfor"|"export"|"false"|"field"|"for"|"if"|"then"|"fi"|"import"|"from"|
-            "in"|"private"|"public"|"return"|"struct"|"true"|"u8"|"u16"|"u32"
-=======
-keyword = @{"assert"|"as"|"bool"|"byte"|"def"|"do"|"else"|"endfor"|"export"|"false"|"field"|"for"|"if"|"then"|"fi"|"import"|"from"|
             "in"|"private"|"public"|"return"|"struct"|"true"|"u8"|"u16"|"u32"|"u64"
->>>>>>> eb9326d0
             }