# Types

ZoKrates currently exposes two primitive types and two complex types:

## Primitive Types

### `field`

This is the most basic type in ZoKrates, and it represents a field element with positive integer values in `[0,  p - 1]` where `p` is a (large) prime number. Standard arithmetic operations are supported; note that [division in the finite field](https://en.wikipedia.org/wiki/Finite_field_arithmetic) behaves differently than in the case of integers.

As an example, `p` is set to `21888242871839275222246405745257275088548364400416034343698204186575808495617` when working with the [ALT_BN128](/reference/proving_schemes.html#alt_bn128) curve supported by Ethereum.

While `field` values mostly behave like unsigned integers, one should keep in mind that they overflow at `p` and not some power of 2, so that we have:

```zokrates
{{#include ../../../zokrates_cli/examples/book/field_overflow.zok}}
```

Note that for field elements, the division operation multiplies the numerator with the denominator's inverse field element. The results coincide with integer divisions for cases with remainder 0, but differ otherwise.

### `bool`

Booleans are available in ZoKrates. When a boolean is used as a parameter of the main function, the program is constrained to only accept `0` or `1` for that parameter. A boolean can be asserted to be true using an `assert(bool)` statement.

### `u8/u16/u32`

Unsigned integers represent positive numbers of the interval `[0, 2 ** bitwidth[`, where `bitwidth` is specified in the type's name, e.g., 32 bits in the case of u32. Their arithmetics are defined modulo `2 ** bitwidth`.

Internally, they use a binary encoding, which makes them particularly efficient for implementing programs that operate on that binary representation, e.g., the SHA256 hash function.

Similarly to booleans, unsigned integer inputs of the main function only accept values of the appropriate range.

<<<<<<< HEAD
### Numeric inference

In the case of decimal literals like `42`, the compiler tries to find the appropriate type (`field`, `u8`, `u16` or `u32`) depending on the context. If it cannot converge to a single option, an error is returned. This means that there is no default type for decimal literals.

All operations between literals have the semantics of the infered type.

```zokrates
{{#include ../../../zokrates_cli/examples/book/numeric_inference.zok}}
```
=======
The division operation calculates the standard floor division for integers. The `%` operand can be used to obtain the remainder.
>>>>>>> 6dab8a4b

## Complex Types

ZoKrates provides two complex types: arrays and structs.

### Arrays

ZoKrates supports static arrays, i.e., whose length needs to be known at compile time.
Arrays can contain elements of any type and have arbitrary dimensions.

The following example code shows examples of how to use arrays:

```zokrates
{{#include ../../../zokrates_cli/examples/book/array.zok}}
```

#### Declaration and Initialization
An array is defined by appending `[]` to a type literal representing the type of the array's elements.

Initialization always needs to happen in the same statement as a declaration, unless the array is declared within a function's signature.

For initialization, a list of comma-separated values is provided within brackets `[]`.

ZoKrates offers a special shorthand syntax to initialize an array with a constant value:
`[value; repetitions]`


The following code provides examples for declaration and initialization:
```zokrates
    field[3] a = [1, 2, 3] // initialize a field array with field values
    bool[13] b = [false; 13] // initialize a bool array with value false
```

#### Multidimensional Arrays

As an array can contain any type of elements, it can contain arrays again.
There is a special syntax to declare such multi-dimensional arrays, i.e., arrays of arrays.
To declare an array of an inner array, i.e., and an array of elements of a type, prepend brackets `[size]` to the declaration of the inner array.
In summary, this leads to the following scheme for array declarations:
`data_type[size of 1st dimension][size of 2nd dimension]`.
Consider the following example:

```zokrates
{{#include ../../../zokrates_cli/examples/book/multidim_array.zok}}
```

#### Spreads and Slices
ZoKrates provides some syntactic sugar to retrieve subsets of arrays.

##### Spreads
The spread operator `...` applied to an array copies the elements of the existing array.
This can be used to conveniently compose new arrays, as shown in the following example:
```
field[3] a = [1, 2, 3]
field[4] c = [...a, 4] // initialize an array copying values from `a`, followed by 4
```

##### Slices
An array can also be assigned to by creating a copy of a subset of an existing array.
This operation is called slicing, and the following example shows how to slice in ZoKrates:
```
field[3] a = [1, 2, 3]
field[2] b = a[1..3]   // initialize an array copying a slice from `a`
```

### Structs
A struct is a composite datatype representing a named collection of variables.
The contained variables can be of any type.

The following code shows an example of how to use structs.

```zokrates
{{#include ../../../zokrates_cli/examples/book/structs.zok}}
```

#### Definition
Before a struct data type can be used, it needs to be defined.
A struct definition starts with the `struct` keyword followed by a name. Afterwards, a new-line separated list of variables is declared in curly braces `{}`. For example:

```zokrates
struct Point {
	field x
	field y
}
```

#### Declaration and Initialization

Initialization of a variable of a struct type always needs to happen in the same statement as a declaration, unless the struct-typed variable is declared within a function's signature.

The following example shows declaration and initialization of a variable of the `Point` struct type:

```zokrates
{{#include ../../../zokrates_cli/examples/book/struct_init.zok}}
```

#### Assignment
The variables within a struct instance, the so called members, can be accessed through the `.` operator as shown in the following extended example:

```zokrates
{{#include ../../../zokrates_cli/examples/book/struct_assign.zok}}
```<|MERGE_RESOLUTION|>--- conflicted
+++ resolved
@@ -30,7 +30,8 @@
 
 Similarly to booleans, unsigned integer inputs of the main function only accept values of the appropriate range.
 
-<<<<<<< HEAD
+The division operation calculates the standard floor division for integers. The `%` operand can be used to obtain the remainder.
+
 ### Numeric inference
 
 In the case of decimal literals like `42`, the compiler tries to find the appropriate type (`field`, `u8`, `u16` or `u32`) depending on the context. If it cannot converge to a single option, an error is returned. This means that there is no default type for decimal literals.
@@ -40,9 +41,6 @@
 ```zokrates
 {{#include ../../../zokrates_cli/examples/book/numeric_inference.zok}}
 ```
-=======
-The division operation calculates the standard floor division for integers. The `%` operand can be used to obtain the remainder.
->>>>>>> 6dab8a4b
 
 ## Complex Types
 
