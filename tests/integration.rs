extern crate assert_cli;
extern crate serde_json;

#[cfg(test)]
mod integration {
    use assert_cli;
    use std::fs::{File};
    use std::path::Path;
    use std::io::prelude::*;
    use std::fs::{self};
    use std::panic;
    use serde_json;
    use serde_json::Value;

    fn setup() {
        fs::create_dir(".tmp").unwrap();
    }

    fn teardown() {
        fs::remove_dir_all(".tmp").unwrap();
    } 
    
    #[test]
    fn run_integration_tests() {
        // see https://medium.com/@ericdreichert/test-setup-and-teardown-in-rust-without-a-framework-ba32d97aa5ab
        setup();

        let result = panic::catch_unwind(|| {
            test_compile_and_witness_dir()
        });

        teardown();

        assert!(result.is_ok())
    }

    fn test_compile_and_witness_dir() {
        let dir = Path::new("./tests/code");
        if dir.is_dir() {
            for entry in fs::read_dir(dir).unwrap() {
                let entry = entry.unwrap();
                let path = entry.path();
                if path.extension().unwrap() == "witness" {
                    let program_name = Path::new(Path::new(path.file_stem().unwrap()).file_stem().unwrap());
                    let prog = dir.join(program_name).with_extension("code");
                    let flat = dir.join(program_name).with_extension("expected.out.code");
                    let witness = dir.join(program_name).with_extension("expected.witness");
                    let args = dir.join(program_name).with_extension("arguments.json");
                    test_compile_and_witness(program_name.to_str().unwrap(), &prog, &flat, &args, &witness);
                }
            }
        }
    }

    fn test_compile_and_witness(program_name: &str, program_path: &Path, expected_flattened_code_path: &Path, arguments_path: &Path, expected_witness_path: &Path) {
        let tmp_base = Path::new(".tmp/");
        let test_case_path = tmp_base.join(program_name);
    	let flattened_path = tmp_base.join(program_name).join("out");
    	let flattened_code_path = tmp_base.join(program_name).join("out").with_extension("code");
    	let witness_path = tmp_base.join(program_name).join("witness");
        let verification_key_path = tmp_base.join(program_name).join("verification").with_extension("key");
        let proving_key_path = tmp_base.join(program_name).join("proving").with_extension("key");
        let variable_information_path = tmp_base.join(program_name).join("variables").with_extension("inf");
        let verification_contract_path = tmp_base.join(program_name).join("verifier").with_extension("sol");

        // create a tmp folder to store artifacts
        fs::create_dir(test_case_path).unwrap();

<<<<<<< HEAD
        // prepare compile arguments
        let mut compile = vec!["./target/debug/zokrates", "compile", "-i", program_path.to_str().unwrap(), "-o", flattened_path.to_str().unwrap()];

        if program_name.contains("sha_libsnark") {
            compile.push("--gadgets");
            compile.push("--optimized");
        }

    	// compile
        assert_cli::Assert::command(&compile)
=======
        // COMPILE
        assert_cli::Assert::command(&["cargo", "run", "--", "compile",
            "-i", program_path.to_str().unwrap(),
            "-o", flattened_path.to_str().unwrap()])
>>>>>>> 6964e1fe
            .succeeds()
            .unwrap();

        // load the expected result
        let mut expected_flattened_code_file = File::open(&expected_flattened_code_path).unwrap();
        let mut expected_flattened_code = String::new();
        expected_flattened_code_file.read_to_string(&mut expected_flattened_code).unwrap();

        // load the actual result
        let mut flattened_code_file = File::open(&flattened_code_path).unwrap();
        let mut flattened_code = String::new();
        flattened_code_file.read_to_string(&mut flattened_code).unwrap();

        // check equality
        assert_eq!(flattened_code, expected_flattened_code, "Flattening failed for {}\n\nExpected\n\n{}\n\nGot\n\n{}", program_path.to_str().unwrap(), expected_flattened_code.as_str(), flattened_code.as_str());

        // SETUP
        assert_cli::Assert::command(&["cargo", "run", "--", "setup",
            "-i", flattened_path.to_str().unwrap(),
            "-p", proving_key_path.to_str().unwrap(),
            "-v", verification_key_path.to_str().unwrap(),
            "-m", variable_information_path.to_str().unwrap()])
            .succeeds()
            .unwrap();

        // EXPORT-VERIFIER
        assert_cli::Assert::command(&["cargo", "run", "--", "export-verifier",
            "-i", verification_key_path.to_str().unwrap(),
            "-o", verification_contract_path.to_str().unwrap()])
            .succeeds()
            .unwrap();

        // COMPUTE_WITNESS
        let arguments: Value = serde_json::from_reader(File::open(arguments_path).unwrap()).unwrap();

        let arguments_str_list: Vec<String> = arguments.as_array().unwrap().iter().map(|i| match *i {
            Value::Number(ref n) => n.to_string(),
            _ => panic!(format!("Cannot read arguments. Check {}", arguments_path.to_str().unwrap()))
        }).collect();

        let mut compute = vec!["cargo", "run", "--", "compute-witness",
            "-i", flattened_path.to_str().unwrap(),
            "-o", witness_path.to_str().unwrap(),
            "-a"];

        for arg in arguments_str_list.iter() {
            compute.push(arg);
        }
        
        assert_cli::Assert::command(&compute)
            .succeeds()
            .unwrap();

		// load the expected witness
		let mut expected_witness_file = File::open(&expected_witness_path).unwrap();
		let mut expected_witness = String::new();
		expected_witness_file.read_to_string(&mut expected_witness).unwrap();

		// load the actual witness
    	let mut witness_file = File::open(&witness_path).unwrap();
        let mut witness = String::new();
		witness_file.read_to_string(&mut witness).unwrap();

		// check equality
<<<<<<< HEAD
        assert_eq!(flattened_code, expected_flattened_code, "Flattening failed for {}\n\nExpected\n\n{}\n\nGot\n\n{}", program_path.to_str().unwrap(), expected_flattened_code.as_str(), flattened_code.as_str());
        for line in expected_witness.as_str().split("\n") {
            assert!(witness.contains(line), "Witness generation failed for {}\n\nLine \"{}\" not found in witness", program_path.to_str().unwrap(), line);
        }
=======
		assert!(witness.contains(
            expected_witness.as_str()),
            "Witness generation failed for {}\n\nExpected\n\n{}\n\nGot\n\n{}",
                program_path.to_str().unwrap(),
                expected_witness.as_str(),
                witness.as_str());

        // GENERATE-PROOF
        assert_cli::Assert::command(&["cargo", "run", "--", "generate-proof",
            "-w", witness_path.to_str().unwrap(),
            "-p", proving_key_path.to_str().unwrap(),
            "-i", variable_information_path.to_str().unwrap()])
            .succeeds()
            .unwrap();
>>>>>>> 6964e1fe
    }
}<|MERGE_RESOLUTION|>--- conflicted
+++ resolved
@@ -66,7 +66,6 @@
         // create a tmp folder to store artifacts
         fs::create_dir(test_case_path).unwrap();
 
-<<<<<<< HEAD
         // prepare compile arguments
         let mut compile = vec!["./target/debug/zokrates", "compile", "-i", program_path.to_str().unwrap(), "-o", flattened_path.to_str().unwrap()];
 
@@ -77,12 +76,6 @@
 
     	// compile
         assert_cli::Assert::command(&compile)
-=======
-        // COMPILE
-        assert_cli::Assert::command(&["cargo", "run", "--", "compile",
-            "-i", program_path.to_str().unwrap(),
-            "-o", flattened_path.to_str().unwrap()])
->>>>>>> 6964e1fe
             .succeeds()
             .unwrap();
 
@@ -146,20 +139,9 @@
         let mut witness = String::new();
 		witness_file.read_to_string(&mut witness).unwrap();
 
-		// check equality
-<<<<<<< HEAD
-        assert_eq!(flattened_code, expected_flattened_code, "Flattening failed for {}\n\nExpected\n\n{}\n\nGot\n\n{}", program_path.to_str().unwrap(), expected_flattened_code.as_str(), flattened_code.as_str());
-        for line in expected_witness.as_str().split("\n") {
+		for line in expected_witness.as_str().split("\n") {
             assert!(witness.contains(line), "Witness generation failed for {}\n\nLine \"{}\" not found in witness", program_path.to_str().unwrap(), line);
-        }
-=======
-		assert!(witness.contains(
-            expected_witness.as_str()),
-            "Witness generation failed for {}\n\nExpected\n\n{}\n\nGot\n\n{}",
-                program_path.to_str().unwrap(),
-                expected_witness.as_str(),
-                witness.as_str());
-
+    }
         // GENERATE-PROOF
         assert_cli::Assert::command(&["cargo", "run", "--", "generate-proof",
             "-w", witness_path.to_str().unwrap(),
@@ -167,6 +149,5 @@
             "-i", variable_information_path.to_str().unwrap()])
             .succeeds()
             .unwrap();
->>>>>>> 6964e1fe
     }
 }