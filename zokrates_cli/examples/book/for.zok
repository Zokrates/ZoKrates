<<<<<<< HEAD
def main() -> u32:
    u32 mut res = 0
    for u32 i in 0..4 do
    	for u32 j in i..5 do
        	res = res + i
        endfor
    endfor
    return res
=======
def main() -> u32 {
    u32 res = 0;
    for u32 i in 0..4 {
        for u32 j in i..5 {
            res = res + i;
        }
    }
    return res;
}
>>>>>>> 70f4291b
<|MERGE_RESOLUTION|>--- conflicted
+++ resolved
@@ -1,20 +1,9 @@
-<<<<<<< HEAD
-def main() -> u32:
-    u32 mut res = 0
-    for u32 i in 0..4 do
-    	for u32 j in i..5 do
-        	res = res + i
-        endfor
-    endfor
-    return res
-=======
 def main() -> u32 {
-    u32 res = 0;
+    u32 mut res = 0;
     for u32 i in 0..4 {
         for u32 j in i..5 {
             res = res + i;
         }
     }
     return res;
-}
->>>>>>> 70f4291b
+}