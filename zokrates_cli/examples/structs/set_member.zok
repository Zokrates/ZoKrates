--- conflicted
+++ resolved
@@ -8,29 +8,8 @@
     bool b;
 }
 
-<<<<<<< HEAD
-def main() -> Foo:
-	Foo[2] mut f = [
-		Foo {
-			a: Bar {
-				c: [0, 0],
-				d: false
-			},
-			b: true
-		},
-		Foo {
-			a: Bar {
-				c: [0, 0],
-				d: false
-			},
-			b: true
-		}
-	]
-	f[0].a.c = [42, 43]
-	return f[0]
-=======
 def main() -> Foo {
-    Foo[2] f = [
+    Foo[2] mut f = [
         Foo {
             a: Bar {
                 c: [0, 0],
@@ -48,5 +27,4 @@
     ];
     f[0].a.c = [42, 43];
     return f[0];
-}
->>>>>>> 70f4291b
+}