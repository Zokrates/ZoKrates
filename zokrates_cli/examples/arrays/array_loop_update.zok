<<<<<<< HEAD
def main() -> (u32[3]):
	u32[3] a = [1, 2, 3]
	u32[3] mut c = [4, 5, 6]
	for u32 i in 0..3 do
		c[i] = c[i] + a[i]
	endfor
	return c
=======
def main() -> u32[3] {
    u32[3] a = [1, 2, 3];
    u32[3] c = [4, 5, 6];
    for u32 i in 0..3 {
        c[i] = c[i] + a[i];
    }
    return c;
}
>>>>>>> 70f4291b
<|MERGE_RESOLUTION|>--- conflicted
+++ resolved
@@ -1,18 +1,8 @@
-<<<<<<< HEAD
-def main() -> (u32[3]):
-	u32[3] a = [1, 2, 3]
-	u32[3] mut c = [4, 5, 6]
-	for u32 i in 0..3 do
-		c[i] = c[i] + a[i]
-	endfor
-	return c
-=======
 def main() -> u32[3] {
     u32[3] a = [1, 2, 3];
-    u32[3] c = [4, 5, 6];
+    u32[3] mut c = [4, 5, 6];
     for u32 i in 0..3 {
         c[i] = c[i] + a[i];
     }
     return c;
-}
->>>>>>> 70f4291b
+}