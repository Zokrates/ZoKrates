[package]
name = "zokrates_cli"
version = "0.8.4"
authors = ["Jacob Eberhardt <jacob.eberhardt@tu-berlin.de>", "Dennis Kuhnert <mail@kyroy.com>", "Thibaut Schaeffer <thibaut@schaeff.fr>"]
repository = "https://github.com/Zokrates/ZoKrates.git"
edition = "2018"

[features]
default = ["bellman", "ark", "bellperson"]
bellman = ["zokrates_bellman", "zokrates_core/bellman", "zokrates_common/bellman"]
ark = ["zokrates_ark", "zokrates_core/ark", "zokrates_common/ark"]
bellperson = ["zokrates_bellperson", "zokrates_core/bellperson", "zokrates_common/bellperson"]

[dependencies]
log = "0.4"
env_logger = "0.9.0"
cfg-if = "0.1"
clap = "2.26.2"
serde_cbor = "0.11.2"
regex = "0.2"
zokrates_field = { version = "0.5", path = "../zokrates_field", features = ["multicore"] }
zokrates_abi = { version = "0.1", path = "../zokrates_abi" }
zokrates_core = { version = "0.7", path = "../zokrates_core", default-features = false }
zokrates_ast = { version = "0.1", path = "../zokrates_ast", default-features = false }
zokrates_interpreter = { version = "0.1", path = "../zokrates_interpreter", default-features = false }
zokrates_circom = { version = "0.1", path = "../zokrates_circom", default-features = false }
zokrates_embed = { version = "0.1", path = "../zokrates_embed", features = ["multicore"] }
typed-arena = "1.4.1"
zokrates_fs_resolver = { version = "0.5", path = "../zokrates_fs_resolver"}
zokrates_common = { version = "0.1", path = "../zokrates_common", default-features = false }
serde_json = { version = "1.0", features = ["preserve_order"] }
serde = { version = "1.0", features = ["derive"] }
dirs = "3.0.1"
lazy_static = "1.4.0"
byteorder = "1"
rand_0_4 = { version = "0.4", package = "rand" }
rand_0_8 = { version = "0.8", package = "rand" }
hex = "0.3.1"
blake2 = "0.8.1"
sha2 = "0.10.0"

# Backends
zokrates_proof_systems = { version = "0.1", path = "../zokrates_proof_systems", default-features = false }
<<<<<<< HEAD
zokrates_ark = { version = "0.1", path = "../zokrates_ark", default-features = false, optional = true }
zokrates_bellman = { version = "0.1", path = "../zokrates_bellman", default-features = false, optional = true }
zokrates_bellperson = { version = "0.1", path = "../zokrates_bellperson", default-features = false, optional = true }
=======
zokrates_ark = { version = "0.1", path = "../zokrates_ark", features = ["multicore"], optional = true }
zokrates_bellman = { version = "0.1", path = "../zokrates_bellman", features = ["multicore"], optional = true }
>>>>>>> 3f2ca5f5

[dev-dependencies]
glob = "0.2.11"
assert_cli = "0.5"
tempdir = "0.3"
ethabi = "17.0.0"
primitive-types = { version = "0.11", features = ["rlp"] }
fs_extra = "1.1.0"
pretty_assertions = "1.2.1"

[build-dependencies]
fs_extra = "1.1.0"

[[bin]]
name = "zokrates"
path = "src/bin.rs"<|MERGE_RESOLUTION|>--- conflicted
+++ resolved
@@ -41,14 +41,9 @@
 
 # Backends
 zokrates_proof_systems = { version = "0.1", path = "../zokrates_proof_systems", default-features = false }
-<<<<<<< HEAD
-zokrates_ark = { version = "0.1", path = "../zokrates_ark", default-features = false, optional = true }
-zokrates_bellman = { version = "0.1", path = "../zokrates_bellman", default-features = false, optional = true }
-zokrates_bellperson = { version = "0.1", path = "../zokrates_bellperson", default-features = false, optional = true }
-=======
 zokrates_ark = { version = "0.1", path = "../zokrates_ark", features = ["multicore"], optional = true }
 zokrates_bellman = { version = "0.1", path = "../zokrates_bellman", features = ["multicore"], optional = true }
->>>>>>> 3f2ca5f5
+zokrates_bellperson = { version = "0.1", path = "../zokrates_bellperson", default-features = false, optional = true }
 
 [dev-dependencies]
 glob = "0.2.11"
