--- conflicted
+++ resolved
@@ -38,13 +38,10 @@
 glob = "0.2.11"
 assert_cli = "0.5"
 tempdir = "0.3"
-<<<<<<< HEAD
 zokrates_solidity_test = { version = "0.1", path = "../zokrates_solidity_test", default-features = false }
 ethabi = "17.0.0"
 primitive-types = { version = "0.11", features = ["rlp"] }
-=======
 fs_extra = "1.1.0"
->>>>>>> ed31b689
 
 [build-dependencies]
 fs_extra = "1.1.0"
