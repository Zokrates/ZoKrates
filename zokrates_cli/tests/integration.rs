extern crate assert_cli;
extern crate ethabi;
extern crate primitive_types;
extern crate rand_0_4;
extern crate rand_0_8;
extern crate serde_json;

#[cfg(test)]
mod integration {
    use ethabi::Token;
    use fs_extra::copy_items;
    use fs_extra::dir::CopyOptions;
    use pretty_assertions::assert_eq;
    use primitive_types::U256;
    use serde_json::from_reader;
    use std::fs;
    use std::fs::File;
    use std::io::{BufReader, Read, Write};
    use std::path::Path;
    use std::process::Command;
    use tempdir::TempDir;
    use zokrates_abi::{parse_strict, Encode};
    use zokrates_ast::ir::Witness;
    use zokrates_ast::typed::abi::Abi;
    use zokrates_field::Bn128Field;
    use zokrates_proof_systems::{
        to_token::ToToken, Marlin, Proof, SolidityCompatibleScheme, G16, GM17,
    };

    mod helpers {
        use super::*;
        use zokrates_ast::common::flat::Variable;
        use zokrates_field::Field;

        pub fn parse_variable(s: &str) -> Result<Variable, &str> {
            if s == "~one" {
                return Ok(Variable::one());
            }

            let mut public = s.split("~out_");
            match public.nth(1) {
                Some(v) => {
                    let v = v.parse().map_err(|_| s)?;
                    Ok(Variable::public(v))
                }
                None => {
                    let mut private = s.split('_');
                    match private.nth(1) {
                        Some(v) => {
                            let v = v.parse().map_err(|_| s)?;
                            Ok(Variable::new(v))
                        }
                        None => Err(s),
                    }
                }
            }
        }

        pub fn parse_witness_json<T: Field, R: Read>(reader: R) -> std::io::Result<Witness<T>> {
            use std::io::{Error, ErrorKind};

            let json: serde_json::Value = serde_json::from_reader(reader)?;
            let object = json
                .as_object()
                .ok_or_else(|| Error::new(ErrorKind::Other, "Witness must be an object"))?;

            let mut witness = Witness::empty();
            for (k, v) in object {
                let variable = parse_variable(k).map_err(|why| {
                    Error::new(
                        ErrorKind::Other,
                        format!("Invalid variable in witness: {}", why),
                    )
                })?;

                let value = v
                    .as_str()
                    .ok_or_else(|| Error::new(ErrorKind::Other, "Witness value must be a string"))
                    .and_then(|v| {
                        T::try_from_dec_str(v).map_err(|_| {
                            Error::new(ErrorKind::Other, format!("Invalid value in witness: {}", v))
                        })
                    })?;

                witness.insert(variable, value);
            }
            Ok(witness)
        }
    }

    macro_rules! map(
    {
        $($key:expr => $value:expr),+ } => {
            {
                let mut m = ::std::collections::HashMap::new();
                $(m.insert($key, $value);)+
                m
            }
        };
    );

    #[test]
    #[ignore]
    fn test_compile_and_witness_dir() {
        let forge = dirs::home_dir().unwrap().join(".foundry/bin/forge");
        let global_dir = TempDir::new("global").unwrap();
        let global_base = global_dir.path();
        let universal_setup_path = global_base.join("universal_setup.dat");

        // GENERATE A UNIVERSAL SETUP
        assert_cli::Assert::main_binary()
            .with_args(&[
                "universal-setup",
                "--size",
                "10",
                "--proving-scheme",
                "marlin",
                "--universal-setup-path",
                universal_setup_path.to_str().unwrap(),
            ])
            .succeeds()
            .unwrap();

        let solidity_test_path = global_base.join("zokrates_verifier");
        std::fs::create_dir(&solidity_test_path).unwrap();

        Command::new(&forge)
            .output()
            .expect("Could not run `forge`. Make sure foundry is installed to run this test");

        let output = Command::new(&forge)
            .current_dir(&solidity_test_path)
            .arg("init")
            .arg("--no-git")
            .arg("--no-commit")
            .arg(".")
            .output()
            .unwrap();

        std::io::stdout().write_all(&output.stdout).unwrap();
        std::io::stderr().write_all(&output.stderr).unwrap();

        assert!(output.status.success());

        Command::new("rm")
            .current_dir(&solidity_test_path)
            .arg("./src/*.sol")
            .output()
            .unwrap();
        Command::new("rm")
            .current_dir(&solidity_test_path)
            .arg("./test/*.t.sol")
            .output()
            .unwrap();

        let dir = Path::new("./tests/code");
        assert!(dir.is_dir());
        for entry in fs::read_dir(dir).unwrap() {
            let entry = entry.unwrap();
            let path = entry.path();
            if path.extension().unwrap() == "witness" {
                let program_name =
                    Path::new(Path::new(path.file_stem().unwrap()).file_stem().unwrap());
                let prog = dir.join(program_name).with_extension("zok");
                let witness = dir
                    .join(program_name)
                    .with_extension("expected.witness.json");
                let json_input = dir.join(program_name).with_extension("arguments.json");

                test_compile_and_witness(
                    program_name.to_str().unwrap(),
                    &prog,
                    &json_input,
                    &witness,
                    global_base,
                );
            }
        }

        let output = Command::new(&forge)
            .current_dir(&solidity_test_path)
            .arg("test")
            .output()
            .expect("failed to forge test");

        std::io::stdout().write_all(&output.stdout).unwrap();
        std::io::stderr().write_all(&output.stderr).unwrap();

        assert!(output.status.success());
    }

    fn test_compile_and_witness(
        program_name: &str,
        program_path: &Path,
        inputs_path: &Path,
        expected_witness_path: &Path,
        global_path: &Path,
    ) {
        let tmp_dir = TempDir::new(program_name).unwrap();
        let tmp_base = tmp_dir.path();
        let test_case_path = tmp_base.join(program_name);
        let flattened_path = tmp_base.join(program_name).join("out");
        let abi_spec_path = tmp_base.join(program_name).join("abi.json");
        let witness_path = tmp_base.join(program_name).join("witness");
        let inline_witness_path = tmp_base.join(program_name).join("inline_witness");
        let proof_path = tmp_base.join(program_name).join("proof.json");
        let universal_setup_path = global_path.join("universal_setup.dat");
        let verification_key_path = tmp_base
            .join(program_name)
            .join("verification")
            .with_extension("key");
        let proving_key_path = tmp_base
            .join(program_name)
            .join("proving")
            .with_extension("key");
        let solidity_test_path = global_path.join("zokrates_verifier");
        let verification_contract_path = tmp_base
            .join(program_name)
            .join("verifier")
            .with_extension("sol");

        // create a tmp folder to store artifacts
        fs::create_dir(test_case_path).unwrap();

        let stdlib = std::fs::canonicalize("../zokrates_stdlib/stdlib").unwrap();

        // prepare compile arguments
        let compile = vec![
            "compile",
            "-i",
            program_path.to_str().unwrap(),
            "--stdlib-path",
            stdlib.to_str().unwrap(),
            "-s",
            abi_spec_path.to_str().unwrap(),
            "-o",
            flattened_path.to_str().unwrap(),
        ];

        // compile
        assert_cli::Assert::main_binary()
            .with_args(&compile)
            .succeeds()
            .unwrap();

        // COMPUTE_WITNESS
        let compute = vec![
            "compute-witness",
            "-i",
            flattened_path.to_str().unwrap(),
            "-s",
            abi_spec_path.to_str().unwrap(),
            "-o",
            witness_path.to_str().unwrap(),
            "--stdin",
            "--abi",
        ];

        // run witness-computation for ABI-encoded inputs through stdin
        let json_input_str = fs::read_to_string(inputs_path).unwrap();

        assert_cli::Assert::main_binary()
            .with_args(&compute)
            .stdin(&json_input_str)
            .succeeds()
            .unwrap();

        // run witness-computation for raw-encoded inputs (converted) with `-a <arguments>`

        // First we need to convert our test input into raw field elements. We need to ABI spec for that
        let file = File::open(&abi_spec_path)
            .map_err(|why| format!("Could not open {}: {}", flattened_path.display(), why))
            .unwrap();

        let mut reader = BufReader::new(file);

        let abi: Abi = from_reader(&mut reader)
            .map_err(|why| why.to_string())
            .unwrap();

        let signature = abi.signature();

        let inputs_abi: zokrates_abi::Inputs<zokrates_field::Bn128Field> =
            parse_strict(&json_input_str, signature.inputs)
                .map(zokrates_abi::Inputs::Abi)
                .map_err(|why| why.to_string())
                .unwrap();
        let inputs_raw: Vec<_> = inputs_abi
            .encode()
            .into_iter()
            .map(|v| v.to_string())
            .collect();

        let mut compute_inline = vec![
            "compute-witness",
            "-i",
            flattened_path.to_str().unwrap(),
            "-o",
            inline_witness_path.to_str().unwrap(),
        ];

        if !inputs_raw.is_empty() {
            compute_inline.push("-a");

            for arg in &inputs_raw {
                compute_inline.push(arg);
            }
        }

        assert_cli::Assert::main_binary()
            .with_args(&compute_inline)
            .succeeds()
            .unwrap();

        // load the expected witness
<<<<<<< HEAD
        let mut expected_witness_file = File::open(expected_witness_path).unwrap();
        let mut expected_witness = String::new();
        expected_witness_file
            .read_to_string(&mut expected_witness)
            .unwrap();
=======
        let expected_witness_file = File::open(&expected_witness_path).unwrap();
        let expected_witness: Witness<zokrates_field::Bn128Field> =
            helpers::parse_witness_json(expected_witness_file).unwrap();
>>>>>>> 52e45a39

        // load the actual witness
        let witness_file = File::open(&witness_path).unwrap();
        let witness = Witness::<zokrates_field::Bn128Field>::read(witness_file).unwrap();

        // load the actual inline witness
        let inline_witness_file = File::open(&inline_witness_path).unwrap();
        let inline_witness =
            Witness::<zokrates_field::Bn128Field>::read(inline_witness_file).unwrap();

        assert_eq!(inline_witness, witness);

        for (k, v) in expected_witness.0 {
            let value = witness.0.get(&k).expect("should contain key");
            assert!(v.eq(value));
        }

        let backends = map! {
            "bellman" => vec!["g16"],
            "ark" => vec!["g16", "gm17", "marlin"]
        };

        for (backend, schemes) in backends {
            for scheme in &schemes {
                // SETUP
                let setup = assert_cli::Assert::main_binary()
                    .with_args(&[
                        "setup",
                        "-i",
                        flattened_path.to_str().unwrap(),
                        "-p",
                        proving_key_path.to_str().unwrap(),
                        "-v",
                        verification_key_path.to_str().unwrap(),
                        "--backend",
                        backend,
                        "--proving-scheme",
                        scheme,
                        "--universal-setup-path",
                        universal_setup_path.to_str().unwrap(),
                    ])
                    .succeeds()
                    .stdout()
                    .doesnt_contain("This program is too small to generate a setup with Marlin")
                    .execute();

                if setup.is_ok() {
                    // GENERATE-PROOF
                    assert_cli::Assert::main_binary()
                        .with_args(&[
                            "generate-proof",
                            "-i",
                            flattened_path.to_str().unwrap(),
                            "-w",
                            witness_path.to_str().unwrap(),
                            "-p",
                            proving_key_path.to_str().unwrap(),
                            "--proving-scheme",
                            scheme,
                            "--backend",
                            backend,
                            "-j",
                            proof_path.to_str().unwrap(),
                        ])
                        .succeeds()
                        .unwrap();

                    // CLI VERIFICATION
                    assert_cli::Assert::main_binary()
                        .with_args(&[
                            "verify",
                            "--proof-path",
                            proof_path.to_str().unwrap(),
                            "--backend",
                            backend,
                            "-v",
                            verification_key_path.to_str().unwrap(),
                        ])
                        .succeeds()
                        .unwrap();

                    // EXPORT-VERIFIER
                    assert_cli::Assert::main_binary()
                        .with_args(&[
                            "export-verifier",
                            "-i",
                            verification_key_path.to_str().unwrap(),
                            "-o",
                            verification_contract_path.to_str().unwrap(),
                        ])
                        .succeeds()
                        .unwrap();

                    // TEST VERIFIER
                    // Get the contract
                    let contract_str =
                        std::fs::read_to_string(verification_contract_path.to_str().unwrap())
                            .unwrap();
                    match *scheme {
                        "marlin" => {
                            // Get the proof
                            let proof: Proof<Bn128Field, Marlin> = serde_json::from_reader(
                                File::open(proof_path.to_str().unwrap()).unwrap(),
                            )
                            .unwrap();

                            test_solidity_verifier(
                                program_name,
                                backend,
                                scheme,
                                &solidity_test_path,
                                &contract_str,
                                proof,
                            );
                        }
                        "g16" => {
                            // Get the proof
                            let proof: Proof<Bn128Field, G16> = serde_json::from_reader(
                                File::open(proof_path.to_str().unwrap()).unwrap(),
                            )
                            .unwrap();

                            test_solidity_verifier(
                                program_name,
                                backend,
                                scheme,
                                &solidity_test_path,
                                &contract_str,
                                proof,
                            );
                        }
                        "gm17" => {
                            // Get the proof
                            let proof: Proof<Bn128Field, GM17> = serde_json::from_reader(
                                File::open(proof_path.to_str().unwrap()).unwrap(),
                            )
                            .unwrap();

                            test_solidity_verifier(
                                program_name,
                                backend,
                                scheme,
                                &solidity_test_path,
                                &contract_str,
                                proof,
                            );
                        }
                        _ => unreachable!(),
                    }
                }
            }
        }
    }

    fn test_solidity_verifier<S: SolidityCompatibleScheme<Bn128Field> + ToToken<Bn128Field>>(
        program_name: &str,
        backend: &str,
        scheme: &str,
        solidity_test_path: &Path,
        contract_str: &str,
        proof: Proof<Bn128Field, S>,
    ) {
        // convert to the solidity proof format
        let solidity_proof = S::Proof::from(proof.proof);

        // convert to tokens to build a call
        let proof_token = S::to_token(solidity_proof.clone());

        let input_token = Token::FixedArray(
            proof
                .inputs
                .iter()
                .map(|s| {
                    let bytes = hex::decode(s.trim_start_matches("0x")).unwrap();
                    debug_assert_eq!(bytes.len(), 32);
                    Token::Uint(U256::from(&bytes[..]))
                })
                .collect::<Vec<_>>(),
        );

        let inputs = ethabi::encode(&[proof_token, input_token.clone()]);

        // modify the proof
        let modified_solidity_proof = S::modify(solidity_proof);

        let modified_proof_token = S::to_token(modified_solidity_proof);

        let modified_inputs = ethabi::encode(&[modified_proof_token, input_token]);

        let verifier_name = format!("Verifier_{}_{}_{}", program_name, scheme, backend);

        let verifier_path = solidity_test_path
            .join("src")
            .join(&verifier_name)
            .with_extension("sol");
        let mut file = File::create(verifier_path).unwrap();
        write!(file, "{}", contract_str).unwrap();

        let test_path = solidity_test_path
            .join("test")
            .join(format!(
                "Verifier_{}_{}_{}_Test",
                program_name, scheme, backend
            ))
            .with_extension("t.sol");
        let mut file = File::create(test_path).unwrap();
        let test_content = format!(
            r#"
    
        pragma solidity ^0.8.17;

        import "forge-std/Test.sol";
        import "../src/{}.sol";
        
        contract VerifierTest is Test {{
            Verifier public verifier;
        
            constructor() {{
                verifier = new Verifier();
            }}
        
            function testValidProof() public {{
                bytes4 selector = verifier.verifyTx.selector;
                uint8[{}] memory b = [{}];
                bytes memory data = new bytes(b.length + 4);
                for(uint i; i < 4; i++) {{
                    data[i] = selector[i];
                }}
                for(uint i; i < b.length; i++) {{
                    data[i + 4] = bytes1(b[i]);
                }}
                (bool success, bytes memory returnData) = address(verifier).call(data);
                assertEq(success, true);
                bool res = abi.decode(returnData, (bool));
                assertEq(res, true);
            }}
        
            function testInvalidProof() public {{
                bytes4 selector = verifier.verifyTx.selector;
                uint8[{}] memory b = [{}];
                bytes memory data = new bytes(b.length + 4);
                for(uint i; i < 4; i++) {{
                    data[i] = selector[i];
                }}
                for(uint i; i < b.length; i++) {{
                    data[i + 4] = bytes1(b[i]);
                }}
                (bool success, ) = address(verifier).call(data);
                assertEq(success, false);
            }}
        }}
    
    "#,
            verifier_name,
            inputs.len(),
            inputs
                .iter()
                .map(|v| format!("{:#04X?}", v))
                .collect::<Vec<_>>()
                .join(", "),
            modified_inputs.len(),
            modified_inputs
                .iter()
                .map(|v| format!("{:#04X?}", v))
                .collect::<Vec<_>>()
                .join(", "),
        );

        write!(file, "{}", test_content).unwrap();
    }

    fn test_compile_and_smtlib2(
        program_name: &str,
        program_path: &Path,
        expected_smtlib2_path: &Path,
    ) {
        println!("test smtlib2 for {}", program_path.display());

        let tmp_dir = TempDir::new(program_name).unwrap();
        let tmp_base = tmp_dir.path();
        let test_case_path = tmp_base.join(program_name);
        let flattened_path = tmp_base.join(program_name).join("out");
        let smtlib2_path = tmp_base.join(program_name).join("out.smt2");

        // create a tmp folder to store artifacts
        fs::create_dir(test_case_path).unwrap();

        let stdlib = std::fs::canonicalize("../zokrates_stdlib/stdlib").unwrap();

        // prepare compile arguments
        let compile = vec![
            "compile",
            "-i",
            program_path.to_str().unwrap(),
            "--stdlib-path",
            stdlib.to_str().unwrap(),
            "-o",
            flattened_path.to_str().unwrap(),
        ];

        // compile
        assert_cli::Assert::main_binary()
            .with_args(&compile)
            .succeeds()
            .unwrap();

        // prepare generate-smtlib2 arguments
        let gen = vec![
            "generate-smtlib2",
            "-i",
            flattened_path.to_str().unwrap(),
            "-o",
            smtlib2_path.to_str().unwrap(),
        ];

        // generate-smtlib2
        assert_cli::Assert::main_binary()
            .with_args(&gen)
            .succeeds()
            .unwrap();

        // load the expected smtlib2
        let mut expected_smtlib2_file = File::open(expected_smtlib2_path).unwrap();
        let mut expected_smtlib2 = String::new();
        expected_smtlib2_file
            .read_to_string(&mut expected_smtlib2)
            .unwrap();

        // load the actual smtlib2
        let mut smtlib2_file = File::open(&smtlib2_path).unwrap();
        let mut smtlib2 = String::new();
        smtlib2_file.read_to_string(&mut smtlib2).unwrap();

        assert_eq!(expected_smtlib2, smtlib2);
    }

    #[test]
    #[ignore]
    fn test_compile_and_smtlib2_dir() {
        let dir = Path::new("./tests/code");
        assert!(dir.is_dir());
        for entry in fs::read_dir(dir).unwrap() {
            let entry = entry.unwrap();
            let path = entry.path();
            if path.extension().unwrap() == "smt2" {
                let program_name = Path::new(path.file_stem().unwrap());
                let prog = dir.join(program_name).with_extension("zok");
                test_compile_and_smtlib2(program_name.to_str().unwrap(), &prog, &path);
            }
        }
    }

    #[test]
    #[ignore]
    fn test_rng_tutorial() {
        let tmp_dir = TempDir::new(".tmp").unwrap();
        let tmp_base = tmp_dir.path();

        let mut options = CopyOptions::new();
        options.copy_inside = true;
        copy_items(&["examples/book/rng_tutorial"], tmp_base, &options).unwrap();

        let stdlib = std::fs::canonicalize("../zokrates_stdlib/stdlib").unwrap();
        let binary_path = env!("CARGO_BIN_EXE_zokrates");

        assert_cli::Assert::command(&["bash", "test.sh", binary_path, stdlib.to_str().unwrap()])
            .current_dir(tmp_base.join("rng_tutorial"))
            .succeeds()
            .unwrap();
    }

    #[test]
    #[ignore]
    fn test_sha256_tutorial() {
        let tmp_dir = TempDir::new(".tmp").unwrap();
        let tmp_base = tmp_dir.path();

        let mut options = CopyOptions::new();
        options.copy_inside = true;
        copy_items(&["examples/book/sha256_tutorial"], tmp_base, &options).unwrap();

        let stdlib = std::fs::canonicalize("../zokrates_stdlib/stdlib").unwrap();
        let binary_path = env!("CARGO_BIN_EXE_zokrates");

        assert_cli::Assert::command(&["bash", "test.sh", binary_path, stdlib.to_str().unwrap()])
            .current_dir(tmp_base.join("sha256_tutorial"))
            .succeeds()
            .unwrap();
    }

    #[test]
    #[ignore]
    fn test_mpc_tutorial() {
        let tmp_dir = TempDir::new(".tmp").unwrap();
        let tmp_base = tmp_dir.path();

        let mut options = CopyOptions::new();
        options.copy_inside = true;
        copy_items(&["examples/book/mpc_tutorial"], tmp_base, &options).unwrap();

        let stdlib = std::fs::canonicalize("../zokrates_stdlib/stdlib").unwrap();
        let binary_path = env!("CARGO_BIN_EXE_zokrates");

        assert_cli::Assert::command(&["bash", "test.sh", binary_path, stdlib.to_str().unwrap()])
            .current_dir(tmp_base.join("mpc_tutorial"))
            .succeeds()
            .unwrap();
    }
}<|MERGE_RESOLUTION|>--- conflicted
+++ resolved
@@ -313,17 +313,9 @@
             .unwrap();
 
         // load the expected witness
-<<<<<<< HEAD
-        let mut expected_witness_file = File::open(expected_witness_path).unwrap();
-        let mut expected_witness = String::new();
-        expected_witness_file
-            .read_to_string(&mut expected_witness)
-            .unwrap();
-=======
-        let expected_witness_file = File::open(&expected_witness_path).unwrap();
+        let expected_witness_file = File::open(expected_witness_path).unwrap();
         let expected_witness: Witness<zokrates_field::Bn128Field> =
             helpers::parse_witness_json(expected_witness_file).unwrap();
->>>>>>> 52e45a39
 
         // load the actual witness
         let witness_file = File::open(&witness_path).unwrap();
