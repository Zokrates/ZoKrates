--- conflicted
+++ resolved
@@ -1,26 +1,15 @@
 import "utils/casts/u32_to_field" as to_field;
 
 // Binomial Coeffizient, n!/(k!*(n-k)!).
-<<<<<<< HEAD
-def fac(field x) -> field:
-    field mut f = 1
-    field mut counter = 0
-    for u32 i in 1..100 do
-        f = if counter == x then f else f * to_field(i) fi
-        counter = if counter == x then counter else counter + 1 fi
-    endfor
-    return f
-=======
 def fac(field x) -> field {
-    field f = 1;
-    field counter = 0;
+    field mut f = 1;
+    field mut counter = 0;
     for u32 i in 1..100 {
         f = counter == x ? f : f * to_field(i);
         counter = counter == x ? counter : counter + 1;
     }
     return f;
 }
->>>>>>> 70f4291b
 
 def main(field n, field k) -> field {
     return fac(n)/(fac(k)*fac(n-k));
