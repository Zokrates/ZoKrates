//
// @file bin.rs
// @author Jacob Eberhardt <jacob.eberhardt@tu-berlin.de>
// @author Dennis Kuhnert <dennis.kuhnert@campus.tu-berlin.de>
// @date 2017

use bincode::{deserialize_from, serialize_into, Infinite};
use clap::{App, AppSettings, Arg, SubCommand};
use std::env;
use std::fs::File;
use std::io::{stdin, BufReader, BufWriter, Read, Write};
use std::path::{Path, PathBuf};
use std::string::String;
use zokrates_core::compile::compile;
use zokrates_core::ir;
<<<<<<< HEAD
#[cfg(feature = "libsnark")]
use zokrates_core::ir::r1cs_program;
#[cfg(feature = "libsnark")]
use zokrates_core::proof_system::{ProofSystem, GM17, PGHR13, ZkInterface};
=======
use zokrates_core::proof_system::*;
>>>>>>> fb56e21b
use zokrates_field::field::{Field, FieldPrime};
use zokrates_fs_resolver::resolve as fs_resolve;

fn main() {
    cli().unwrap_or_else(|e| {
        println!("{}", e);
        std::process::exit(1);
    })
}

fn cli() -> Result<(), String> {
    const FLATTENED_CODE_DEFAULT_PATH: &str = "out";
    const VERIFICATION_KEY_DEFAULT_PATH: &str = "verification.key";
    const PROVING_KEY_DEFAULT_PATH: &str = "proving.key";
    const VERIFICATION_CONTRACT_DEFAULT_PATH: &str = "verifier.sol";
    const WITNESS_DEFAULT_PATH: &str = "witness";
    const JSON_PROOF_PATH: &str = "proof.json";
    let default_scheme = env::var("ZOKRATES_PROVING_SCHEME").unwrap_or(String::from("g16"));

    // cli specification using clap library
    let matches = App::new("ZoKrates")
    .setting(AppSettings::SubcommandRequiredElseHelp)
    .version(env!("CARGO_PKG_VERSION"))
    .author("Jacob Eberhardt, Thibaut Schaeffer, Stefan Deml")
    .about("Supports generation of zkSNARKs from high level language code including Smart Contracts for proof verification on the Ethereum Blockchain.\n'I know that I show nothing!'")
    .subcommand(SubCommand::with_name("compile")
        .about("Compiles into flattened conditions. Produces two files: human-readable '.code' file for debugging and binary file")
        .arg(Arg::with_name("input")
            .short("i")
            .long("input")
            .help("Path of the source code")
            .value_name("FILE")
            .takes_value(true)
            .required(true)
        ).arg(Arg::with_name("output")
            .short("o")
            .long("output")
            .help("Path of the output file")
            .value_name("FILE")
            .takes_value(true)
            .required(false)
            .default_value(FLATTENED_CODE_DEFAULT_PATH)
        ).arg(Arg::with_name("light")
            .long("light")
            .help("Skip logs and human readable output")
            .required(false)
        )
     )
    .subcommand(SubCommand::with_name("setup")
        .about("Performs a trusted setup for a given constraint system")
        .arg(Arg::with_name("input")
            .short("i")
            .long("input")
            .help("Path of compiled code")
            .value_name("FILE")
            .takes_value(true)
            .required(false)
            .default_value(FLATTENED_CODE_DEFAULT_PATH)
        )
        .arg(Arg::with_name("proving-key-path")
            .short("p")
            .long("proving-key-path")
            .help("Path of the generated proving key file")
            .value_name("FILE")
            .takes_value(true)
            .required(false)
            .default_value(PROVING_KEY_DEFAULT_PATH)
        )
        .arg(Arg::with_name("verification-key-path")
            .short("v")
            .long("verification-key-path")
            .help("Path of the generated verification key file")
            .value_name("FILE")
            .takes_value(true)
            .required(false)
            .default_value(VERIFICATION_KEY_DEFAULT_PATH)
        )
        .arg(Arg::with_name("proving-scheme")
            .short("s")
            .long("proving-scheme")
            .help("Proving scheme to use in the setup. Available options are G16 (default), PGHR13 and GM17")
            .value_name("FILE")
            .takes_value(true)
            .required(false)
<<<<<<< HEAD
            .default_value(VARIABLES_INFORMATION_KEY_DEFAULT_PATH)
        )
        .arg(Arg::with_name("backend")
            .short("b")
            .long("backend")
            .help("Backend to use in the setup. Available options are PGHR13, GM17, and zkinterface")
            .value_name("FILE")
            .takes_value(true)
            .required(false)
            .default_value(&default_backend)
=======
            .default_value(&default_scheme)
>>>>>>> fb56e21b
        )
    )
    .subcommand(SubCommand::with_name("export-verifier")
        .about("Exports a verifier as Solidity smart contract")
        .arg(Arg::with_name("input")
            .short("i")
            .long("input")
            .help("Path of the verifier")
            .value_name("FILE")
            .takes_value(true)
            .required(false)
            .default_value(VERIFICATION_KEY_DEFAULT_PATH)
        )
        .arg(Arg::with_name("output")
            .short("o")
            .long("output")
            .help("Path of the output file")
            .value_name("FILE")
            .takes_value(true)
            .required(false)
            .default_value(VERIFICATION_CONTRACT_DEFAULT_PATH)
        ).arg(Arg::with_name("proving-scheme")
            .short("s")
            .long("proving-scheme")
            .help("Proving scheme to use to export the verifier. Available options are G16 (default), PGHR13 and GM17")
            .value_name("FILE")
            .takes_value(true)
            .required(false)
            .default_value(&default_scheme)
        )
    )
    .subcommand(SubCommand::with_name("compute-witness")
        .about("Calculates a witness for a given constraint system")
        .arg(Arg::with_name("input")
            .short("i")
            .long("input")
            .help("Path of compiled code")
            .value_name("FILE")
            .takes_value(true)
            .required(false)
            .default_value(FLATTENED_CODE_DEFAULT_PATH)
        ).arg(Arg::with_name("output")
            .short("o")
            .long("output")
            .help("Path of the output file")
            .value_name("FILE")
            .takes_value(true)
            .required(false)
            .default_value(WITNESS_DEFAULT_PATH)
        ).arg(Arg::with_name("arguments")
            .short("a")
            .long("arguments")
            .help("Arguments for the program's main method as a space separated list")
            .takes_value(true)
            .multiple(true) // allows multiple values
            .required(false)
        )
    )
    .subcommand(SubCommand::with_name("generate-proof")
        .about("Calculates a proof for a given constraint system and witness.")
        .arg(Arg::with_name("witness")
            .short("w")
            .long("witness")
            .help("Path of the witness file")
            .value_name("FILE")
            .takes_value(true)
            .required(false)
            .default_value(WITNESS_DEFAULT_PATH)
        ).arg(Arg::with_name("provingkey")
            .short("p")
            .long("provingkey")
            .help("Path of the proving key file")
            .value_name("FILE")
            .takes_value(true)
            .required(false)
            .default_value(PROVING_KEY_DEFAULT_PATH)
        ).arg(Arg::with_name("proofpath")
            .short("j")
            .long("proofpath")
            .help("Path of the JSON proof file")
            .value_name("FILE")
            .takes_value(true)
            .required(false)
            .default_value(JSON_PROOF_PATH)
        ).arg(Arg::with_name("input")
            .short("i")
            .long("input")
            .help("Path of compiled code")
            .value_name("FILE")
            .takes_value(true)
            .required(false)
<<<<<<< HEAD
            .default_value(VARIABLES_INFORMATION_KEY_DEFAULT_PATH)
        ).arg(Arg::with_name("backend")
            .short("b")
            .long("backend")
            .help("Backend to use to generate the proof. Available options are PGHR13, GM17, and zkinterface")
=======
            .default_value(FLATTENED_CODE_DEFAULT_PATH)
        ).arg(Arg::with_name("proving-scheme")
            .short("s")
            .long("proving-scheme")
            .help("Proving scheme to use to generate the proof. Available options are G16 (default), PGHR13 and GM17")
>>>>>>> fb56e21b
            .value_name("FILE")
            .takes_value(true)
            .required(false)
            .default_value(&default_scheme)
        )
    )
    .get_matches();

    match matches.subcommand() {
        ("compile", Some(sub_matches)) => {
            println!("Compiling {}\n", sub_matches.value_of("input").unwrap());

            let path = PathBuf::from(sub_matches.value_of("input").unwrap());

            let location = path
                .parent()
                .unwrap()
                .to_path_buf()
                .into_os_string()
                .into_string()
                .unwrap();

            let light = sub_matches.occurrences_of("light") > 0;

            let bin_output_path = Path::new(sub_matches.value_of("output").unwrap());

            let hr_output_path = bin_output_path.to_path_buf().with_extension("code");

            let file = File::open(path.clone()).unwrap();

            let mut reader = BufReader::new(file);

            let program_flattened: ir::Prog<FieldPrime> =
                compile(&mut reader, Some(location), Some(fs_resolve))
                    .map_err(|e| format!("Compilation failed:\n\n {}", e))?;

            // number of constraints the flattened program will translate to.
            let num_constraints = program_flattened.constraint_count();

            // serialize flattened program and write to binary file
            let bin_output_file = File::create(&bin_output_path)
                .map_err(|why| format!("couldn't create {}: {}", bin_output_path.display(), why))?;

            let mut writer = BufWriter::new(bin_output_file);

            serialize_into(&mut writer, &program_flattened, Infinite)
                .map_err(|_| "Unable to write data to file.".to_string())?;

            if !light {
                // write human-readable output file
                let hr_output_file = File::create(&hr_output_path).map_err(|why| {
                    format!("couldn't create {}: {}", hr_output_path.display(), why)
                })?;

                let mut hrofb = BufWriter::new(hr_output_file);
                write!(&mut hrofb, "{}\n", program_flattened)
                    .map_err(|_| "Unable to write data to file.".to_string())?;
                hrofb
                    .flush()
                    .map_err(|_| "Unable to flush buffer.".to_string())?;
            }

            if !light {
                // debugging output
                println!("Compiled program:\n{}", program_flattened);
            }

            println!("Compiled code written to '{}'", bin_output_path.display());

            if !light {
                println!("Human readable code to '{}'", hr_output_path.display());
            }

            println!("Number of constraints: {}", num_constraints);
        }
        ("compute-witness", Some(sub_matches)) => {
            println!("Computing witness for:");

            // read compiled program
            let path = Path::new(sub_matches.value_of("input").unwrap());
            let file = File::open(&path)
                .map_err(|why| format!("couldn't open {}: {}", path.display(), why))?;

            let mut reader = BufReader::new(file);

            let program_ast: ir::Prog<FieldPrime> =
                deserialize_from(&mut reader, Infinite).map_err(|why| why.to_string())?;

            // print deserialized flattened program
            println!("{}", program_ast);

            let expected_cli_args_count =
                program_ast.public_arguments_count() + program_ast.private_arguments_count();

            // get arguments
            let arguments: Vec<_> = match sub_matches.values_of("arguments") {
                // take inline arguments
                Some(p) => p
                    .map(|x| FieldPrime::try_from_dec_str(x).map_err(|_| x.to_string()))
                    .collect(),
                // take stdin arguments
                None => {
                    if expected_cli_args_count > 0 {
                        let mut stdin = stdin();
                        let mut input = String::new();
                        match stdin.read_to_string(&mut input) {
                            Ok(_) => {
                                input.retain(|x| x != '\n');
                                input
                                    .split(" ")
                                    .map(|x| {
                                        FieldPrime::try_from_dec_str(x).map_err(|_| x.to_string())
                                    })
                                    .collect()
                            }
                            Err(_) => Err(String::from("???")),
                        }
                    } else {
                        Ok(vec![])
                    }
                }
            }
            .map_err(|e| format!("Could not parse argument: {}", e))?;

            if arguments.len() != expected_cli_args_count {
                Err(format!(
                    "Wrong number of arguments. Given: {}, Required: {}.",
                    arguments.len(),
                    expected_cli_args_count
                ))?
            }

            let witness = program_ast
                .execute(&arguments)
                .map_err(|e| format!("Execution failed: {}", e))?;

            println!("\nWitness: \n\n{}", witness.format_outputs());

            // write witness to file
            let output_path = Path::new(sub_matches.value_of("output").unwrap());
            let output_file = File::create(&output_path)
                .map_err(|why| format!("couldn't create {}: {}", output_path.display(), why))?;

            let writer = BufWriter::new(output_file);

            witness
                .write(writer)
                .map_err(|why| format!("could not save witness: {:?}", why))?;
        }
        ("setup", Some(sub_matches)) => {
            let scheme = get_scheme(sub_matches.value_of("proving-scheme").unwrap())?;

            println!("Performing setup...");

            let path = Path::new(sub_matches.value_of("input").unwrap());
            let file = File::open(&path)
                .map_err(|why| format!("couldn't open {}: {}", path.display(), why))?;

            let mut reader = BufReader::new(file);

            let program: ir::Prog<FieldPrime> =
                deserialize_from(&mut reader, Infinite).map_err(|why| format!("{:?}", why))?;

            // print deserialized flattened program
            println!("{}", program);

            // get paths for proving and verification keys
            let pk_path = sub_matches.value_of("proving-key-path").unwrap();
            let vk_path = sub_matches.value_of("verification-key-path").unwrap();

            // run setup phase
            scheme.setup(program, pk_path, vk_path);
        }
        ("export-verifier", Some(sub_matches)) => {
            {
                let scheme = get_scheme(sub_matches.value_of("proving-scheme").unwrap())?;

                println!("Exporting verifier...");

                // read vk file
                let input_path = Path::new(sub_matches.value_of("input").unwrap());
                let input_file = File::open(&input_path)
                    .map_err(|why| format!("couldn't open {}: {}", input_path.display(), why))?;
                let reader = BufReader::new(input_file);

                let verifier = scheme.export_solidity_verifier(reader);

                //write output file
                let output_path = Path::new(sub_matches.value_of("output").unwrap());
                let output_file = File::create(&output_path)
                    .map_err(|why| format!("couldn't create {}: {}", output_path.display(), why))?;

                let mut writer = BufWriter::new(output_file);

                writer
                    .write_all(&verifier.as_bytes())
                    .map_err(|_| "Failed writing output to file.".to_string())?;
                println!("Finished exporting verifier.");
            }
        }
        ("generate-proof", Some(sub_matches)) => {
            println!("Generating proof...");

            let scheme = get_scheme(sub_matches.value_of("proving-scheme").unwrap())?;

            // deserialize witness
            let witness_path = Path::new(sub_matches.value_of("witness").unwrap());
            let witness_file = match File::open(&witness_path) {
                Ok(file) => file,
                Err(why) => panic!("couldn't open {}: {}", witness_path.display(), why),
            };

            let witness = ir::Witness::read(witness_file)
                .map_err(|why| format!("could not load witness: {:?}", why))?;

            let pk_path = sub_matches.value_of("provingkey").unwrap();
            let proof_path = sub_matches.value_of("proofpath").unwrap();

            let program_path = Path::new(sub_matches.value_of("input").unwrap());
            let program_file = File::open(&program_path)
                .map_err(|why| format!("couldn't open {}: {}", program_path.display(), why))?;

            let mut reader = BufReader::new(program_file);

            let program: ir::Prog<FieldPrime> =
                deserialize_from(&mut reader, Infinite).map_err(|why| format!("{:?}", why))?;

            println!(
                "generate-proof successful: {:?}",
                scheme.generate_proof(program, witness, pk_path, proof_path)
            );
        }
        _ => unreachable!(),
    }
    Ok(())
}

fn get_scheme(scheme_str: &str) -> Result<&'static ProofSystem, String> {
    match scheme_str.to_lowercase().as_ref() {
        #[cfg(feature = "libsnark")]
        "pghr13" => Ok(&PGHR13 {}),
        #[cfg(feature = "libsnark")]
        "gm17" => Ok(&GM17 {}),
<<<<<<< HEAD
        "zkinterface" => Ok(&ZkInterface {}),
=======
        "g16" => Ok(&G16 {}),
>>>>>>> fb56e21b
        s => Err(format!("Backend \"{}\" not supported", s)),
    }
}

#[cfg(test)]
mod tests {
    extern crate glob;
    use self::glob::glob;
    use super::*;

    #[test]
    fn examples() {
        for p in glob("./examples/**/*.code").expect("Failed to read glob pattern") {
            let path = match p {
                Ok(x) => x,
                Err(why) => panic!("Error: {:?}", why),
            };

            if path.to_str().unwrap().contains("error") {
                continue;
            }

            println!("Testing {:?}", path);

            let file = File::open(path.clone()).unwrap();

            let mut reader = BufReader::new(file);
            let location = path
                .parent()
                .unwrap()
                .to_path_buf()
                .into_os_string()
                .into_string()
                .unwrap();

            let _: ir::Prog<FieldPrime> =
                compile(&mut reader, Some(location), Some(fs_resolve)).unwrap();
        }
    }

    #[test]
    fn examples_with_input_success() {
        //these examples should compile and run
        for p in glob("./examples/test*.code").expect("Failed to read glob pattern") {
            let path = match p {
                Ok(x) => x,
                Err(why) => panic!("Error: {:?}", why),
            };
            println!("Testing {:?}", path);

            let file = File::open(path.clone()).unwrap();

            let location = path
                .parent()
                .unwrap()
                .to_path_buf()
                .into_os_string()
                .into_string()
                .unwrap();

            let mut reader = BufReader::new(file);

            let program_flattened: ir::Prog<FieldPrime> =
                compile(&mut reader, Some(location), Some(fs_resolve)).unwrap();

            let _ = program_flattened
                .execute(&vec![FieldPrime::from(0)])
                .unwrap();
        }
    }

    #[test]
    #[should_panic]
    fn examples_with_input_failure() {
        //these examples should compile but not run
        for p in glob("./examples/runtime_errors/*.code").expect("Failed to read glob pattern") {
            let path = match p {
                Ok(x) => x,
                Err(why) => panic!("Error: {:?}", why),
            };
            println!("Testing {:?}", path);

            let file = File::open(path.clone()).unwrap();

            let location = path
                .parent()
                .unwrap()
                .to_path_buf()
                .into_os_string()
                .into_string()
                .unwrap();

            let mut reader = BufReader::new(file);

            let program_flattened: ir::Prog<FieldPrime> =
                compile(&mut reader, Some(location), Some(fs_resolve)).unwrap();

            let _ = program_flattened
                .execute(&vec![FieldPrime::from(0)])
                .unwrap();
        }
    }
}<|MERGE_RESOLUTION|>--- conflicted
+++ resolved
@@ -13,14 +13,7 @@
 use std::string::String;
 use zokrates_core::compile::compile;
 use zokrates_core::ir;
-<<<<<<< HEAD
-#[cfg(feature = "libsnark")]
-use zokrates_core::ir::r1cs_program;
-#[cfg(feature = "libsnark")]
-use zokrates_core::proof_system::{ProofSystem, GM17, PGHR13, ZkInterface};
-=======
 use zokrates_core::proof_system::*;
->>>>>>> fb56e21b
 use zokrates_field::field::{Field, FieldPrime};
 use zokrates_fs_resolver::resolve as fs_resolve;
 
@@ -101,24 +94,11 @@
         .arg(Arg::with_name("proving-scheme")
             .short("s")
             .long("proving-scheme")
-            .help("Proving scheme to use in the setup. Available options are G16 (default), PGHR13 and GM17")
-            .value_name("FILE")
-            .takes_value(true)
-            .required(false)
-<<<<<<< HEAD
-            .default_value(VARIABLES_INFORMATION_KEY_DEFAULT_PATH)
-        )
-        .arg(Arg::with_name("backend")
-            .short("b")
-            .long("backend")
-            .help("Backend to use in the setup. Available options are PGHR13, GM17, and zkinterface")
-            .value_name("FILE")
-            .takes_value(true)
-            .required(false)
-            .default_value(&default_backend)
-=======
+            .help("Proving scheme to use in the setup. Available options are G16 (default), PGHR13, GM17 and zkinterface")
+            .value_name("FILE")
+            .takes_value(true)
+            .required(false)
             .default_value(&default_scheme)
->>>>>>> fb56e21b
         )
     )
     .subcommand(SubCommand::with_name("export-verifier")
@@ -143,7 +123,7 @@
         ).arg(Arg::with_name("proving-scheme")
             .short("s")
             .long("proving-scheme")
-            .help("Proving scheme to use to export the verifier. Available options are G16 (default), PGHR13 and GM17")
+            .help("Proving scheme to use to export the verifier. Available options are G16 (default), PGHR13, GM17 and zkinterface")
             .value_name("FILE")
             .takes_value(true)
             .required(false)
@@ -210,19 +190,11 @@
             .value_name("FILE")
             .takes_value(true)
             .required(false)
-<<<<<<< HEAD
-            .default_value(VARIABLES_INFORMATION_KEY_DEFAULT_PATH)
-        ).arg(Arg::with_name("backend")
-            .short("b")
-            .long("backend")
-            .help("Backend to use to generate the proof. Available options are PGHR13, GM17, and zkinterface")
-=======
             .default_value(FLATTENED_CODE_DEFAULT_PATH)
         ).arg(Arg::with_name("proving-scheme")
             .short("s")
             .long("proving-scheme")
-            .help("Proving scheme to use to generate the proof. Available options are G16 (default), PGHR13 and GM17")
->>>>>>> fb56e21b
+            .help("Proving scheme to use to generate the proof. Available options are G16 (default), PGHR13, GM17 and zkinterface")
             .value_name("FILE")
             .takes_value(true)
             .required(false)
@@ -466,11 +438,8 @@
         "pghr13" => Ok(&PGHR13 {}),
         #[cfg(feature = "libsnark")]
         "gm17" => Ok(&GM17 {}),
-<<<<<<< HEAD
+        "g16" => Ok(&G16 {}),
         "zkinterface" => Ok(&ZkInterface {}),
-=======
-        "g16" => Ok(&G16 {}),
->>>>>>> fb56e21b
         s => Err(format!("Backend \"{}\" not supported", s)),
     }
 }
