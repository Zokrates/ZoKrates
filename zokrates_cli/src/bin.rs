//
// @file bin.rs
// @author Jacob Eberhardt <jacob.eberhardt@tu-berlin.de>
// @author Dennis Kuhnert <dennis.kuhnert@campus.tu-berlin.de>
// @date 2017

mod constants;
mod helpers;

use constants::*;
use helpers::*;

use clap::{App, AppSettings, Arg, ArgMatches, SubCommand};
use serde_json::{from_reader, to_writer_pretty, Value};
use std::convert::TryFrom;
use std::env;
use std::fs::File;
use std::io::{stdin, BufReader, BufWriter, Read, Write};
use std::path::{Path, PathBuf};
use std::string::String;
use zokrates_abi::Encode;
use zokrates_core::compile::{check, compile, CompilationArtifacts, CompileError};
use zokrates_core::ir::{self, ProgEnum};
use zokrates_core::proof_system::bellman::Bellman;
#[cfg(feature = "libsnark")]
use zokrates_core::proof_system::libsnark::Libsnark;
use zokrates_core::proof_system::scheme::gm17::GM17;
use zokrates_core::proof_system::scheme::groth16::G16;
#[cfg(feature = "libsnark")]
use zokrates_core::proof_system::scheme::pghr13::PGHR13;
use zokrates_core::proof_system::scheme::{Scheme, SolidityCompatibleScheme};
use zokrates_core::proof_system::solidity::SolidityAbi;
use zokrates_core::proof_system::zexe::Zexe;
use zokrates_core::proof_system::*;
use zokrates_core::typed_absy::abi::Abi;
use zokrates_core::typed_absy::{types::Signature, Type};
use zokrates_field::{Bls12_377Field, Bls12_381Field, Bn128Field, Bw6_761Field, Field};
use zokrates_fs_resolver::FileSystemResolver;

fn main() {
    cli().unwrap_or_else(|e| {
        println!("{}", e);
        std::process::exit(1);
    })
}

fn cli_generate_proof<T: Field, S: Scheme<T>, B: Backend<T, S>>(
    program: ir::Prog<T>,
    sub_matches: &ArgMatches,
) -> Result<(), String> {
    println!("Generating proof...");

    // deserialize witness
    let witness_path = Path::new(sub_matches.value_of("witness").unwrap());
    let witness_file = match File::open(&witness_path) {
        Ok(file) => file,
        Err(why) => panic!("Couldn't open {}: {}", witness_path.display(), why),
    };

    let witness = ir::Witness::read(witness_file)
        .map_err(|why| format!("Could not load witness: {:?}", why))?;

    let pk_path = Path::new(sub_matches.value_of("proving-key-path").unwrap());
    let proof_path = Path::new(sub_matches.value_of("proof-path").unwrap());

    let pk_file = File::open(&pk_path)
        .map_err(|why| format!("Couldn't open {}: {}", pk_path.display(), why))?;

    let mut pk: Vec<u8> = Vec::new();
    let mut pk_reader = BufReader::new(pk_file);
    pk_reader
        .read_to_end(&mut pk)
        .map_err(|why| format!("Couldn't read {}: {}", pk_path.display(), why))?;

    let proof = B::generate_proof(program, witness, pk);
    let mut proof_file = File::create(proof_path).unwrap();

    let proof = serde_json::to_string_pretty(&proof).unwrap();
    proof_file
        .write(proof.as_bytes())
        .map_err(|why| format!("Couldn't write to {}: {}", proof_path.display(), why))?;

    println!("Proof:\n{}", format!("{}", proof));

    Ok(())
}

fn cli_export_verifier<T: Field, S: SolidityCompatibleScheme<T>>(
    sub_matches: &ArgMatches,
) -> Result<(), String> {
    println!("Exporting verifier...");

    // read vk file
    let input_path = Path::new(sub_matches.value_of("input").unwrap());
    let input_file = File::open(&input_path)
        .map_err(|why| format!("Couldn't open {}: {}", input_path.display(), why))?;
    let reader = BufReader::new(input_file);

    let vk = serde_json::from_reader(reader)
        .map_err(|why| format!("Couldn't deserialize verifying key: {}", why))?;

    let abi = SolidityAbi::from(sub_matches.value_of("solidity-abi").unwrap())?;

    let verifier = S::export_solidity_verifier(vk, abi);

    //write output file
    let output_path = Path::new(sub_matches.value_of("output").unwrap());
    let output_file = File::create(&output_path)
        .map_err(|why| format!("Couldn't create {}: {}", output_path.display(), why))?;

    let mut writer = BufWriter::new(output_file);

    writer
        .write_all(&verifier.as_bytes())
        .map_err(|_| "Failed writing output to file.".to_string())?;

    println!("Finished exporting verifier.");
    Ok(())
}

fn cli_setup<T: Field, S: Scheme<T>, B: Backend<T, S>>(
    program: ir::Prog<T>,
    sub_matches: &ArgMatches,
) -> Result<(), String> {
    println!("Performing setup...");

    // print deserialized flattened program
    if !sub_matches.is_present("light") {
        println!("{}", program);
    }

    // get paths for proving and verification keys
    let pk_path = Path::new(sub_matches.value_of("proving-key-path").unwrap());
    let vk_path = Path::new(sub_matches.value_of("verification-key-path").unwrap());

    // run setup phase
    let keypair = B::setup(program);

    // write verification key
    let mut vk_file = File::create(vk_path)
        .map_err(|why| format!("couldn't create {}: {}", vk_path.display(), why))?;
    vk_file
        .write(
            serde_json::to_string_pretty(&keypair.vk)
                .unwrap()
                .as_bytes(),
        )
        .map_err(|why| format!("couldn't write to {}: {}", vk_path.display(), why))?;

    // write proving key
    let mut pk_file = File::create(pk_path)
        .map_err(|why| format!("couldn't create {}: {}", pk_path.display(), why))?;
    pk_file
        .write(keypair.pk.as_ref())
        .map_err(|why| format!("couldn't write to {}: {}", pk_path.display(), why))?;

    println!("Setup completed.");

    Ok(())
}

fn cli_compute<T: Field>(ir_prog: ir::Prog<T>, sub_matches: &ArgMatches) -> Result<(), String> {
    println!("Computing witness...");

    // print deserialized flattened program
    if !sub_matches.is_present("light") {
        println!("{}", ir_prog);
    }

    let is_stdin = sub_matches.is_present("stdin");
    let is_abi = sub_matches.is_present("abi");

    if !is_stdin && is_abi {
        return Err("ABI input as inline argument is not supported. Please use `--stdin`.".into());
    }

    let signature = match is_abi {
        true => {
            let path = Path::new(sub_matches.value_of("abi_spec").unwrap());
            let file = File::open(&path)
                .map_err(|why| format!("couldn't open {}: {}", path.display(), why))?;
            let mut reader = BufReader::new(file);

            let abi: Abi = from_reader(&mut reader).map_err(|why| why.to_string())?;

            abi.signature()
        }
        false => Signature::new()
            .inputs(vec![Type::FieldElement; ir_prog.main.arguments.len()])
            .outputs(vec![Type::FieldElement; ir_prog.main.returns.len()]),
    };

    use zokrates_abi::Inputs;

    // get arguments
    let arguments = match is_stdin {
        // take inline arguments
        false => {
            let arguments = sub_matches.values_of("arguments");
            arguments
                .map(|a| {
                    a.map(|x| T::try_from_dec_str(x).map_err(|_| x.to_string()))
                        .collect::<Result<Vec<_>, _>>()
                })
                .unwrap_or(Ok(vec![]))
                .map(|v| Inputs::Raw(v))
        }
        // take stdin arguments
        true => {
            let mut stdin = stdin();
            let mut input = String::new();

            match is_abi {
                true => match stdin.read_to_string(&mut input) {
                    Ok(_) => {
                        use zokrates_abi::parse_strict;

                        parse_strict(&input, signature.inputs)
                            .map(|parsed| Inputs::Abi(parsed))
                            .map_err(|why| why.to_string())
                    }
                    Err(_) => Err(String::from("???")),
                },
                false => match ir_prog.arguments_count() {
                    0 => Ok(Inputs::Raw(vec![])),
                    _ => match stdin.read_to_string(&mut input) {
                        Ok(_) => {
                            input.retain(|x| x != '\n');
                            input
                                .split(" ")
                                .map(|x| T::try_from_dec_str(x).map_err(|_| x.to_string()))
                                .collect::<Result<Vec<_>, _>>()
                                .map(|v| Inputs::Raw(v))
                        }
                        Err(_) => Err(String::from("???")),
                    },
                },
            }
        }
    }
    .map_err(|e| format!("Could not parse argument: {}", e))?;

    let interpreter = ir::Interpreter::default();

    let witness = interpreter
        .execute(&ir_prog, &arguments.encode())
        .map_err(|e| format!("Execution failed: {}", e))?;

    use zokrates_abi::Decode;

    let results_json_value: serde_json::Value =
        zokrates_abi::CheckedValues::decode(witness.return_values(), signature.outputs).into();

    println!("\nWitness: \n\n{}", results_json_value);

    // write witness to file
    let output_path = Path::new(sub_matches.value_of("output").unwrap());
    let output_file = File::create(&output_path)
        .map_err(|why| format!("couldn't create {}: {}", output_path.display(), why))?;

    let writer = BufWriter::new(output_file);

    witness
        .write(writer)
        .map_err(|why| format!("could not save witness: {:?}", why))?;

    Ok(())
}

fn cli_compile<T: Field>(sub_matches: &ArgMatches) -> Result<(), String> {
    println!("Compiling {}\n", sub_matches.value_of("input").unwrap());
    let path = PathBuf::from(sub_matches.value_of("input").unwrap());

    let light = sub_matches.occurrences_of("light") > 0;

    let bin_output_path = Path::new(sub_matches.value_of("output").unwrap());

    let abi_spec_path = Path::new(sub_matches.value_of("abi_spec").unwrap());

    let hr_output_path = bin_output_path.to_path_buf().with_extension("ztf");

    let file = File::open(path.clone())
        .map_err(|why| format!("Couldn't open input file {}: {}", path.display(), why))?;

    let mut reader = BufReader::new(file);
    let mut source = String::new();
    reader.read_to_string(&mut source).unwrap();

    let fmt_error = |e: &CompileError| {
        let file = e.file().canonicalize().unwrap();
        format!(
            "{}:{}",
            file.strip_prefix(std::env::current_dir().unwrap())
                .unwrap_or(file.as_path())
                .display(),
            e.value()
        )
    };

    let resolver =
        FileSystemResolver::with_stdlib_root(sub_matches.value_of("stdlib-path").unwrap());
    let artifacts: CompilationArtifacts<T> =
        compile(source, path, Some(&resolver)).map_err(|e| {
            format!(
                "Compilation failed:\n\n{}",
                e.0.iter()
                    .map(|e| fmt_error(e))
                    .collect::<Vec<_>>()
                    .join("\n\n")
            )
        })?;

    let program_flattened = artifacts.prog();

    // number of constraints the flattened program will translate to.
    let num_constraints = program_flattened.constraint_count();

    // serialize flattened program and write to binary file
    let bin_output_file = File::create(&bin_output_path)
        .map_err(|why| format!("Couldn't create {}: {}", bin_output_path.display(), why))?;

    let mut writer = BufWriter::new(bin_output_file);

    program_flattened.serialize(&mut writer);

    // serialize ABI spec and write to JSON file
    let abi_spec_file = File::create(&abi_spec_path)
        .map_err(|why| format!("Couldn't create {}: {}", abi_spec_path.display(), why))?;

    let abi = artifacts.abi();

    let mut writer = BufWriter::new(abi_spec_file);

    to_writer_pretty(&mut writer, &abi).map_err(|_| "Unable to write data to file.".to_string())?;

    if !light {
        // write human-readable output file
        let hr_output_file = File::create(&hr_output_path)
            .map_err(|why| format!("Couldn't create {}: {}", hr_output_path.display(), why))?;

        let mut hrofb = BufWriter::new(hr_output_file);
        write!(&mut hrofb, "{}\n", program_flattened)
            .map_err(|_| "Unable to write data to file.".to_string())?;
        hrofb
            .flush()
            .map_err(|_| "Unable to flush buffer.".to_string())?;
    }

    if !light {
        // debugging output
        println!("Compiled program:\n{}", program_flattened);
    }

    println!("Compiled code written to '{}'", bin_output_path.display());

    if !light {
        println!("Human readable code to '{}'", hr_output_path.display());
    }

    println!("Number of constraints: {}", num_constraints);
    Ok(())
}

fn cli_check<T: Field>(sub_matches: &ArgMatches) -> Result<(), String> {
    println!("Checking {}\n", sub_matches.value_of("input").unwrap());
    let path = PathBuf::from(sub_matches.value_of("input").unwrap());

    let file = File::open(path.clone())
        .map_err(|why| format!("Couldn't open input file {}: {}", path.display(), why))?;

    let mut reader = BufReader::new(file);
    let mut source = String::new();
    reader.read_to_string(&mut source).unwrap();

    let fmt_error = |e: &CompileError| {
        let file = e.file().canonicalize().unwrap();
        format!(
            "{}:{}",
            file.strip_prefix(std::env::current_dir().unwrap())
                .unwrap_or(file.as_path())
                .display(),
            e.value()
        )
    };

    let resolver =
        FileSystemResolver::with_stdlib_root(sub_matches.value_of("stdlib-path").unwrap());
    let _ = check::<T, _>(source, path, Some(&resolver)).map_err(|e| {
        format!(
            "Check failed:\n\n{}",
            e.0.iter()
                .map(|e| fmt_error(e))
                .collect::<Vec<_>>()
                .join("\n\n")
        )
    })?;

    println!("Program checked, no errors found.");

    Ok(())
}

fn cli_verify<T: Field, S: Scheme<T>, B: Backend<T, S>>(
    sub_matches: &ArgMatches,
) -> Result<(), String> {
    let vk_path = Path::new(sub_matches.value_of("verification-key-path").unwrap());
    let vk_file = File::open(&vk_path)
        .map_err(|why| format!("Couldn't open {}: {}", vk_path.display(), why))?;

    let vk_reader = BufReader::new(vk_file);
    let vk = serde_json::from_reader(vk_reader)
        .map_err(|why| format!("Couldn't deserialize verification key: {}", why))?;

    let proof_path = Path::new(sub_matches.value_of("proof-path").unwrap());
    let proof_file = File::open(&proof_path)
        .map_err(|why| format!("Couldn't open {}: {}", proof_path.display(), why))?;

    let proof_reader = BufReader::new(proof_file);
    let proof = serde_json::from_reader(proof_reader)
        .map_err(|why| format!("Couldn't deserialize proof: {}", why))?;

    println!("Performing verification...");
    println!(
        "The verification result is: {}",
        match B::verify(vk, proof) {
            true => "PASS",
            false => "FAIL",
        }
    );

    Ok(())
}

fn cli() -> Result<(), String> {
    const FLATTENED_CODE_DEFAULT_PATH: &str = "out";
    const ABI_SPEC_DEFAULT_PATH: &str = "abi.json";
    const VERIFICATION_KEY_DEFAULT_PATH: &str = "verification.key";
    const PROVING_KEY_DEFAULT_PATH: &str = "proving.key";
    const VERIFICATION_CONTRACT_DEFAULT_PATH: &str = "verifier.sol";
    const WITNESS_DEFAULT_PATH: &str = "witness";
    const JSON_PROOF_PATH: &str = "proof.json";
    let default_curve = env::var("ZOKRATES_CURVE").unwrap_or(constants::BN128.into());
    let default_backend = env::var("ZOKRATES_BACKEND").unwrap_or(constants::BELLMAN.into());
    let default_scheme = env::var("ZOKRATES_PROVING_SCHEME").unwrap_or(constants::G16.into());
    let default_solidity_abi = "v1";
    let default_stdlib_path = dirs::home_dir()
        .map(|p| p.join(".zokrates/stdlib"))
        .unwrap();

    // cli specification using clap library
    let matches = App::new("ZoKrates")
    .setting(AppSettings::SubcommandRequiredElseHelp)
    .version(env!("CARGO_PKG_VERSION"))
    .author("Jacob Eberhardt, Thibaut Schaeffer, Stefan Deml")
    .about("Supports generation of zkSNARKs from high level language code including Smart Contracts for proof verification on the Ethereum Blockchain.\n'I know that I show nothing!'")
    .subcommand(SubCommand::with_name("compile")
        .about("Compiles into flattened conditions. Produces two files: human-readable '.ztf' file for debugging and binary file")
        .arg(Arg::with_name("input")
            .short("i")
            .long("input")
            .help("Path of the source code")
            .value_name("FILE")
            .takes_value(true)
            .required(true)
        ).arg(Arg::with_name("stdlib-path")
            .long("stdlib-path")
            .help("Path to the standard library")
            .value_name("PATH")
            .takes_value(true)
            .required(false)
            .env("ZOKRATES_STDLIB")
            .default_value(default_stdlib_path.to_str().unwrap_or(""))
        ).arg(Arg::with_name("abi_spec")
            .short("s")
            .long("abi_spec")
            .help("Path of the ABI specification")
            .value_name("FILE")
            .takes_value(true)
            .required(false)
            .default_value(ABI_SPEC_DEFAULT_PATH)
        ).arg(Arg::with_name("output")
            .short("o")
            .long("output")
            .help("Path of the output binary")
            .value_name("FILE")
            .takes_value(true)
            .required(false)
            .default_value(FLATTENED_CODE_DEFAULT_PATH)
        ).arg(Arg::with_name("curve")
            .short("c")
            .long("curve")
            .help("Curve to be used in the compilation")
            .takes_value(true)
            .required(false)
            .possible_values(CURVES)
            .default_value(&default_curve)
        ).arg(Arg::with_name("light")
            .long("light")
            .help("Skip logs and human readable output")
            .required(false)
        )
     )
    .subcommand(SubCommand::with_name("check")
        .about("Checks a program for errors")
        .arg(Arg::with_name("input")
            .short("i")
            .long("input")
            .help("Path of the source code")
            .value_name("FILE")
            .takes_value(true)
            .required(true)
        ).arg(Arg::with_name("stdlib-path")
            .long("stdlib-path")
            .help("Path to the standard library")
            .value_name("PATH")
            .takes_value(true)
            .required(false)
            .env("ZOKRATES_STDLIB")
            .default_value(default_stdlib_path.to_str().unwrap_or(""))
        ).arg(Arg::with_name("curve")
            .short("c")
            .long("curve")
            .help("Curve to be used in the compilation")
            .takes_value(true)
            .required(false)
            .possible_values(CURVES)
            .default_value(&default_curve)
        )
     )
    .subcommand(SubCommand::with_name("setup")
        .about("Performs a trusted setup for a given constraint system")
        .arg(Arg::with_name("input")
            .short("i")
            .long("input")
            .help("Path of the binary")
            .value_name("FILE")
            .takes_value(true)
            .required(false)
            .default_value(FLATTENED_CODE_DEFAULT_PATH)
        ).arg(Arg::with_name("proving-key-path")
            .short("p")
            .long("proving-key-path")
            .help("Path of the generated proving key file")
            .value_name("FILE")
            .takes_value(true)
            .required(false)
            .default_value(PROVING_KEY_DEFAULT_PATH)
        ).arg(Arg::with_name("verification-key-path")
            .short("v")
            .long("verification-key-path")
            .help("Path of the generated verification key file")
            .value_name("FILE")
            .takes_value(true)
            .required(false)
            .default_value(VERIFICATION_KEY_DEFAULT_PATH)
        ).arg(Arg::with_name("backend")
            .short("b")
            .long("backend")
            .help("Backend to use")
            .takes_value(true)
            .required(false)
            .possible_values(BACKENDS)
            .default_value(&default_backend)
        ).arg(Arg::with_name("proving-scheme")
            .short("s")
            .long("proving-scheme")
            .help("Proving scheme to use in the setup")
            .takes_value(true)
            .required(false)
            .possible_values(SCHEMES)
            .default_value(&default_scheme)
        ).arg(Arg::with_name("light")
            .long("light")
            .help("Skip logging the human-readable program and writing it to a file")
            .required(false)
        )
    )
    .subcommand(SubCommand::with_name("export-verifier")
        .about("Exports a verifier as Solidity smart contract")
        .arg(Arg::with_name("input")
            .short("i")
            .long("input")
            .help("Path of the verifier")
            .value_name("FILE")
            .takes_value(true)
            .required(false)
            .default_value(VERIFICATION_KEY_DEFAULT_PATH)
        ).arg(Arg::with_name("output")
            .short("o")
            .long("output")
            .help("Path of the output file")
            .value_name("FILE")
            .takes_value(true)
            .required(false)
            .default_value(VERIFICATION_CONTRACT_DEFAULT_PATH)
        ).arg(Arg::with_name("curve")
            .short("c")
            .long("curve")
            .help("Curve to be used to export the verifier")
            .takes_value(true)
            .required(false)
            .possible_values(CURVES)
            .default_value(&default_curve)
        ).arg(Arg::with_name("backend")
            .short("b")
            .long("backend")
            .help("Backend to use")
            .takes_value(true)
            .required(false)
            .possible_values(BACKENDS)
            .default_value(&default_backend)
        ).arg(Arg::with_name("proving-scheme")
            .short("s")
            .long("proving-scheme")
            .help("Proving scheme to use to export the verifier")
            .value_name("FILE")
            .takes_value(true)
            .required(false)
            .possible_values(SCHEMES)
            .default_value(&default_scheme)
        ).arg(Arg::with_name("solidity-abi")
            .short("a")
            .long("solidity-abi")
            .help("Flag for setting the version of the ABI Encoder used in the contract")
            .takes_value(true)
            .possible_values(&["v1", "v2"])
            .default_value(&default_solidity_abi)
            .required(false)
        )
    )
    .subcommand(SubCommand::with_name("compute-witness")
        .about("Calculates a witness for a given constraint system")
        .arg(Arg::with_name("input")
            .short("i")
            .long("input")
            .help("Path of the binary")
            .value_name("FILE")
            .takes_value(true)
            .required(false)
            .default_value(FLATTENED_CODE_DEFAULT_PATH)
        ).arg(Arg::with_name("abi_spec")
            .short("s")
            .long("abi_spec")
            .help("Path of the ABI specification")
            .value_name("FILE")
            .takes_value(true)
            .required(false)
            .default_value(ABI_SPEC_DEFAULT_PATH)
        ).arg(Arg::with_name("output")
            .short("o")
            .long("output")
            .help("Path of the output file")
            .value_name("FILE")
            .takes_value(true)
            .required(false)
            .default_value(WITNESS_DEFAULT_PATH)
        ).arg(Arg::with_name("arguments")
            .short("a")
            .long("arguments")
            .help("Arguments for the program's main function, when not using ABI encoding. Expects a space-separated list of field elements like `-a 1 2 3`")
            .takes_value(true)
            .multiple(true) // allows multiple values
            .required(false)
            .conflicts_with("abi")
            .conflicts_with("stdin")
        ).arg(Arg::with_name("abi")
            .long("abi")
            .help("Use ABI encoding. Arguments are expected as a JSON object as specified at zokrates.github.io/toolbox/abi.html#abi-input-format")
            .conflicts_with("arguments")
            .required(false)
        ).arg(Arg::with_name("stdin")
            .long("stdin")
            .help("Read arguments from stdin")
            .conflicts_with("arguments")
            .required(false)
        ).arg(Arg::with_name("light")
            .long("light")
            .help("Skip logging the human-readable program")
            .required(false)
        )
    )
    .subcommand(SubCommand::with_name("generate-proof")
        .about("Calculates a proof for a given constraint system and witness")
        .arg(Arg::with_name("witness")
            .short("w")
            .long("witness")
            .help("Path of the witness file")
            .value_name("FILE")
            .takes_value(true)
            .required(false)
            .default_value(WITNESS_DEFAULT_PATH)
        ).arg(Arg::with_name("proving-key-path")
            .short("p")
            .long("proving-key-path")
            .help("Path of the proving key file")
            .value_name("FILE")
            .takes_value(true)
            .required(false)
            .default_value(PROVING_KEY_DEFAULT_PATH)
        ).arg(Arg::with_name("proof-path")
            .short("j")
            .long("proof-path")
            .help("Path of the JSON proof file")
            .value_name("FILE")
            .takes_value(true)
            .required(false)
            .default_value(JSON_PROOF_PATH)
        ).arg(Arg::with_name("input")
            .short("i")
            .long("input")
            .help("Path of the binary")
            .value_name("FILE")
            .takes_value(true)
            .required(false)
            .default_value(FLATTENED_CODE_DEFAULT_PATH)
        ).arg(Arg::with_name("backend")
            .short("b")
            .long("backend")
            .help("Backend to use")
            .takes_value(true)
            .required(false)
            .possible_values(BACKENDS)
            .default_value(&default_backend)
        ).arg(Arg::with_name("proving-scheme")
            .short("s")
            .long("proving-scheme")
            .help("Proving scheme to use to generate the proof")
            .value_name("FILE")
            .takes_value(true)
            .required(false)
            .possible_values(SCHEMES)
            .default_value(&default_scheme)
        )
    )
     .subcommand(SubCommand::with_name("print-proof")
        .about("Prints proof in the chosen format")
        .arg(Arg::with_name("proof-path")
            .short("j")
            .long("proof-path")
            .help("Path of the JSON proof file")
            .value_name("FILE")
            .takes_value(true)
            .required(false)
            .default_value(JSON_PROOF_PATH)
        ).arg(Arg::with_name("format")
            .short("f")
            .long("format")
            .value_name("FORMAT")
            .help("Format in which the proof should be printed")
            .takes_value(true)
            .possible_values(&["remix", "json"])
            .required(true)
        )
    )
    .subcommand(SubCommand::with_name("verify")
        .about("Verifies a given proof with the given verification key")
        .arg(Arg::with_name("proof-path")
            .short("j")
            .long("proof-path")
            .help("Path of the JSON proof file")
            .value_name("FILE")
            .takes_value(true)
            .required(false)
            .default_value(JSON_PROOF_PATH)
        ).arg(Arg::with_name("verification-key-path")
            .short("v")
            .long("verification-key-path")
            .help("Path of the generated verification key file")
            .value_name("FILE")
            .takes_value(true)
            .required(false)
            .default_value(VERIFICATION_KEY_DEFAULT_PATH)
        ).arg(Arg::with_name("backend")
            .short("b")
            .long("backend")
            .help("Backend to use")
            .takes_value(true)
            .required(false)
            .possible_values(BACKENDS)
            .default_value(&default_backend)
        ).arg(Arg::with_name("proving-scheme")
            .short("s")
            .long("proving-scheme")
            .help("Proving scheme to use in the setup. Available options are G16 (default), PGHR13 and GM17")
            .value_name("FILE")
            .takes_value(true)
            .required(false)
            .default_value(&default_scheme)
        ).arg(Arg::with_name("curve")
            .short("c")
            .long("curve")
            .help("Curve to be used in the verification")
            .takes_value(true)
            .required(false)
            .possible_values(CURVES)
            .default_value(&default_curve)
        )
    )
    .get_matches();

    match matches.subcommand() {
        ("compile", Some(sub_matches)) => {
            let curve = CurveDimension::try_from(sub_matches.value_of("curve").unwrap())?;
            match curve {
                CurveDimension::Bn128 => cli_compile::<Bn128Field>(sub_matches)?,
                CurveDimension::Bls12_377 => cli_compile::<Bls12_377Field>(sub_matches)?,
                CurveDimension::Bls12_381 => cli_compile::<Bls12_381Field>(sub_matches)?,
                CurveDimension::Bw6_761 => cli_compile::<Bw6_761Field>(sub_matches)?,
            }
        }
        ("check", Some(sub_matches)) => {
            let curve = CurveDimension::try_from(sub_matches.value_of("curve").unwrap())?;
            match curve {
                CurveDimension::Bn128 => cli_check::<Bn128Field>(sub_matches)?,
                CurveDimension::Bls12_377 => cli_check::<Bls12_377Field>(sub_matches)?,
                CurveDimension::Bls12_381 => cli_check::<Bls12_381Field>(sub_matches)?,
                CurveDimension::Bw6_761 => cli_check::<Bw6_761Field>(sub_matches)?,
            }
        }
        ("compute-witness", Some(sub_matches)) => {
            // read compiled program
            let path = Path::new(sub_matches.value_of("input").unwrap());
            let file = File::open(&path)
                .map_err(|why| format!("Couldn't open {}: {}", path.display(), why))?;

            let mut reader = BufReader::new(file);

            match ProgEnum::deserialize(&mut reader)? {
                ProgEnum::Bn128Program(p) => cli_compute(p, sub_matches)?,
                ProgEnum::Bls12_377Program(p) => cli_compute(p, sub_matches)?,
                ProgEnum::Bls12_381Program(p) => cli_compute(p, sub_matches)?,
                ProgEnum::Bw6_761Program(p) => cli_compute(p, sub_matches)?,
            }
        }
        ("setup", Some(sub_matches)) => {
            // read compiled program
            let path = Path::new(sub_matches.value_of("input").unwrap());
            let file = File::open(&path)
                .map_err(|why| format!("Couldn't open {}: {}", path.display(), why))?;

            let mut reader = BufReader::new(file);
            let prog = ProgEnum::deserialize(&mut reader)?;

            let dimensions = Dimensions::try_from((
                sub_matches.value_of("backend").unwrap(),
                match prog {
                    ProgEnum::Bn128Program(_) => constants::BN128,
                    ProgEnum::Bls12_377Program(_) => constants::BLS12_377,
                    ProgEnum::Bls12_381Program(_) => constants::BLS12_381,
                    ProgEnum::Bw6_761Program(_) => constants::BW6_761,
                },
                sub_matches.value_of("proving-scheme").unwrap(),
            ))?;

            match dimensions {
                Dimensions(BackendDimension::Bellman, _, SchemeDimension::G16) => match prog {
                    ProgEnum::Bn128Program(p) => cli_setup::<_, G16, Bellman>(p, sub_matches),
                    ProgEnum::Bls12_381Program(p) => cli_setup::<_, G16, Bellman>(p, sub_matches),
                    _ => unreachable!(),
                },
                Dimensions(BackendDimension::Zexe, _, SchemeDimension::GM17) => match prog {
                    ProgEnum::Bls12_377Program(p) => cli_setup::<_, GM17, Zexe>(p, sub_matches),
                    ProgEnum::Bw6_761Program(p) => cli_setup::<_, GM17, Zexe>(p, sub_matches),
                    ProgEnum::Bn128Program(p) => cli_setup::<_, GM17, Zexe>(p, sub_matches),
                    _ => unreachable!(),
                },
                #[cfg(feature = "libsnark")]
                Dimensions(
                    BackendDimension::Libsnark,
                    CurveDimension::Bn128,
                    SchemeDimension::GM17,
                ) => match prog {
                    ProgEnum::Bn128Program(p) => cli_setup::<_, GM17, Libsnark>(p, sub_matches),
                    _ => unreachable!(),
                },
                #[cfg(feature = "libsnark")]
                Dimensions(
                    BackendDimension::Libsnark,
                    CurveDimension::Bn128,
                    SchemeDimension::PGHR13,
                ) => match prog {
                    ProgEnum::Bn128Program(p) => cli_setup::<_, PGHR13, Libsnark>(p, sub_matches),
                    _ => unreachable!(),
                },
                _ => unreachable!(),
            }?
        }
        ("export-verifier", Some(sub_matches)) => {
            let curve = sub_matches.value_of("curve").unwrap();
            let scheme = sub_matches.value_of("proving-scheme").unwrap();
            let curve_dimension = CurveDimension::try_from(curve)?;
            let scheme_dimension = SchemeDimension::try_from(scheme)?;

            match (curve_dimension, scheme_dimension) {
                (CurveDimension::Bn128, SchemeDimension::G16) => {
                    cli_export_verifier::<Bn128Field, G16>(sub_matches)
                }
                (CurveDimension::Bn128, SchemeDimension::GM17) => {
                    cli_export_verifier::<Bn128Field, GM17>(sub_matches)
                }
                #[cfg(feature = "libsnark")]
                (CurveDimension::Bn128, SchemeDimension::PGHR13) => {
                    cli_export_verifier::<Bn128Field, PGHR13>(sub_matches)
                }
                _ => Err(format!("Could not export verifier for given dimensions (curve: {}, scheme: {}): not supported", curve, scheme))
            }?
        }
        ("generate-proof", Some(sub_matches)) => {
            let program_path = Path::new(sub_matches.value_of("input").unwrap());
            let program_file = File::open(&program_path)
                .map_err(|why| format!("Couldn't open {}: {}", program_path.display(), why))?;

            let mut reader = BufReader::new(program_file);
            let prog = ProgEnum::deserialize(&mut reader)?;

            let dimensions = Dimensions::try_from((
                sub_matches.value_of("backend").unwrap(),
                match prog {
                    ProgEnum::Bn128Program(_) => constants::BN128,
                    ProgEnum::Bls12_381Program(_) => constants::BLS12_381,
                    ProgEnum::Bls12_377Program(_) => constants::BLS12_377,
                    ProgEnum::Bw6_761Program(_) => constants::BW6_761,
                },
                sub_matches.value_of("proving-scheme").unwrap(),
            ))?;

            match dimensions {
                Dimensions(BackendDimension::Bellman, _, SchemeDimension::G16) => match prog {
                    ProgEnum::Bn128Program(p) => {
                        cli_generate_proof::<_, G16, Bellman>(p, sub_matches)
                    }
                    ProgEnum::Bls12_381Program(p) => {
                        cli_generate_proof::<_, G16, Bellman>(p, sub_matches)
                    }
                    _ => unreachable!(),
                },
                Dimensions(BackendDimension::Zexe, _, SchemeDimension::GM17) => match prog {
                    ProgEnum::Bls12_377Program(p) => {
                        cli_generate_proof::<_, GM17, Zexe>(p, sub_matches)
                    }
                    ProgEnum::Bw6_761Program(p) => {
                        cli_generate_proof::<_, GM17, Zexe>(p, sub_matches)
                    }
                    ProgEnum::Bn128Program(p) => {
                        cli_generate_proof::<_, GM17, Zexe>(p, sub_matches)
                    }
                    _ => unreachable!(),
                },
                #[cfg(feature = "libsnark")]
                Dimensions(
                    BackendDimension::Libsnark,
                    CurveDimension::Bn128,
                    SchemeDimension::GM17,
                ) => match prog {
                    ProgEnum::Bn128Program(p) => {
                        cli_generate_proof::<_, GM17, Libsnark>(p, sub_matches)
                    }
                    _ => unreachable!(),
                },
                #[cfg(feature = "libsnark")]
                Dimensions(
                    BackendDimension::Libsnark,
                    CurveDimension::Bn128,
                    SchemeDimension::PGHR13,
                ) => match prog {
                    ProgEnum::Bn128Program(p) => {
                        cli_generate_proof::<_, PGHR13, Libsnark>(p, sub_matches)
                    }
                    _ => unreachable!(),
                },
                _ => unreachable!(),
            }?
        }
        ("print-proof", Some(sub_matches)) => {
            let format = sub_matches.value_of("format").unwrap();
            let path = Path::new(sub_matches.value_of("proof-path").unwrap());

            let file = File::open(&path)
                .map_err(|why| format!("Couldn't open {}: {}", path.display(), why))?;

            let proof_object: Value =
                serde_json::from_reader(file).map_err(|why| format!("{:?}", why))?;

            match format {
                "json" => {
                    println!("~~~~~~~~ Copy the output below for valid ABIv2 format ~~~~~~~~");
                    println!();
                    print!("{}", proof_object["proof"]);
                    print!(",");
                    println!("{}", proof_object["inputs"]);
                    println!();
                    println!("~~~~~~~~~~~~~~~~~~~~~~~~~~~~~~~~~~~~~~~~~~~~~~~~~~~~~~~~~~~~~~");
                }
                "remix" => {
                    println!("~~~~~~~~ Copy the output below for valid ABIv1 format ~~~~~~~~");
                    println!();

                    for (_, value) in proof_object["proof"].as_object().unwrap().iter() {
                        print!("{}", value);
                        print!(",");
                    }

                    println!("{}", proof_object["inputs"]);
                    println!();
                    println!("~~~~~~~~~~~~~~~~~~~~~~~~~~~~~~~~~~~~~~~~~~~~~~~~~~~~~~~~~~~~~~");
                }
                _ => unreachable!(),
            }
        }
        ("verify", Some(sub_matches)) => {
            let dimensions = Dimensions::try_from((
                sub_matches.value_of("backend").unwrap(),
                sub_matches.value_of("curve").unwrap(),
                sub_matches.value_of("proving-scheme").unwrap(),
            ))?;

            match dimensions {
                Dimensions(
                    BackendDimension::Bellman,
                    CurveDimension::Bn128,
                    SchemeDimension::G16,
                ) => cli_verify::<Bn128Field, G16, Bellman>(sub_matches),
                Dimensions(
                    BackendDimension::Bellman,
                    CurveDimension::Bls12_381,
                    SchemeDimension::G16,
                ) => cli_verify::<Bls12_381Field, G16, Bellman>(sub_matches),
                Dimensions(
                    BackendDimension::Zexe,
                    CurveDimension::Bls12_377,
                    SchemeDimension::GM17,
                ) => cli_verify::<Bls12_377Field, GM17, Zexe>(sub_matches),
                Dimensions(
                    BackendDimension::Zexe,
                    CurveDimension::Bw6_761,
                    SchemeDimension::GM17,
                ) => cli_verify::<Bw6_761Field, GM17, Zexe>(sub_matches),
                Dimensions(
                    BackendDimension::Zexe,
                    CurveDimension::Bn128,
                    SchemeDimension::GM17,
                ) => cli_verify::<Bn128Field, GM17, Zexe>(sub_matches),
                #[cfg(feature = "libsnark")]
                Dimensions(
                    BackendDimension::Libsnark,
                    CurveDimension::Bn128,
                    SchemeDimension::GM17,
                ) => cli_verify::<Bn128Field, GM17, Libsnark>(sub_matches),
                #[cfg(feature = "libsnark")]
                Dimensions(
                    BackendDimension::Libsnark,
                    CurveDimension::Bn128,
                    SchemeDimension::PGHR13,
                ) => cli_verify::<Bn128Field, PGHR13, Libsnark>(sub_matches),
                _ => unreachable!(),
            }?
        }
        _ => unreachable!(),
    }
    Ok(())
}

#[cfg(test)]
mod tests {
    extern crate glob;
    use self::glob::glob;
    use super::*;

    #[test]
    fn compile_examples() {
        for p in glob("./examples/**/*").expect("Failed to read glob pattern") {
            let path = match p {
                Ok(x) => x,
                Err(why) => panic!("Error: {:?}", why),
            };

            if !path.is_file() {
                continue;
            }

            assert!(path.extension().expect("extension expected") == "zok");

            let should_error = path.to_str().unwrap().contains("compile_errors");

            println!("Testing {:?}", path);

            let file = File::open(path.clone()).unwrap();

            let mut reader = BufReader::new(file);

            let mut source = String::new();
            reader.read_to_string(&mut source).unwrap();

            let stdlib = std::fs::canonicalize("../zokrates_stdlib/stdlib").unwrap();
            let resolver = FileSystemResolver::with_stdlib_root(stdlib.to_str().unwrap());
<<<<<<< HEAD

            if path.to_str().unwrap().contains("bls12_381") {
                let _: CompilationArtifacts<Bls12_381Field> =
                    compile(source, path, Some(&resolver)).unwrap();
            } else if path.to_str().unwrap().contains("bls12_377") {
                let _: CompilationArtifacts<Bls12_377Field> =
                    compile(source, path, Some(&resolver)).unwrap();
            } else if path.to_str().unwrap().contains("bw6_761") {
                let _: CompilationArtifacts<Bw6_761Field> =
                    compile(source, path, Some(&resolver)).unwrap();
            } else {
                let _: CompilationArtifacts<Bn128Field> =
                    compile(source, path, Some(&resolver)).unwrap();
            }
=======
            let res = compile::<Bn128Field, _>(source, path, Some(&resolver));

            assert_eq!(res.is_err(), should_error);
>>>>>>> 01b14131
        }
    }

    #[test]
    fn execute_examples_ok() {
        //these examples should compile and run
        for p in glob("./examples/test*").expect("Failed to read glob pattern") {
            let path = match p {
                Ok(x) => x,
                Err(why) => panic!("Error: {:?}", why),
            };
            println!("Testing {:?}", path);

            let file = File::open(path.clone()).unwrap();

            let mut reader = BufReader::new(file);
            let mut source = String::new();
            reader.read_to_string(&mut source).unwrap();

            let stdlib = std::fs::canonicalize("../zokrates_stdlib/stdlib").unwrap();
            let resolver = FileSystemResolver::with_stdlib_root(stdlib.to_str().unwrap());

            let artifacts: CompilationArtifacts<Bn128Field> =
                compile(source, path, Some(&resolver)).unwrap();

            let interpreter = ir::Interpreter::default();

            let _ = interpreter
                .execute(&artifacts.prog(), &vec![Bn128Field::from(0)])
                .unwrap();
        }
    }

    #[test]
    #[should_panic]
    fn execute_examples_err() {
        //these examples should compile but not run
        for p in glob("./examples/runtime_errors/*").expect("Failed to read glob pattern") {
            let path = match p {
                Ok(x) => x,
                Err(why) => panic!("Error: {:?}", why),
            };
            println!("Testing {:?}", path);

            let file = File::open(path.clone()).unwrap();

            let mut reader = BufReader::new(file);
            let mut source = String::new();
            reader.read_to_string(&mut source).unwrap();

            let stdlib = std::fs::canonicalize("../zokrates_stdlib/stdlib").unwrap();
            let resolver = FileSystemResolver::with_stdlib_root(stdlib.to_str().unwrap());

            let artifacts: CompilationArtifacts<Bn128Field> =
                compile(source, path, Some(&resolver)).unwrap();

            let interpreter = ir::Interpreter::default();

            let _ = interpreter
                .execute(&artifacts.prog(), &vec![Bn128Field::from(0)])
                .unwrap();
        }
    }
}<|MERGE_RESOLUTION|>--- conflicted
+++ resolved
@@ -1093,26 +1093,9 @@
 
             let stdlib = std::fs::canonicalize("../zokrates_stdlib/stdlib").unwrap();
             let resolver = FileSystemResolver::with_stdlib_root(stdlib.to_str().unwrap());
-<<<<<<< HEAD
-
-            if path.to_str().unwrap().contains("bls12_381") {
-                let _: CompilationArtifacts<Bls12_381Field> =
-                    compile(source, path, Some(&resolver)).unwrap();
-            } else if path.to_str().unwrap().contains("bls12_377") {
-                let _: CompilationArtifacts<Bls12_377Field> =
-                    compile(source, path, Some(&resolver)).unwrap();
-            } else if path.to_str().unwrap().contains("bw6_761") {
-                let _: CompilationArtifacts<Bw6_761Field> =
-                    compile(source, path, Some(&resolver)).unwrap();
-            } else {
-                let _: CompilationArtifacts<Bn128Field> =
-                    compile(source, path, Some(&resolver)).unwrap();
-            }
-=======
             let res = compile::<Bn128Field, _>(source, path, Some(&resolver));
 
             assert_eq!(res.is_err(), should_error);
->>>>>>> 01b14131
         }
     }
 
