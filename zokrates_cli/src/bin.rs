//
// @file bin.rs
// @author Jacob Eberhardt <jacob.eberhardt@tu-berlin.de>
// @author Dennis Kuhnert <dennis.kuhnert@campus.tu-berlin.de>
// @date 2017

mod constants;

use constants::*;

use clap::{App, AppSettings, Arg, ArgMatches, SubCommand};
use serde_json::{from_reader, to_writer_pretty, Value};
use std::env;
use std::fs::File;
use std::io::{stdin, BufReader, BufWriter, Read, Write};
use std::path::{Path, PathBuf};
use std::string::String;
use zokrates_abi::Encode;
use zokrates_core::compile::{compile, CompilationArtifacts, CompileError};
use zokrates_core::ir::{self, ProgEnum};
use zokrates_core::proof_system::*;
use zokrates_core::typed_absy::abi::Abi;
use zokrates_core::typed_absy::{types::Signature, Type};
use zokrates_field::{Bls12Field, Bn128Field, Field};
use zokrates_fs_resolver::FileSystemResolver;

fn main() {
    cli().unwrap_or_else(|e| {
        println!("{}", e);
        std::process::exit(1);
    })
}

fn cli_generate_proof<T: Field, P: ProofSystem<T>>(
    program: ir::Prog<T>,
    sub_matches: &ArgMatches,
) -> Result<(), String> {
    println!("Generating proof...");

    // deserialize witness
    let witness_path = Path::new(sub_matches.value_of("witness").unwrap());
    let witness_file = match File::open(&witness_path) {
        Ok(file) => file,
        Err(why) => panic!("couldn't open {}: {}", witness_path.display(), why),
    };

    let witness = ir::Witness::read(witness_file)
        .map_err(|why| format!("could not load witness: {:?}", why))?;

    let pk_path = Path::new(sub_matches.value_of("provingkey").unwrap());
    let proof_path = Path::new(sub_matches.value_of("proofpath").unwrap());

    let pk_file = File::open(&pk_path)
        .map_err(|why| format!("couldn't open {}: {}", pk_path.display(), why))?;

    let mut pk: Vec<u8> = Vec::new();
    let mut pk_reader = BufReader::new(pk_file);
    pk_reader
        .read_to_end(&mut pk)
        .map_err(|why| format!("couldn't read {}: {}", pk_path.display(), why))?;

    let proof = P::generate_proof(program, witness, pk);
    let mut proof_file = File::create(proof_path).unwrap();

    proof_file
        .write(proof.as_ref())
        .map_err(|why| format!("couldn't write to {}: {}", proof_path.display(), why))?;

    println!("generate-proof successful: {}", format!("{}", proof));

    Ok(())
}

fn cli_export_verifier<T: Field, P: ProofSystem<T>>(
    sub_matches: &ArgMatches,
) -> Result<(), String> {
    let is_abiv2 = sub_matches.value_of("solidity-abi").unwrap() == "v2";
    println!("Exporting verifier...");

    // read vk file
    let input_path = Path::new(sub_matches.value_of("input").unwrap());
    let input_file = File::open(&input_path)
        .map_err(|why| format!("couldn't open {}: {}", input_path.display(), why))?;
    let mut reader = BufReader::new(input_file);

    let mut vk = String::new();
    reader
        .read_to_string(&mut vk)
        .map_err(|why| format!("couldn't read {}: {}", input_path.display(), why))?;

    let verifier = P::export_solidity_verifier(vk, is_abiv2);

    //write output file
    let output_path = Path::new(sub_matches.value_of("output").unwrap());
    let output_file = File::create(&output_path)
        .map_err(|why| format!("couldn't create {}: {}", output_path.display(), why))?;

    let mut writer = BufWriter::new(output_file);

    writer
        .write_all(&verifier.as_bytes())
        .map_err(|_| "Failed writing output to file.".to_string())?;
    println!("Finished exporting verifier.");
    Ok(())
}

fn cli_setup<T: Field, P: ProofSystem<T>>(
    program: ir::Prog<T>,
    sub_matches: &ArgMatches,
) -> Result<(), String> {
    println!("Performing setup...");

    // print deserialized flattened program
    if !sub_matches.is_present("light") {
        println!("{}", program);
    }

    // get paths for proving and verification keys
    let pk_path = Path::new(sub_matches.value_of("proving-key-path").unwrap());
    let vk_path = Path::new(sub_matches.value_of("verification-key-path").unwrap());

    // run setup phase
    let keypair = P::setup(program);

    // write verification key
    let mut vk_file = File::create(vk_path)
        .map_err(|why| format!("couldn't create {}: {}", vk_path.display(), why))?;
    vk_file
        .write(keypair.vk.as_ref())
        .map_err(|why| format!("couldn't write to {}: {}", vk_path.display(), why))?;

    // write proving key
    let mut pk_file = File::create(pk_path)
        .map_err(|why| format!("couldn't create {}: {}", pk_path.display(), why))?;
    pk_file
        .write(keypair.pk.as_ref())
        .map_err(|why| format!("couldn't write to {}: {}", pk_path.display(), why))?;

    println!("Setup completed.");

    Ok(())
}

fn cli_compute<T: Field>(ir_prog: ir::Prog<T>, sub_matches: &ArgMatches) -> Result<(), String> {
    println!("Computing witness...");

    // print deserialized flattened program
    if !sub_matches.is_present("light") {
        println!("{}", ir_prog);
    }

    let is_stdin = sub_matches.is_present("stdin");
    let is_abi = sub_matches.is_present("abi");

    if !is_stdin && is_abi {
        return Err("ABI input as inline argument is not supported. Please use `--stdin`.".into());
    }

    let signature = match is_abi {
        true => {
            let path = Path::new(sub_matches.value_of("abi_spec").unwrap());
            let file = File::open(&path)
                .map_err(|why| format!("couldn't open {}: {}", path.display(), why))?;
            let mut reader = BufReader::new(file);

            let abi: Abi = from_reader(&mut reader).map_err(|why| why.to_string())?;

            abi.signature()
        }
        false => Signature::new()
            .inputs(vec![Type::FieldElement; ir_prog.main.arguments.len()])
            .outputs(vec![Type::FieldElement; ir_prog.main.returns.len()]),
    };

    use zokrates_abi::Inputs;

    // get arguments
    let arguments = match is_stdin {
        // take inline arguments
        false => {
            let arguments = sub_matches.values_of("arguments");
            arguments
                .map(|a| {
                    a.map(|x| T::try_from_dec_str(x).map_err(|_| x.to_string()))
                        .collect::<Result<Vec<_>, _>>()
                })
                .unwrap_or(Ok(vec![]))
                .map(|v| Inputs::Raw(v))
        }
        // take stdin arguments
        true => {
            let mut stdin = stdin();
            let mut input = String::new();

            match is_abi {
                true => match stdin.read_to_string(&mut input) {
                    Ok(_) => {
                        use zokrates_abi::parse_strict;

                        parse_strict(&input, signature.inputs)
                            .map(|parsed| Inputs::Abi(parsed))
                            .map_err(|why| why.to_string())
                    }
                    Err(_) => Err(String::from("???")),
                },
                false => match ir_prog.arguments_count() {
                    0 => Ok(Inputs::Raw(vec![])),
                    _ => match stdin.read_to_string(&mut input) {
                        Ok(_) => {
                            input.retain(|x| x != '\n');
                            input
                                .split(" ")
                                .map(|x| T::try_from_dec_str(x).map_err(|_| x.to_string()))
                                .collect::<Result<Vec<_>, _>>()
                                .map(|v| Inputs::Raw(v))
                        }
                        Err(_) => Err(String::from("???")),
                    },
                },
            }
        }
    }
    .map_err(|e| format!("Could not parse argument: {}", e))?;

    let witness = ir_prog
        .execute(&arguments.encode())
        .map_err(|e| format!("Execution failed: {}", e))?;

    use zokrates_abi::Decode;

    let results_json_value: serde_json::Value =
        zokrates_abi::CheckedValues::decode(witness.return_values(), signature.outputs).into();

    println!("\nWitness: \n\n{}", results_json_value);

    // write witness to file
    let output_path = Path::new(sub_matches.value_of("output").unwrap());
    let output_file = File::create(&output_path)
        .map_err(|why| format!("couldn't create {}: {}", output_path.display(), why))?;

    let writer = BufWriter::new(output_file);

    witness
        .write(writer)
        .map_err(|why| format!("could not save witness: {:?}", why))?;

    Ok(())
}

fn cli_compile<T: Field>(sub_matches: &ArgMatches) -> Result<(), String> {
    println!("Compiling {}\n", sub_matches.value_of("input").unwrap());
    let path = PathBuf::from(sub_matches.value_of("input").unwrap());

    let light = sub_matches.occurrences_of("light") > 0;

    let bin_output_path = Path::new(sub_matches.value_of("output").unwrap());

    let abi_spec_path = Path::new(sub_matches.value_of("abi_spec").unwrap());

    let hr_output_path = bin_output_path.to_path_buf().with_extension("ztf");

    let file = File::open(path.clone())
        .map_err(|why| format!("Couldn't open input file {}: {}", path.display(), why))?;

    let mut reader = BufReader::new(file);
    let mut source = String::new();
    reader.read_to_string(&mut source).unwrap();

    let fmt_error = |e: &CompileError| {
        format!(
            "{}:{}",
            e.file()
                .canonicalize()
                .unwrap()
                .strip_prefix(std::env::current_dir().unwrap())
                .unwrap()
                .display(),
            e.value()
        )
    };

    let resolver = FileSystemResolver::new();
    let artifacts: CompilationArtifacts<T> =
        compile(source, path, Some(&resolver)).map_err(|e| {
            format!(
                "Compilation failed:\n\n{}",
                e.0.iter()
                    .map(|e| fmt_error(e))
                    .collect::<Vec<_>>()
                    .join("\n\n")
            )
        })?;

    let program_flattened = artifacts.prog();

    // number of constraints the flattened program will translate to.
    let num_constraints = program_flattened.constraint_count();

    // serialize flattened program and write to binary file
    let bin_output_file = File::create(&bin_output_path)
        .map_err(|why| format!("Couldn't create {}: {}", bin_output_path.display(), why))?;

    let mut writer = BufWriter::new(bin_output_file);

    program_flattened.serialize(&mut writer);

    // serialize ABI spec and write to JSON file
    let abi_spec_file = File::create(&abi_spec_path)
        .map_err(|why| format!("Couldn't create {}: {}", abi_spec_path.display(), why))?;

    let abi = artifacts.abi();

    let mut writer = BufWriter::new(abi_spec_file);

    to_writer_pretty(&mut writer, &abi).map_err(|_| "Unable to write data to file.".to_string())?;

    if !light {
        // write human-readable output file
        let hr_output_file = File::create(&hr_output_path)
            .map_err(|why| format!("couldn't create {}: {}", hr_output_path.display(), why))?;

        let mut hrofb = BufWriter::new(hr_output_file);
        write!(&mut hrofb, "{}\n", program_flattened)
            .map_err(|_| "Unable to write data to file.".to_string())?;
        hrofb
            .flush()
            .map_err(|_| "Unable to flush buffer.".to_string())?;
    }

    if !light {
        // debugging output
        println!("Compiled program:\n{}", program_flattened);
    }

    println!("Compiled code written to '{}'", bin_output_path.display());

    if !light {
        println!("Human readable code to '{}'", hr_output_path.display());
    }

    println!("Number of constraints: {}", num_constraints);
    Ok(())
}

fn cli() -> Result<(), String> {
    const FLATTENED_CODE_DEFAULT_PATH: &str = "out";
    const ABI_SPEC_DEFAULT_PATH: &str = "abi.json";
    const VERIFICATION_KEY_DEFAULT_PATH: &str = "verification.key";
    const PROVING_KEY_DEFAULT_PATH: &str = "proving.key";
    const VERIFICATION_CONTRACT_DEFAULT_PATH: &str = "verifier.sol";
    const WITNESS_DEFAULT_PATH: &str = "witness";
    const JSON_PROOF_PATH: &str = "proof.json";
    let default_curve = env::var("ZOKRATES_CURVE").unwrap_or(constants::BN128.into());
    let default_scheme = env::var("ZOKRATES_PROVING_SCHEME").unwrap_or(constants::G16.into());
    let default_solidity_abi = "v1";

    // cli specification using clap library
    let matches = App::new("ZoKrates")
    .setting(AppSettings::SubcommandRequiredElseHelp)
    .version(env!("CARGO_PKG_VERSION"))
    .author("Jacob Eberhardt, Thibaut Schaeffer, Stefan Deml")
    .about("Supports generation of zkSNARKs from high level language code including Smart Contracts for proof verification on the Ethereum Blockchain.\n'I know that I show nothing!'")
    .subcommand(SubCommand::with_name("compile")
        .about("Compiles into flattened conditions. Produces two files: human-readable '.ztf' file for debugging and binary file")
        .arg(Arg::with_name("input")
            .short("i")
            .long("input")
            .help("Path of the source code")
            .value_name("FILE")
            .takes_value(true)
            .required(true)
        ).arg(Arg::with_name("abi_spec")
            .short("s")
            .long("abi_spec")
            .help("Path of the ABI specification")
            .value_name("FILE")
            .takes_value(true)
            .required(false)
            .default_value(ABI_SPEC_DEFAULT_PATH)
        ).arg(Arg::with_name("output")
            .short("o")
            .long("output")
            .help("Path of the output binary")
            .value_name("FILE")
            .takes_value(true)
            .required(false)
            .default_value(FLATTENED_CODE_DEFAULT_PATH)
        ).arg(Arg::with_name("curve")
            .short("c")
            .long("curve")
            .help("Curve to be used in the compilation")
            .takes_value(true)
            .required(false)
            .possible_values(CURVES)
            .default_value(&default_curve)
        ).arg(Arg::with_name("light")
            .long("light")
            .help("Skip logs and human readable output")
            .required(false)
        )
     )
    .subcommand(SubCommand::with_name("setup")
        .about("Performs a trusted setup for a given constraint system")
        .arg(Arg::with_name("input")
            .short("i")
            .long("input")
            .help("Path of the binary")
            .value_name("FILE")
            .takes_value(true)
            .required(false)
            .default_value(FLATTENED_CODE_DEFAULT_PATH)
        ).arg(Arg::with_name("proving-key-path")
            .short("p")
            .long("proving-key-path")
            .help("Path of the generated proving key file")
            .value_name("FILE")
            .takes_value(true)
            .required(false)
            .default_value(PROVING_KEY_DEFAULT_PATH)
        ).arg(Arg::with_name("verification-key-path")
            .short("v")
            .long("verification-key-path")
            .help("Path of the generated verification key file")
            .value_name("FILE")
            .takes_value(true)
            .required(false)
            .default_value(VERIFICATION_KEY_DEFAULT_PATH)
        ).arg(Arg::with_name("proving-scheme")
            .short("s")
            .long("proving-scheme")
            .help("Proving scheme to use in the setup")
            .value_name("FILE")
            .takes_value(true)
            .required(false)
            .possible_values(SCHEMES)
            .default_value(&default_scheme)
        ).arg(Arg::with_name("light")
            .long("light")
            .help("Skip logs and human readable output")
            .required(false)
        )
    )
    .subcommand(SubCommand::with_name("export-verifier")
        .about("Exports a verifier as Solidity smart contract")
        .arg(Arg::with_name("input")
            .short("i")
            .long("input")
            .help("Path of the generated verification key file")
            .value_name("FILE")
            .takes_value(true)
            .required(false)
            .default_value(VERIFICATION_KEY_DEFAULT_PATH)
        ).arg(Arg::with_name("output")
            .short("o")
            .long("output")
            .help("Path of the output file")
            .value_name("FILE")
            .takes_value(true)
            .required(false)
            .default_value(VERIFICATION_CONTRACT_DEFAULT_PATH)
        ).arg(Arg::with_name("curve")
            .short("c")
            .long("curve")
            .help("Curve to be used to export the verifier")
            .takes_value(true)
            .required(false)
            .possible_values(CURVES)
            .default_value(&default_curve)
        ).arg(Arg::with_name("proving-scheme")
            .short("s")
            .long("proving-scheme")
            .help("Proving scheme to use to export the verifier")
            .value_name("FILE")
            .takes_value(true)
            .required(false)
            .possible_values(SCHEMES)
            .default_value(&default_scheme)
        ).arg(Arg::with_name("solidity-abi")
            .short("a")
            .long("solidity-abi")
            .help("Flag for setting the version of the ABI Encoder used in the contract")
            .takes_value(true)
            .possible_values(&["v1", "v2"])
            .default_value(&default_solidity_abi)
            .required(false)
        )
    )
    .subcommand(SubCommand::with_name("compute-witness")
        .about("Calculates a witness for a given constraint system")
        .arg(Arg::with_name("input")
            .short("i")
            .long("input")
            .help("Path of the binary")
            .value_name("FILE")
            .takes_value(true)
            .required(false)
            .default_value(FLATTENED_CODE_DEFAULT_PATH)
        ).arg(Arg::with_name("abi_spec")
            .short("s")
            .long("abi_spec")
            .help("Path of the ABI specification")
            .value_name("FILE")
            .takes_value(true)
            .required(false)
            .default_value(ABI_SPEC_DEFAULT_PATH)
        ).arg(Arg::with_name("output")
            .short("o")
            .long("output")
            .help("Path of the output file")
            .value_name("FILE")
            .takes_value(true)
            .required(false)
            .default_value(WITNESS_DEFAULT_PATH)
        ).arg(Arg::with_name("arguments")
            .short("a")
            .long("arguments")
            .help("Arguments for the program's main function")
            .takes_value(true)
            .multiple(true) // allows multiple values
            .required(false)
        ).arg(Arg::with_name("abi")
            .long("abi")
            .help("Use the ABI")
            .required(false)
        ).arg(Arg::with_name("stdin")
            .long("stdin")
            .help("Read arguments from stdin")
            .conflicts_with("arguments")
            .required(false)
        ).arg(Arg::with_name("light")
            .long("light")
            .help("Skip logs and human readable output")
            .required(false)
        )
    )
    .subcommand(SubCommand::with_name("generate-proof")
        .about("Calculates a proof for a given constraint system and witness")
        .arg(Arg::with_name("witness")
            .short("w")
            .long("witness")
            .help("Path of the witness file")
            .value_name("FILE")
            .takes_value(true)
            .required(false)
            .default_value(WITNESS_DEFAULT_PATH)
        ).arg(Arg::with_name("proving-key-path")
            .short("p")
            .long("proving-key-path")
            .help("Path of the proving key file")
            .value_name("FILE")
            .takes_value(true)
            .required(false)
            .default_value(PROVING_KEY_DEFAULT_PATH)
        ).arg(Arg::with_name("proof-path")
            .short("j")
            .long("proof-path")
            .help("Path of the JSON proof file")
            .value_name("FILE")
            .takes_value(true)
            .required(false)
            .default_value(JSON_PROOF_PATH)
        ).arg(Arg::with_name("input")
            .short("i")
            .long("input")
            .help("Path of the binary")
            .value_name("FILE")
            .takes_value(true)
            .required(false)
            .default_value(FLATTENED_CODE_DEFAULT_PATH)
        ).arg(Arg::with_name("proving-scheme")
            .short("s")
            .long("proving-scheme")
            .help("Proving scheme to use to generate the proof")
            .value_name("FILE")
            .takes_value(true)
            .required(false)
            .possible_values(SCHEMES)
            .default_value(&default_scheme)
        )
    )
     .subcommand(SubCommand::with_name("print-proof")
<<<<<<< HEAD
        .about("Prints proof in chosen format [remix, json]")
        .arg(Arg::with_name("proof-path")
=======
        .about("Prints proof in the chosen format")
        .arg(Arg::with_name("proofpath")
>>>>>>> e1a0d27f
            .short("j")
            .long("proof-path")
            .help("Path of the JSON proof file")
            .value_name("FILE")
            .takes_value(true)
            .required(false)
            .default_value(JSON_PROOF_PATH)
        ).arg(Arg::with_name("format")
            .short("f")
            .long("format")
            .value_name("FORMAT")
            .help("Format in which the proof should be printed")
            .takes_value(true)
            .possible_values(&["remix", "json"])
            .required(true)
        )
    )
    .subcommand(SubCommand::with_name("verify")
        .about("Verifies a given proof with the given verification key")
        .arg(Arg::with_name("proof-path")
            .short("j")
            .long("proof-path")
            .help("Path of the JSON proof file")
            .value_name("FILE")
            .takes_value(true)
            .required(false)
            .default_value(JSON_PROOF_PATH)
        ).arg(Arg::with_name("verification-key-path")
            .short("v")
            .long("verification-key-path")
            .help("Path of the generated verification key file")
            .value_name("FILE")
            .takes_value(true)
            .required(false)
            .default_value(VERIFICATION_KEY_DEFAULT_PATH)
        ).arg(Arg::with_name("proving-scheme")
            .short("s")
            .long("proving-scheme")
            .help("Proving scheme to use in the setup. Available options are G16 (default), PGHR13 and GM17")
            .value_name("FILE")
            .takes_value(true)
            .required(false)
            .default_value(&default_scheme)
        )
    )
    .get_matches();

    match matches.subcommand() {
        ("compile", Some(sub_matches)) => {
<<<<<<< HEAD
            println!("Compiling {}\n", sub_matches.value_of("input").unwrap());

            let path = PathBuf::from(sub_matches.value_of("input").unwrap());

            let light = sub_matches.occurrences_of("light") > 0;

            let bin_output_path = Path::new(sub_matches.value_of("output").unwrap());

            let abi_spec_path = Path::new(sub_matches.value_of("abi_spec").unwrap());

            let hr_output_path = bin_output_path.to_path_buf().with_extension("ztf");

            let file = File::open(path.clone())
                .map_err(|why| format!("Couldn't open input file {}: {}", path.display(), why))?;

            let mut reader = BufReader::new(file);
            let mut source = String::new();
            reader.read_to_string(&mut source).unwrap();

            let fmt_error = |e: &CompileError| {
                format!(
                    "{}:{}",
                    e.file()
                        .canonicalize()
                        .unwrap()
                        .strip_prefix(std::env::current_dir().unwrap())
                        .unwrap()
                        .display(),
                    e.value()
                )
            };

            let resolver = FileSystemResolver::new();
            let artifacts: CompilationArtifacts<FieldPrime> =
                compile(source, path, Some(&resolver)).map_err(|e| {
                    format!(
                        "Compilation failed:\n\n{}",
                        e.0.iter()
                            .map(|e| fmt_error(e))
                            .collect::<Vec<_>>()
                            .join("\n\n")
                    )
                })?;

            let program_flattened = artifacts.prog();

            // number of constraints the flattened program will translate to.
            let num_constraints = program_flattened.constraint_count();

            // serialize flattened program and write to binary file
            let bin_output_file = File::create(&bin_output_path)
                .map_err(|why| format!("Couldn't create {}: {}", bin_output_path.display(), why))?;

            let mut writer = BufWriter::new(bin_output_file);

            serialize_into(&mut writer, &program_flattened, Infinite)
                .map_err(|_| "Unable to write data to file.".to_string())?;

            // serialize ABI spec and write to JSON file
            let abi_spec_file = File::create(&abi_spec_path)
                .map_err(|why| format!("Couldn't create {}: {}", abi_spec_path.display(), why))?;

            let abi = artifacts.abi();

            let mut writer = BufWriter::new(abi_spec_file);

            to_writer_pretty(&mut writer, &abi)
                .map_err(|_| "Unable to write data to file.".to_string())?;

            if !light {
                // write human-readable output file
                let hr_output_file = File::create(&hr_output_path).map_err(|why| {
                    format!("Couldn't create {}: {}", hr_output_path.display(), why)
                })?;

                let mut hrofb = BufWriter::new(hr_output_file);
                write!(&mut hrofb, "{}\n", program_flattened)
                    .map_err(|_| "Unable to write data to file.".to_string())?;
                hrofb
                    .flush()
                    .map_err(|_| "Unable to flush buffer.".to_string())?;
            }

            if !light {
                // debugging output
                println!("Compiled program:\n{}", program_flattened);
            }
=======
            let curve = sub_matches.value_of("curve").unwrap();
>>>>>>> e1a0d27f

            match curve {
                constants::BN128 => cli_compile::<Bn128Field>(sub_matches)?,
                constants::BLS12_381 => cli_compile::<Bls12Field>(sub_matches)?,
                _ => unreachable!(),
            }
        }
        ("compute-witness", Some(sub_matches)) => {
            // read compiled program
            let path = Path::new(sub_matches.value_of("input").unwrap());
            let file = File::open(&path)
                .map_err(|why| format!("Couldn't open {}: {}", path.display(), why))?;

            let mut reader = BufReader::new(file);

            match ProgEnum::deserialize(&mut reader)? {
                ProgEnum::Bn128Program(p) => cli_compute(p, sub_matches)?,
                ProgEnum::Bls12Program(p) => cli_compute(p, sub_matches)?,
            }
<<<<<<< HEAD

            let is_stdin = sub_matches.is_present("stdin");
            let is_abi = sub_matches.is_present("abi");

            if !is_stdin && is_abi {
                return Err(
                    "ABI input as inline argument is not supported. Please use `--stdin`.".into(),
                );
            }

            let signature = match is_abi {
                true => {
                    let path = Path::new(sub_matches.value_of("abi_spec").unwrap());
                    let file = File::open(&path)
                        .map_err(|why| format!("Couldn't open {}: {}", path.display(), why))?;
                    let mut reader = BufReader::new(file);

                    let abi: Abi = from_reader(&mut reader).map_err(|why| why.to_string())?;

                    abi.signature()
                }
                false => Signature::new()
                    .inputs(vec![Type::FieldElement; ir_prog.main.arguments.len()])
                    .outputs(vec![Type::FieldElement; ir_prog.main.returns.len()]),
            };

            use zokrates_abi::Inputs;

            // get arguments
            let arguments = match is_stdin {
                // take inline arguments
                false => {
                    let arguments = sub_matches.values_of("arguments");
                    arguments
                        .map(|a| {
                            a.map(|x| FieldPrime::try_from_dec_str(x).map_err(|_| x.to_string()))
                                .collect::<Result<Vec<_>, _>>()
                        })
                        .unwrap_or(Ok(vec![]))
                        .map(|v| Inputs::Raw(v))
                }
                // take stdin arguments
                true => {
                    let mut stdin = stdin();
                    let mut input = String::new();

                    match is_abi {
                        true => match stdin.read_to_string(&mut input) {
                            Ok(_) => {
                                use zokrates_abi::parse_strict;

                                parse_strict(&input, signature.inputs)
                                    .map(|parsed| Inputs::Abi(parsed))
                                    .map_err(|why| why.to_string())
                            }
                            Err(_) => Err(String::from("???")),
                        },
                        false => match ir_prog.arguments_count() {
                            0 => Ok(Inputs::Raw(vec![])),
                            _ => match stdin.read_to_string(&mut input) {
                                Ok(_) => {
                                    input.retain(|x| x != '\n');
                                    input
                                        .split(" ")
                                        .map(|x| {
                                            FieldPrime::try_from_dec_str(x)
                                                .map_err(|_| x.to_string())
                                        })
                                        .collect::<Result<Vec<_>, _>>()
                                        .map(|v| Inputs::Raw(v))
                                }
                                Err(_) => Err(String::from("???")),
                            },
                        },
                    }
                }
            }
            .map_err(|e| format!("Could not parse argument: {}", e))?;

            let witness = ir_prog
                .execute(&arguments.encode())
                .map_err(|e| format!("Execution failed: {}", e))?;

            use zokrates_abi::Decode;

            let results_json_value: serde_json::Value =
                zokrates_abi::CheckedValues::decode(witness.return_values(), signature.outputs)
                    .into();

            println!("\nWitness: \n\n{}", results_json_value);

            // write witness to file
            let output_path = Path::new(sub_matches.value_of("output").unwrap());
            let output_file = File::create(&output_path)
                .map_err(|why| format!("Couldn't create {}: {}", output_path.display(), why))?;

            let writer = BufWriter::new(output_file);

            witness
                .write(writer)
                .map_err(|why| format!("Could not save witness: {:?}", why))?;
=======
>>>>>>> e1a0d27f
        }
        ("setup", Some(sub_matches)) => {
            let proof_system = sub_matches.value_of("proving-scheme").unwrap();

            // read compiled program
            let path = Path::new(sub_matches.value_of("input").unwrap());
            let file = File::open(&path)
                .map_err(|why| format!("Couldn't open {}: {}", path.display(), why))?;

            let mut reader = BufReader::new(file);

            let prog = ProgEnum::deserialize(&mut reader)?;

            match proof_system {
                constants::G16 => match prog {
                    ProgEnum::Bn128Program(p) => cli_setup::<_, G16>(p, sub_matches)?,
                    ProgEnum::Bls12Program(p) => cli_setup::<_, G16>(p, sub_matches)?,
                },
                #[cfg(feature = "libsnark")]
                constants::PGHR13 => match prog {
                    ProgEnum::Bn128Program(p) => cli_setup::<_, PGHR13>(p, sub_matches)?,
                    _ => unimplemented!(),
                },
                #[cfg(feature = "libsnark")]
                constants::GM17 => match prog {
                    ProgEnum::Bn128Program(p) => cli_setup::<_, GM17>(p, sub_matches)?,
                    _ => unimplemented!(),
                },
                _ => unreachable!(),
            }
<<<<<<< HEAD

            // get paths for proving and verification keys
            let pk_path = Path::new(sub_matches.value_of("proving-key-path").unwrap());
            let vk_path = Path::new(sub_matches.value_of("verification-key-path").unwrap());

            // run setup phase
            let keypair = scheme.setup(program);

            // write verification key
            let mut vk_file = File::create(vk_path)
                .map_err(|why| format!("Couldn't create {}: {}", vk_path.display(), why))?;
            vk_file
                .write(keypair.vk.as_ref())
                .map_err(|why| format!("Couldn't write to {}: {}", vk_path.display(), why))?;

            // write proving key
            let mut pk_file = File::create(pk_path)
                .map_err(|why| format!("Couldn't create {}: {}", pk_path.display(), why))?;
            pk_file
                .write(keypair.pk.as_ref())
                .map_err(|why| format!("Couldn't write to {}: {}", pk_path.display(), why))?;

            println!("Setup completed.");
        }
        ("export-verifier", Some(sub_matches)) => {
            {
                let scheme = get_scheme(sub_matches.value_of("proving-scheme").unwrap())?;

                let abi_version = SolidityAbi::from(sub_matches.value_of("solidity-abi").unwrap())?;

                println!("Exporting verifier...");

                // read vk file
                let vk_path = Path::new(sub_matches.value_of("input").unwrap());
                let vk_file = File::open(&vk_path)
                    .map_err(|why| format!("Couldn't open {}: {}", vk_path.display(), why))?;

                let mut reader = BufReader::new(vk_file);
                let mut vk = String::new();
                reader
                    .read_to_string(&mut vk)
                    .map_err(|why| format!("Couldn't read {}: {}", vk_path.display(), why))?;

                let verifier = scheme.export_solidity_verifier(vk, abi_version);

                //write output file
                let output_path = Path::new(sub_matches.value_of("output").unwrap());
                let output_file = File::create(&output_path)
                    .map_err(|why| format!("Couldn't create {}: {}", output_path.display(), why))?;

                let mut writer = BufWriter::new(output_file);

                writer
                    .write_all(&verifier.as_bytes())
                    .map_err(|_| "Failed writing output to file.".to_string())?;
                println!("Finished exporting verifier.");
            }
        }
        ("generate-proof", Some(sub_matches)) => {
            println!("Generating proof...");

            let scheme = get_scheme(sub_matches.value_of("proving-scheme").unwrap())?;

            // deserialize witness
            let witness_path = Path::new(sub_matches.value_of("witness").unwrap());
            let witness_file = File::open(&witness_path)
                .map_err(|why| format!("Couldn't open {}: {}", witness_path.display(), why))?;

            let witness = ir::Witness::read(witness_file)
                .map_err(|why| format!("Could not load witness: {:?}", why))?;

            let pk_path = Path::new(sub_matches.value_of("proving-key-path").unwrap());
            let proof_path = Path::new(sub_matches.value_of("proof-path").unwrap());
=======
        }
        ("export-verifier", Some(sub_matches)) => {
            let curve = sub_matches.value_of("curve").unwrap();
            let proof_system = sub_matches.value_of("proving-scheme").unwrap();

            match proof_system {
                constants::G16 => match curve {
                    constants::BN128 => cli_export_verifier::<Bn128Field, G16>(sub_matches)?,
                    constants::BLS12_381 => cli_export_verifier::<Bls12Field, G16>(sub_matches)?,
                    _ => unimplemented!(),
                },
                #[cfg(feature = "libsnark")]
                constants::PGHR13 => match curve {
                    constants::BN128 => cli_export_verifier::<Bn128Field, PGHR13>(sub_matches)?,
                    _ => unimplemented!(),
                },
                #[cfg(feature = "libsnark")]
                constants::GM17 => match curve {
                    constants::BN128 => cli_export_verifier::<Bn128Field, GM17>(sub_matches)?,
                    _ => unimplemented!(),
                },
                _ => unreachable!(),
            }
        }
        ("generate-proof", Some(sub_matches)) => {
            let proof_system = sub_matches.value_of("proving-scheme").unwrap();
>>>>>>> e1a0d27f

            let program_path = Path::new(sub_matches.value_of("input").unwrap());
            let program_file = File::open(&program_path)
                .map_err(|why| format!("Couldn't open {}: {}", program_path.display(), why))?;

            let mut reader = BufReader::new(program_file);

<<<<<<< HEAD
            let program: ir::Prog<FieldPrime> =
                deserialize_from(&mut reader, Infinite).map_err(|why| format!("{:?}", why))?;

            let pk_file = File::open(&pk_path)
                .map_err(|why| format!("Couldn't open {}: {}", pk_path.display(), why))?;

            let mut pk: Vec<u8> = Vec::new();
            let mut pk_reader = BufReader::new(pk_file);
            pk_reader
                .read_to_end(&mut pk)
                .map_err(|why| format!("Couldn't read {}: {}", pk_path.display(), why))?;

            let proof = scheme.generate_proof(program, witness, pk);
            let mut proof_file = File::create(proof_path).unwrap();

            proof_file
                .write(proof.as_ref())
                .map_err(|why| format!("Couldn't write to {}: {}", proof_path.display(), why))?;

            println!("\nProof:\n{}", format!("{}", proof));
=======
            let prog = ProgEnum::deserialize(&mut reader)?;

            match proof_system {
                constants::G16 => match prog {
                    ProgEnum::Bn128Program(p) => cli_generate_proof::<_, G16>(p, sub_matches)?,
                    ProgEnum::Bls12Program(p) => cli_generate_proof::<_, G16>(p, sub_matches)?,
                },
                #[cfg(feature = "libsnark")]
                constants::PGHR13 => match prog {
                    ProgEnum::Bn128Program(p) => cli_generate_proof::<_, PGHR13>(p, sub_matches)?,
                    _ => unimplemented!(),
                },
                #[cfg(feature = "libsnark")]
                constants::GM17 => match prog {
                    ProgEnum::Bn128Program(p) => cli_generate_proof::<_, GM17>(p, sub_matches)?,
                    _ => unimplemented!(),
                },
                _ => unreachable!(),
            }
>>>>>>> e1a0d27f
        }
        ("print-proof", Some(sub_matches)) => {
            let format = sub_matches.value_of("format").unwrap();

            let path = Path::new(sub_matches.value_of("proof-path").unwrap());

            let file = File::open(&path)
                .map_err(|why| format!("Couldn't open {}: {}", path.display(), why))?;

            let proof_object: Value =
                serde_json::from_reader(file).map_err(|why| format!("{:?}", why))?;

            match format {
                "json" => {
                    println!("~~~~~~~~ Copy the output below for valid ABIv2 format ~~~~~~~~");
                    println!();
                    print!("{}", proof_object["proof"]);
                    print!(",");
                    println!("{}", proof_object["inputs"]);
                    println!();
                    println!("~~~~~~~~~~~~~~~~~~~~~~~~~~~~~~~~~~~~~~~~~~~~~~~~~~~~~~~~~~~~~~");
                }
                "remix" => {
                    println!("~~~~~~~~ Copy the output below for valid ABIv1 format ~~~~~~~~");
                    println!();

                    for (_, value) in proof_object["proof"].as_object().unwrap().iter() {
                        print!("{}", value);
                        print!(",");
                    }

                    println!("{}", proof_object["inputs"]);
                    println!();
                    println!("~~~~~~~~~~~~~~~~~~~~~~~~~~~~~~~~~~~~~~~~~~~~~~~~~~~~~~~~~~~~~~");
                }
                _ => unreachable!(),
            }
        }
        ("verify", Some(sub_matches)) => {
            let scheme = get_scheme(sub_matches.value_of("proving-scheme").unwrap())?;

            let vk_path = Path::new(sub_matches.value_of("verification-key-path").unwrap());
            let vk = std::fs::read_to_string(vk_path)
                .map_err(|why| format!("Couldn't read {}: {}", vk_path.display(), why))?;

            let proof_path = Path::new(sub_matches.value_of("proof-path").unwrap());
            let proof = std::fs::read_to_string(proof_path)
                .map_err(|why| format!("Couldn't read {}: {}", proof_path.display(), why))?;

            println!("Performing verification...");
            println!(
                "The verification result is: {}",
                match scheme.verify(vk, proof) {
                    true => "PASS",
                    false => "FAIL",
                }
            );
        }
        _ => unreachable!(),
    }
    Ok(())
}

#[cfg(test)]
mod tests {
    extern crate glob;
    use self::glob::glob;
    use super::*;

    #[test]
    fn examples() {
        for p in glob("./examples/**/*").expect("Failed to read glob pattern") {
            let path = match p {
                Ok(x) => x,
                Err(why) => panic!("Error: {:?}", why),
            };

            if !path.is_file() {
                continue;
            }

            assert!(path.extension().expect("extension expected") == "zok");

            if path.to_str().unwrap().contains("error") {
                continue;
            }

            println!("Testing {:?}", path);

            let file = File::open(path.clone()).unwrap();

            let mut reader = BufReader::new(file);

            let mut source = String::new();
            reader.read_to_string(&mut source).unwrap();

            let resolver = FileSystemResolver::new();
            let _: CompilationArtifacts<Bn128Field> =
                compile(source, path, Some(&resolver)).unwrap();
        }
    }

    #[test]
    fn examples_with_input_success() {
        //these examples should compile and run
        for p in glob("./examples/test*").expect("Failed to read glob pattern") {
            let path = match p {
                Ok(x) => x,
                Err(why) => panic!("Error: {:?}", why),
            };
            println!("Testing {:?}", path);

            let file = File::open(path.clone()).unwrap();

            let mut reader = BufReader::new(file);
            let mut source = String::new();
            reader.read_to_string(&mut source).unwrap();

            let resolver = FileSystemResolver::new();
            let artifacts: CompilationArtifacts<Bn128Field> =
                compile(source, path, Some(&resolver)).unwrap();

            let _ = artifacts
                .prog()
                .execute(&vec![Bn128Field::from(0)])
                .unwrap();
        }
    }

    #[test]
    #[should_panic]
    fn examples_with_input_failure() {
        //these examples should compile but not run
        for p in glob("./examples/runtime_errors/*").expect("Failed to read glob pattern") {
            let path = match p {
                Ok(x) => x,
                Err(why) => panic!("Error: {:?}", why),
            };
            println!("Testing {:?}", path);

            let file = File::open(path.clone()).unwrap();

            let mut reader = BufReader::new(file);
            let mut source = String::new();
            reader.read_to_string(&mut source).unwrap();

            let resolver = FileSystemResolver::new();
            let artifacts: CompilationArtifacts<Bn128Field> =
                compile(source, path, Some(&resolver)).unwrap();

            let _ = artifacts
                .prog()
                .execute(&vec![Bn128Field::from(0)])
                .unwrap();
        }
    }
}<|MERGE_RESOLUTION|>--- conflicted
+++ resolved
@@ -47,8 +47,8 @@
     let witness = ir::Witness::read(witness_file)
         .map_err(|why| format!("could not load witness: {:?}", why))?;
 
-    let pk_path = Path::new(sub_matches.value_of("provingkey").unwrap());
-    let proof_path = Path::new(sub_matches.value_of("proofpath").unwrap());
+    let pk_path = Path::new(sub_matches.value_of("proving-key-path").unwrap());
+    let proof_path = Path::new(sub_matches.value_of("proof-path").unwrap());
 
     let pk_file = File::open(&pk_path)
         .map_err(|why| format!("couldn't open {}: {}", pk_path.display(), why))?;
@@ -74,7 +74,6 @@
 fn cli_export_verifier<T: Field, P: ProofSystem<T>>(
     sub_matches: &ArgMatches,
 ) -> Result<(), String> {
-    let is_abiv2 = sub_matches.value_of("solidity-abi").unwrap() == "v2";
     println!("Exporting verifier...");
 
     // read vk file
@@ -88,7 +87,8 @@
         .read_to_string(&mut vk)
         .map_err(|why| format!("couldn't read {}: {}", input_path.display(), why))?;
 
-    let verifier = P::export_solidity_verifier(vk, is_abiv2);
+    let abi = SolidityAbi::from(sub_matches.value_of("solidity-abi").unwrap())?;
+    let verifier = P::export_solidity_verifier(vk, abi);
 
     //write output file
     let output_path = Path::new(sub_matches.value_of("output").unwrap());
@@ -342,6 +342,27 @@
     Ok(())
 }
 
+fn cli_verify<T: Field, P: ProofSystem<T>>(sub_matches: &ArgMatches) -> Result<(), String> {
+    let vk_path = Path::new(sub_matches.value_of("verification-key-path").unwrap());
+    let vk = std::fs::read_to_string(vk_path)
+        .map_err(|why| format!("Couldn't read {}: {}", vk_path.display(), why))?;
+
+    let proof_path = Path::new(sub_matches.value_of("proof-path").unwrap());
+    let proof = std::fs::read_to_string(proof_path)
+        .map_err(|why| format!("Couldn't read {}: {}", proof_path.display(), why))?;
+
+    println!("Performing verification...");
+    println!(
+        "The verification result is: {}",
+        match P::verify(vk, proof) {
+            true => "PASS",
+            false => "FAIL",
+        }
+    );
+
+    Ok(())
+}
+
 fn cli() -> Result<(), String> {
     const FLATTENED_CODE_DEFAULT_PATH: &str = "out";
     const ABI_SPEC_DEFAULT_PATH: &str = "abi.json";
@@ -445,7 +466,7 @@
         .arg(Arg::with_name("input")
             .short("i")
             .long("input")
-            .help("Path of the generated verification key file")
+            .help("Path of the verifier")
             .value_name("FILE")
             .takes_value(true)
             .required(false)
@@ -579,13 +600,8 @@
         )
     )
      .subcommand(SubCommand::with_name("print-proof")
-<<<<<<< HEAD
-        .about("Prints proof in chosen format [remix, json]")
+        .about("Prints proof in the chosen format")
         .arg(Arg::with_name("proof-path")
-=======
-        .about("Prints proof in the chosen format")
-        .arg(Arg::with_name("proofpath")
->>>>>>> e1a0d27f
             .short("j")
             .long("proof-path")
             .help("Path of the JSON proof file")
@@ -629,103 +645,21 @@
             .takes_value(true)
             .required(false)
             .default_value(&default_scheme)
+        ).arg(Arg::with_name("curve")
+            .short("c")
+            .long("curve")
+            .help("Curve to be used in the verification")
+            .takes_value(true)
+            .required(false)
+            .possible_values(CURVES)
+            .default_value(&default_curve)
         )
     )
     .get_matches();
 
     match matches.subcommand() {
         ("compile", Some(sub_matches)) => {
-<<<<<<< HEAD
-            println!("Compiling {}\n", sub_matches.value_of("input").unwrap());
-
-            let path = PathBuf::from(sub_matches.value_of("input").unwrap());
-
-            let light = sub_matches.occurrences_of("light") > 0;
-
-            let bin_output_path = Path::new(sub_matches.value_of("output").unwrap());
-
-            let abi_spec_path = Path::new(sub_matches.value_of("abi_spec").unwrap());
-
-            let hr_output_path = bin_output_path.to_path_buf().with_extension("ztf");
-
-            let file = File::open(path.clone())
-                .map_err(|why| format!("Couldn't open input file {}: {}", path.display(), why))?;
-
-            let mut reader = BufReader::new(file);
-            let mut source = String::new();
-            reader.read_to_string(&mut source).unwrap();
-
-            let fmt_error = |e: &CompileError| {
-                format!(
-                    "{}:{}",
-                    e.file()
-                        .canonicalize()
-                        .unwrap()
-                        .strip_prefix(std::env::current_dir().unwrap())
-                        .unwrap()
-                        .display(),
-                    e.value()
-                )
-            };
-
-            let resolver = FileSystemResolver::new();
-            let artifacts: CompilationArtifacts<FieldPrime> =
-                compile(source, path, Some(&resolver)).map_err(|e| {
-                    format!(
-                        "Compilation failed:\n\n{}",
-                        e.0.iter()
-                            .map(|e| fmt_error(e))
-                            .collect::<Vec<_>>()
-                            .join("\n\n")
-                    )
-                })?;
-
-            let program_flattened = artifacts.prog();
-
-            // number of constraints the flattened program will translate to.
-            let num_constraints = program_flattened.constraint_count();
-
-            // serialize flattened program and write to binary file
-            let bin_output_file = File::create(&bin_output_path)
-                .map_err(|why| format!("Couldn't create {}: {}", bin_output_path.display(), why))?;
-
-            let mut writer = BufWriter::new(bin_output_file);
-
-            serialize_into(&mut writer, &program_flattened, Infinite)
-                .map_err(|_| "Unable to write data to file.".to_string())?;
-
-            // serialize ABI spec and write to JSON file
-            let abi_spec_file = File::create(&abi_spec_path)
-                .map_err(|why| format!("Couldn't create {}: {}", abi_spec_path.display(), why))?;
-
-            let abi = artifacts.abi();
-
-            let mut writer = BufWriter::new(abi_spec_file);
-
-            to_writer_pretty(&mut writer, &abi)
-                .map_err(|_| "Unable to write data to file.".to_string())?;
-
-            if !light {
-                // write human-readable output file
-                let hr_output_file = File::create(&hr_output_path).map_err(|why| {
-                    format!("Couldn't create {}: {}", hr_output_path.display(), why)
-                })?;
-
-                let mut hrofb = BufWriter::new(hr_output_file);
-                write!(&mut hrofb, "{}\n", program_flattened)
-                    .map_err(|_| "Unable to write data to file.".to_string())?;
-                hrofb
-                    .flush()
-                    .map_err(|_| "Unable to flush buffer.".to_string())?;
-            }
-
-            if !light {
-                // debugging output
-                println!("Compiled program:\n{}", program_flattened);
-            }
-=======
             let curve = sub_matches.value_of("curve").unwrap();
->>>>>>> e1a0d27f
 
             match curve {
                 constants::BN128 => cli_compile::<Bn128Field>(sub_matches)?,
@@ -734,10 +668,12 @@
             }
         }
         ("compute-witness", Some(sub_matches)) => {
+            println!("Computing witness...");
+
             // read compiled program
             let path = Path::new(sub_matches.value_of("input").unwrap());
             let file = File::open(&path)
-                .map_err(|why| format!("Couldn't open {}: {}", path.display(), why))?;
+                .map_err(|why| format!("couldn't open {}: {}", path.display(), why))?;
 
             let mut reader = BufReader::new(file);
 
@@ -745,110 +681,6 @@
                 ProgEnum::Bn128Program(p) => cli_compute(p, sub_matches)?,
                 ProgEnum::Bls12Program(p) => cli_compute(p, sub_matches)?,
             }
-<<<<<<< HEAD
-
-            let is_stdin = sub_matches.is_present("stdin");
-            let is_abi = sub_matches.is_present("abi");
-
-            if !is_stdin && is_abi {
-                return Err(
-                    "ABI input as inline argument is not supported. Please use `--stdin`.".into(),
-                );
-            }
-
-            let signature = match is_abi {
-                true => {
-                    let path = Path::new(sub_matches.value_of("abi_spec").unwrap());
-                    let file = File::open(&path)
-                        .map_err(|why| format!("Couldn't open {}: {}", path.display(), why))?;
-                    let mut reader = BufReader::new(file);
-
-                    let abi: Abi = from_reader(&mut reader).map_err(|why| why.to_string())?;
-
-                    abi.signature()
-                }
-                false => Signature::new()
-                    .inputs(vec![Type::FieldElement; ir_prog.main.arguments.len()])
-                    .outputs(vec![Type::FieldElement; ir_prog.main.returns.len()]),
-            };
-
-            use zokrates_abi::Inputs;
-
-            // get arguments
-            let arguments = match is_stdin {
-                // take inline arguments
-                false => {
-                    let arguments = sub_matches.values_of("arguments");
-                    arguments
-                        .map(|a| {
-                            a.map(|x| FieldPrime::try_from_dec_str(x).map_err(|_| x.to_string()))
-                                .collect::<Result<Vec<_>, _>>()
-                        })
-                        .unwrap_or(Ok(vec![]))
-                        .map(|v| Inputs::Raw(v))
-                }
-                // take stdin arguments
-                true => {
-                    let mut stdin = stdin();
-                    let mut input = String::new();
-
-                    match is_abi {
-                        true => match stdin.read_to_string(&mut input) {
-                            Ok(_) => {
-                                use zokrates_abi::parse_strict;
-
-                                parse_strict(&input, signature.inputs)
-                                    .map(|parsed| Inputs::Abi(parsed))
-                                    .map_err(|why| why.to_string())
-                            }
-                            Err(_) => Err(String::from("???")),
-                        },
-                        false => match ir_prog.arguments_count() {
-                            0 => Ok(Inputs::Raw(vec![])),
-                            _ => match stdin.read_to_string(&mut input) {
-                                Ok(_) => {
-                                    input.retain(|x| x != '\n');
-                                    input
-                                        .split(" ")
-                                        .map(|x| {
-                                            FieldPrime::try_from_dec_str(x)
-                                                .map_err(|_| x.to_string())
-                                        })
-                                        .collect::<Result<Vec<_>, _>>()
-                                        .map(|v| Inputs::Raw(v))
-                                }
-                                Err(_) => Err(String::from("???")),
-                            },
-                        },
-                    }
-                }
-            }
-            .map_err(|e| format!("Could not parse argument: {}", e))?;
-
-            let witness = ir_prog
-                .execute(&arguments.encode())
-                .map_err(|e| format!("Execution failed: {}", e))?;
-
-            use zokrates_abi::Decode;
-
-            let results_json_value: serde_json::Value =
-                zokrates_abi::CheckedValues::decode(witness.return_values(), signature.outputs)
-                    .into();
-
-            println!("\nWitness: \n\n{}", results_json_value);
-
-            // write witness to file
-            let output_path = Path::new(sub_matches.value_of("output").unwrap());
-            let output_file = File::create(&output_path)
-                .map_err(|why| format!("Couldn't create {}: {}", output_path.display(), why))?;
-
-            let writer = BufWriter::new(output_file);
-
-            witness
-                .write(writer)
-                .map_err(|why| format!("Could not save witness: {:?}", why))?;
-=======
->>>>>>> e1a0d27f
         }
         ("setup", Some(sub_matches)) => {
             let proof_system = sub_matches.value_of("proving-scheme").unwrap();
@@ -856,7 +688,7 @@
             // read compiled program
             let path = Path::new(sub_matches.value_of("input").unwrap());
             let file = File::open(&path)
-                .map_err(|why| format!("Couldn't open {}: {}", path.display(), why))?;
+                .map_err(|why| format!("couldn't open {}: {}", path.display(), why))?;
 
             let mut reader = BufReader::new(file);
 
@@ -879,81 +711,6 @@
                 },
                 _ => unreachable!(),
             }
-<<<<<<< HEAD
-
-            // get paths for proving and verification keys
-            let pk_path = Path::new(sub_matches.value_of("proving-key-path").unwrap());
-            let vk_path = Path::new(sub_matches.value_of("verification-key-path").unwrap());
-
-            // run setup phase
-            let keypair = scheme.setup(program);
-
-            // write verification key
-            let mut vk_file = File::create(vk_path)
-                .map_err(|why| format!("Couldn't create {}: {}", vk_path.display(), why))?;
-            vk_file
-                .write(keypair.vk.as_ref())
-                .map_err(|why| format!("Couldn't write to {}: {}", vk_path.display(), why))?;
-
-            // write proving key
-            let mut pk_file = File::create(pk_path)
-                .map_err(|why| format!("Couldn't create {}: {}", pk_path.display(), why))?;
-            pk_file
-                .write(keypair.pk.as_ref())
-                .map_err(|why| format!("Couldn't write to {}: {}", pk_path.display(), why))?;
-
-            println!("Setup completed.");
-        }
-        ("export-verifier", Some(sub_matches)) => {
-            {
-                let scheme = get_scheme(sub_matches.value_of("proving-scheme").unwrap())?;
-
-                let abi_version = SolidityAbi::from(sub_matches.value_of("solidity-abi").unwrap())?;
-
-                println!("Exporting verifier...");
-
-                // read vk file
-                let vk_path = Path::new(sub_matches.value_of("input").unwrap());
-                let vk_file = File::open(&vk_path)
-                    .map_err(|why| format!("Couldn't open {}: {}", vk_path.display(), why))?;
-
-                let mut reader = BufReader::new(vk_file);
-                let mut vk = String::new();
-                reader
-                    .read_to_string(&mut vk)
-                    .map_err(|why| format!("Couldn't read {}: {}", vk_path.display(), why))?;
-
-                let verifier = scheme.export_solidity_verifier(vk, abi_version);
-
-                //write output file
-                let output_path = Path::new(sub_matches.value_of("output").unwrap());
-                let output_file = File::create(&output_path)
-                    .map_err(|why| format!("Couldn't create {}: {}", output_path.display(), why))?;
-
-                let mut writer = BufWriter::new(output_file);
-
-                writer
-                    .write_all(&verifier.as_bytes())
-                    .map_err(|_| "Failed writing output to file.".to_string())?;
-                println!("Finished exporting verifier.");
-            }
-        }
-        ("generate-proof", Some(sub_matches)) => {
-            println!("Generating proof...");
-
-            let scheme = get_scheme(sub_matches.value_of("proving-scheme").unwrap())?;
-
-            // deserialize witness
-            let witness_path = Path::new(sub_matches.value_of("witness").unwrap());
-            let witness_file = File::open(&witness_path)
-                .map_err(|why| format!("Couldn't open {}: {}", witness_path.display(), why))?;
-
-            let witness = ir::Witness::read(witness_file)
-                .map_err(|why| format!("Could not load witness: {:?}", why))?;
-
-            let pk_path = Path::new(sub_matches.value_of("proving-key-path").unwrap());
-            let proof_path = Path::new(sub_matches.value_of("proof-path").unwrap());
-=======
         }
         ("export-verifier", Some(sub_matches)) => {
             let curve = sub_matches.value_of("curve").unwrap();
@@ -980,36 +737,13 @@
         }
         ("generate-proof", Some(sub_matches)) => {
             let proof_system = sub_matches.value_of("proving-scheme").unwrap();
->>>>>>> e1a0d27f
 
             let program_path = Path::new(sub_matches.value_of("input").unwrap());
             let program_file = File::open(&program_path)
-                .map_err(|why| format!("Couldn't open {}: {}", program_path.display(), why))?;
+                .map_err(|why| format!("couldn't open {}: {}", program_path.display(), why))?;
 
             let mut reader = BufReader::new(program_file);
 
-<<<<<<< HEAD
-            let program: ir::Prog<FieldPrime> =
-                deserialize_from(&mut reader, Infinite).map_err(|why| format!("{:?}", why))?;
-
-            let pk_file = File::open(&pk_path)
-                .map_err(|why| format!("Couldn't open {}: {}", pk_path.display(), why))?;
-
-            let mut pk: Vec<u8> = Vec::new();
-            let mut pk_reader = BufReader::new(pk_file);
-            pk_reader
-                .read_to_end(&mut pk)
-                .map_err(|why| format!("Couldn't read {}: {}", pk_path.display(), why))?;
-
-            let proof = scheme.generate_proof(program, witness, pk);
-            let mut proof_file = File::create(proof_path).unwrap();
-
-            proof_file
-                .write(proof.as_ref())
-                .map_err(|why| format!("Couldn't write to {}: {}", proof_path.display(), why))?;
-
-            println!("\nProof:\n{}", format!("{}", proof));
-=======
             let prog = ProgEnum::deserialize(&mut reader)?;
 
             match proof_system {
@@ -1029,15 +763,14 @@
                 },
                 _ => unreachable!(),
             }
->>>>>>> e1a0d27f
         }
         ("print-proof", Some(sub_matches)) => {
             let format = sub_matches.value_of("format").unwrap();
 
-            let path = Path::new(sub_matches.value_of("proof-path").unwrap());
+            let path = Path::new(sub_matches.value_of("proofpath").unwrap());
 
             let file = File::open(&path)
-                .map_err(|why| format!("Couldn't open {}: {}", path.display(), why))?;
+                .map_err(|why| format!("couldn't open {}: {}", path.display(), why))?;
 
             let proof_object: Value =
                 serde_json::from_reader(file).map_err(|why| format!("{:?}", why))?;
@@ -1069,24 +802,27 @@
             }
         }
         ("verify", Some(sub_matches)) => {
-            let scheme = get_scheme(sub_matches.value_of("proving-scheme").unwrap())?;
-
-            let vk_path = Path::new(sub_matches.value_of("verification-key-path").unwrap());
-            let vk = std::fs::read_to_string(vk_path)
-                .map_err(|why| format!("Couldn't read {}: {}", vk_path.display(), why))?;
-
-            let proof_path = Path::new(sub_matches.value_of("proof-path").unwrap());
-            let proof = std::fs::read_to_string(proof_path)
-                .map_err(|why| format!("Couldn't read {}: {}", proof_path.display(), why))?;
-
-            println!("Performing verification...");
-            println!(
-                "The verification result is: {}",
-                match scheme.verify(vk, proof) {
-                    true => "PASS",
-                    false => "FAIL",
-                }
-            );
+            let curve = sub_matches.value_of("curve").unwrap();
+            let proof_system = sub_matches.value_of("proving-scheme").unwrap();
+
+            match proof_system {
+                constants::G16 => match curve {
+                    constants::BN128 => cli_verify::<Bn128Field, G16>(sub_matches)?,
+                    constants::BLS12_381 => cli_verify::<Bls12Field, G16>(sub_matches)?,
+                    _ => unimplemented!(),
+                },
+                #[cfg(feature = "libsnark")]
+                constants::PGHR13 => match curve {
+                    constants::BN128 => cli_verify::<Bn128Field, PGHR13>(sub_matches)?,
+                    _ => unimplemented!(),
+                },
+                #[cfg(feature = "libsnark")]
+                constants::GM17 => match curve {
+                    constants::BN128 => cli_verify::<Bn128Field, GM17>(sub_matches)?,
+                    _ => unimplemented!(),
+                },
+                _ => unreachable!(),
+            }
         }
         _ => unreachable!(),
     }
