//
// @file bin.rs
// @author Jacob Eberhardt <jacob.eberhardt@tu-berlin.de>
// @author Dennis Kuhnert <dennis.kuhnert@campus.tu-berlin.de>
// @date 2017

mod constants;
mod helpers;

use constants::*;
use helpers::*;

use clap::{App, AppSettings, Arg, ArgMatches, SubCommand};
use serde_json::{from_reader, to_writer_pretty, Value};
use std::convert::TryFrom;
use std::env;
use std::fs::File;
use std::io::{stdin, BufReader, BufWriter, Read, Write};
use std::path::{Path, PathBuf};
use std::string::String;
use zokrates_abi::Encode;
use zokrates_core::compile::{check, compile, CompilationArtifacts, CompileConfig, CompileError};
use zokrates_core::ir::{self, ProgEnum};
<<<<<<< HEAD
use zokrates_core::proof_system::bellman::Bellman;
#[cfg(feature = "libsnark")]
use zokrates_core::proof_system::libsnark::Libsnark;
use zokrates_core::proof_system::schemes::gm17::GM17;
use zokrates_core::proof_system::schemes::groth16::G16;
#[cfg(feature = "libsnark")]
use zokrates_core::proof_system::schemes::pghr13::PGHR13;
use zokrates_core::proof_system::schemes::Scheme;
use zokrates_core::proof_system::solidity::SolidityAbi;
use zokrates_core::proof_system::zexe::Zexe;
use zokrates_core::proof_system::Backend;
=======
use zokrates_core::proof_system::bellman::groth16::G16;
#[cfg(feature = "libsnark")]
use zokrates_core::proof_system::libsnark::gm17::GM17;
#[cfg(feature = "libsnark")]
use zokrates_core::proof_system::libsnark::pghr13::PGHR13;
use zokrates_core::proof_system::*;
>>>>>>> bc5923b3
use zokrates_core::typed_absy::abi::Abi;
use zokrates_core::typed_absy::{types::Signature, Type};
use zokrates_field::{Bls12_377Field, Bls12_381Field, Bn128Field, Bw6_761Field, Field};
use zokrates_fs_resolver::FileSystemResolver;

fn main() {
    cli().unwrap_or_else(|e| {
        println!("{}", e);
        std::process::exit(1);
    })
}

fn cli_generate_proof<T: Field, S: Scheme<T, ProvingKey = Vec<u8>>, B: Backend<T, S>>(
    program: ir::Prog<T>,
    sub_matches: &ArgMatches,
) -> Result<(), String> {
    println!("Generating proof...");

    // deserialize witness
    let witness_path = Path::new(sub_matches.value_of("witness").unwrap());
    let witness_file = match File::open(&witness_path) {
        Ok(file) => file,
        Err(why) => panic!("Couldn't open {}: {}", witness_path.display(), why),
    };

    let witness = ir::Witness::read(witness_file)
        .map_err(|why| format!("Could not load witness: {:?}", why))?;

    let pk_path = Path::new(sub_matches.value_of("proving-key-path").unwrap());
    let proof_path = Path::new(sub_matches.value_of("proof-path").unwrap());

    let pk_file = File::open(&pk_path)
        .map_err(|why| format!("Couldn't open {}: {}", pk_path.display(), why))?;

    let mut pk: Vec<u8> = Vec::new();
    let mut pk_reader = BufReader::new(pk_file);
    pk_reader
        .read_to_end(&mut pk)
        .map_err(|why| format!("Couldn't read {}: {}", pk_path.display(), why))?;

    let proof = B::generate_proof(program, witness, pk);
    let mut proof_file = File::create(proof_path).unwrap();

    let proof = serde_json::to_string_pretty(&proof).unwrap();
    println!("Proof:\n{}", format!("{}", proof));

    proof_file
        .write(proof.as_bytes())
        .map_err(|why| format!("Couldn't write to {}: {}", proof_path.display(), why))?;

    Ok(())
}

fn cli_export_verifier<T: Field, S: Scheme<T>>(sub_matches: &ArgMatches) -> Result<(), String> {
    println!("Exporting verifier...");

    // read vk file
    let input_path = Path::new(sub_matches.value_of("input").unwrap());
    let input_file = File::open(&input_path)
        .map_err(|why| format!("Couldn't open {}: {}", input_path.display(), why))?;
    let reader = BufReader::new(input_file);

    let vk = serde_json::from_reader(reader)
        .map_err(|why| format!("Couldn't deserialize verifying key: {}", why))?;

    let abi = SolidityAbi::from(sub_matches.value_of("solidity-abi").unwrap())?;

<<<<<<< HEAD
    let verifier = S::export_solidity_verifier(vk, abi);
=======
    let verifier = P::export_solidity_verifier(vk, abi);
>>>>>>> bc5923b3

    //write output file
    let output_path = Path::new(sub_matches.value_of("output").unwrap());
    let output_file = File::create(&output_path)
        .map_err(|why| format!("Couldn't create {}: {}", output_path.display(), why))?;

    let mut writer = BufWriter::new(output_file);

    writer
        .write_all(&verifier.as_bytes())
        .map_err(|_| "Failed writing output to file.".to_string())?;

    println!("Finished exporting verifier.");
    Ok(())
}

fn cli_setup<T: Field, S: Scheme<T, ProvingKey = Vec<u8>>, B: Backend<T, S>>(
    program: ir::Prog<T>,
    sub_matches: &ArgMatches,
) -> Result<(), String> {
    println!("Performing setup...");

    // print deserialized flattened program
    if !sub_matches.is_present("light") {
        println!("{}", program);
    }

    // get paths for proving and verification keys
    let pk_path = Path::new(sub_matches.value_of("proving-key-path").unwrap());
    let vk_path = Path::new(sub_matches.value_of("verification-key-path").unwrap());

    // run setup phase
    let (pk, vk) = B::setup(program);

    // write verification key
    let mut vk_file = File::create(vk_path)
        .map_err(|why| format!("couldn't create {}: {}", vk_path.display(), why))?;
    vk_file
<<<<<<< HEAD
        .write(serde_json::to_string_pretty(&vk).unwrap().as_bytes())
=======
        .write(
            serde_json::to_string_pretty(&keypair.vk)
                .unwrap()
                .as_bytes(),
        )
>>>>>>> bc5923b3
        .map_err(|why| format!("couldn't write to {}: {}", vk_path.display(), why))?;

    // write proving key
    let mut pk_file = File::create(pk_path)
        .map_err(|why| format!("couldn't create {}: {}", pk_path.display(), why))?;
    pk_file
        .write(pk.as_ref())
        .map_err(|why| format!("couldn't write to {}: {}", pk_path.display(), why))?;

    println!("Setup completed.");

    Ok(())
}

fn cli_compute<T: Field>(ir_prog: ir::Prog<T>, sub_matches: &ArgMatches) -> Result<(), String> {
    println!("Computing witness...");

    // print deserialized flattened program
    if !sub_matches.is_present("light") {
        println!("{}", ir_prog);
    }

    let is_stdin = sub_matches.is_present("stdin");
    let is_abi = sub_matches.is_present("abi");

    if !is_stdin && is_abi {
        return Err("ABI input as inline argument is not supported. Please use `--stdin`.".into());
    }

    let signature = match is_abi {
        true => {
            let path = Path::new(sub_matches.value_of("abi_spec").unwrap());
            let file = File::open(&path)
                .map_err(|why| format!("couldn't open {}: {}", path.display(), why))?;
            let mut reader = BufReader::new(file);

            let abi: Abi = from_reader(&mut reader).map_err(|why| why.to_string())?;

            abi.signature()
        }
        false => Signature::new()
            .inputs(vec![Type::FieldElement; ir_prog.main.arguments.len()])
            .outputs(vec![Type::FieldElement; ir_prog.main.returns.len()]),
    };

    use zokrates_abi::Inputs;

    // get arguments
    let arguments = match is_stdin {
        // take inline arguments
        false => {
            let arguments = sub_matches.values_of("arguments");
            arguments
                .map(|a| {
                    a.map(|x| T::try_from_dec_str(x).map_err(|_| x.to_string()))
                        .collect::<Result<Vec<_>, _>>()
                })
                .unwrap_or(Ok(vec![]))
                .map(|v| Inputs::Raw(v))
        }
        // take stdin arguments
        true => {
            let mut stdin = stdin();
            let mut input = String::new();

            match is_abi {
                true => match stdin.read_to_string(&mut input) {
                    Ok(_) => {
                        use zokrates_abi::parse_strict;

                        parse_strict(&input, signature.inputs)
                            .map(|parsed| Inputs::Abi(parsed))
                            .map_err(|why| why.to_string())
                    }
                    Err(_) => Err(String::from("???")),
                },
                false => match ir_prog.arguments_count() {
                    0 => Ok(Inputs::Raw(vec![])),
                    _ => match stdin.read_to_string(&mut input) {
                        Ok(_) => {
                            input.retain(|x| x != '\n');
                            input
                                .split(" ")
                                .map(|x| T::try_from_dec_str(x).map_err(|_| x.to_string()))
                                .collect::<Result<Vec<_>, _>>()
                                .map(|v| Inputs::Raw(v))
                        }
                        Err(_) => Err(String::from("???")),
                    },
                },
            }
        }
    }
    .map_err(|e| format!("Could not parse argument: {}", e))?;

    let interpreter = ir::Interpreter::default();

    let witness = interpreter
        .execute(&ir_prog, &arguments.encode())
        .map_err(|e| format!("Execution failed: {}", e))?;

    use zokrates_abi::Decode;

    let results_json_value: serde_json::Value =
        zokrates_abi::CheckedValues::decode(witness.return_values(), signature.outputs).into();

    println!("\nWitness: \n\n{}", results_json_value);

    // write witness to file
    let output_path = Path::new(sub_matches.value_of("output").unwrap());
    let output_file = File::create(&output_path)
        .map_err(|why| format!("couldn't create {}: {}", output_path.display(), why))?;

    let writer = BufWriter::new(output_file);

    witness
        .write(writer)
        .map_err(|why| format!("could not save witness: {:?}", why))?;

    Ok(())
}

fn cli_compile<T: Field>(sub_matches: &ArgMatches) -> Result<(), String> {
    println!("Compiling {}\n", sub_matches.value_of("input").unwrap());
    let path = PathBuf::from(sub_matches.value_of("input").unwrap());

    let light = sub_matches.occurrences_of("light") > 0;

    let bin_output_path = Path::new(sub_matches.value_of("output").unwrap());

    let abi_spec_path = Path::new(sub_matches.value_of("abi_spec").unwrap());

    let hr_output_path = bin_output_path.to_path_buf().with_extension("ztf");

    let is_release = sub_matches.occurrences_of("release") > 0;

    let file = File::open(path.clone())
        .map_err(|why| format!("Couldn't open input file {}: {}", path.display(), why))?;

    let mut reader = BufReader::new(file);
    let mut source = String::new();
    reader.read_to_string(&mut source).unwrap();

    let fmt_error = |e: &CompileError| {
        let file = e.file().canonicalize().unwrap();
        format!(
            "{}:{}",
            file.strip_prefix(std::env::current_dir().unwrap())
                .unwrap_or(file.as_path())
                .display(),
            e.value()
        )
    };

    let compilation_config = CompileConfig::default().with_is_release(is_release);

    let resolver = FileSystemResolver::new();
    let artifacts: CompilationArtifacts<T> =
        compile(source, path, Some(&resolver), &compilation_config).map_err(|e| {
            format!(
                "Compilation failed:\n\n{}",
                e.0.iter()
                    .map(|e| fmt_error(e))
                    .collect::<Vec<_>>()
                    .join("\n\n")
            )
        })?;

    let program_flattened = artifacts.prog();

    // number of constraints the flattened program will translate to.
    let num_constraints = program_flattened.constraint_count();

    // serialize flattened program and write to binary file
    let bin_output_file = File::create(&bin_output_path)
        .map_err(|why| format!("Couldn't create {}: {}", bin_output_path.display(), why))?;

    let mut writer = BufWriter::new(bin_output_file);

    program_flattened.serialize(&mut writer);

    // serialize ABI spec and write to JSON file
    let abi_spec_file = File::create(&abi_spec_path)
        .map_err(|why| format!("Couldn't create {}: {}", abi_spec_path.display(), why))?;

    let abi = artifacts.abi();

    let mut writer = BufWriter::new(abi_spec_file);

    to_writer_pretty(&mut writer, &abi).map_err(|_| "Unable to write data to file.".to_string())?;

    if !light {
        // write human-readable output file
        let hr_output_file = File::create(&hr_output_path)
            .map_err(|why| format!("Couldn't create {}: {}", hr_output_path.display(), why))?;

        let mut hrofb = BufWriter::new(hr_output_file);
        write!(&mut hrofb, "{}\n", program_flattened)
            .map_err(|_| "Unable to write data to file.".to_string())?;
        hrofb
            .flush()
            .map_err(|_| "Unable to flush buffer.".to_string())?;
    }

    if !light {
        // debugging output
        println!("Compiled program:\n{}", program_flattened);
    }

    println!("Compiled code written to '{}'", bin_output_path.display());

    if !light {
        println!("Human readable code to '{}'", hr_output_path.display());
    }

    println!("Number of constraints: {}", num_constraints);
    Ok(())
}

fn cli_check<T: Field>(sub_matches: &ArgMatches) -> Result<(), String> {
    println!("Checking {}\n", sub_matches.value_of("input").unwrap());
    let path = PathBuf::from(sub_matches.value_of("input").unwrap());

    let file = File::open(path.clone())
        .map_err(|why| format!("Couldn't open input file {}: {}", path.display(), why))?;

    let mut reader = BufReader::new(file);
    let mut source = String::new();
    reader.read_to_string(&mut source).unwrap();

    let fmt_error = |e: &CompileError| {
        let file = e.file().canonicalize().unwrap();
        format!(
            "{}:{}",
            file.strip_prefix(std::env::current_dir().unwrap())
                .unwrap_or(file.as_path())
                .display(),
            e.value()
        )
    };

    let resolver = FileSystemResolver::new();
    let _ = check::<T, _>(source, path, Some(&resolver)).map_err(|e| {
        format!(
            "Check failed:\n\n{}",
            e.0.iter()
                .map(|e| fmt_error(e))
                .collect::<Vec<_>>()
                .join("\n\n")
        )
    })?;

    println!("Program checked, no errors found.");

    Ok(())
}

fn cli_verify<T: Field, S: Scheme<T>, B: Backend<T, S>>(
    sub_matches: &ArgMatches,
) -> Result<(), String> {
    let vk_path = Path::new(sub_matches.value_of("verification-key-path").unwrap());
    let vk_file = File::open(&vk_path)
        .map_err(|why| format!("Couldn't open {}: {}", vk_path.display(), why))?;

    let vk_reader = BufReader::new(vk_file);
    let vk = serde_json::from_reader(vk_reader)
        .map_err(|why| format!("Couldn't deserialize verification key: {}", why))?;

    let proof_path = Path::new(sub_matches.value_of("proof-path").unwrap());
    let proof_file = File::open(&proof_path)
        .map_err(|why| format!("Couldn't open {}: {}", proof_path.display(), why))?;

    let proof_reader = BufReader::new(proof_file);
    let proof = serde_json::from_reader(proof_reader)
        .map_err(|why| format!("Couldn't deserialize proof: {}", why))?;

    println!("Performing verification...");
    println!(
        "The verification result is: {}",
        match B::verify(vk, proof) {
            true => "PASS",
            false => "FAIL",
        }
    );

    Ok(())
}

fn cli() -> Result<(), String> {
    const FLATTENED_CODE_DEFAULT_PATH: &str = "out";
    const ABI_SPEC_DEFAULT_PATH: &str = "abi.json";
    const VERIFICATION_KEY_DEFAULT_PATH: &str = "verification.key";
    const PROVING_KEY_DEFAULT_PATH: &str = "proving.key";
    const VERIFICATION_CONTRACT_DEFAULT_PATH: &str = "verifier.sol";
    const WITNESS_DEFAULT_PATH: &str = "witness";
    const JSON_PROOF_PATH: &str = "proof.json";
    let default_curve = env::var("ZOKRATES_CURVE").unwrap_or(constants::BN128.into());
    let default_backend = env::var("ZOKRATES_BACKEND").unwrap_or(constants::BELLMAN.into());
    let default_scheme = env::var("ZOKRATES_PROVING_SCHEME").unwrap_or(constants::G16.into());
    let default_solidity_abi = "v1";

    // cli specification using clap library
    let matches = App::new("ZoKrates")
    .setting(AppSettings::SubcommandRequiredElseHelp)
    .version(env!("CARGO_PKG_VERSION"))
    .author("Jacob Eberhardt, Thibaut Schaeffer, Stefan Deml")
    .about("Supports generation of zkSNARKs from high level language code including Smart Contracts for proof verification on the Ethereum Blockchain.\n'I know that I show nothing!'")
    .subcommand(SubCommand::with_name("compile")
        .about("Compiles into flattened conditions. Produces two files: human-readable '.ztf' file for debugging and binary file")
        .arg(Arg::with_name("input")
            .short("i")
            .long("input")
            .help("Path of the source code")
            .value_name("FILE")
            .takes_value(true)
            .required(true)
        ).arg(Arg::with_name("abi_spec")
            .short("s")
            .long("abi_spec")
            .help("Path of the ABI specification")
            .value_name("FILE")
            .takes_value(true)
            .required(false)
            .default_value(ABI_SPEC_DEFAULT_PATH)
        ).arg(Arg::with_name("output")
            .short("o")
            .long("output")
            .help("Path of the output binary")
            .value_name("FILE")
            .takes_value(true)
            .required(false)
            .default_value(FLATTENED_CODE_DEFAULT_PATH)
        ).arg(Arg::with_name("curve")
            .short("c")
            .long("curve")
            .help("Curve to be used in the compilation")
            .takes_value(true)
            .required(false)
            .possible_values(CURVES)
            .default_value(&default_curve)
        ).arg(Arg::with_name("light")
            .long("light")
            .help("Skip logs and human readable output")
            .required(false)
        ).arg(Arg::with_name("release")
            .long("release")
            .help("Apply release optimisations to minimise constraint count. This increases compilation time.")
            .required(false)
        )
     )
    .subcommand(SubCommand::with_name("check")
        .about("Checks a program for errors")
        .arg(Arg::with_name("input")
            .short("i")
            .long("input")
            .help("Path of the source code")
            .value_name("FILE")
            .takes_value(true)
            .required(true)
        ).arg(Arg::with_name("curve")
            .short("c")
            .long("curve")
            .help("Curve to be used in the compilation")
            .takes_value(true)
            .required(false)
            .possible_values(CURVES)
            .default_value(&default_curve)
        )
     )
    .subcommand(SubCommand::with_name("setup")
        .about("Performs a trusted setup for a given constraint system")
        .arg(Arg::with_name("input")
            .short("i")
            .long("input")
            .help("Path of the binary")
            .value_name("FILE")
            .takes_value(true)
            .required(false)
            .default_value(FLATTENED_CODE_DEFAULT_PATH)
        ).arg(Arg::with_name("proving-key-path")
            .short("p")
            .long("proving-key-path")
            .help("Path of the generated proving key file")
            .value_name("FILE")
            .takes_value(true)
            .required(false)
            .default_value(PROVING_KEY_DEFAULT_PATH)
        ).arg(Arg::with_name("verification-key-path")
            .short("v")
            .long("verification-key-path")
            .help("Path of the generated verification key file")
            .value_name("FILE")
            .takes_value(true)
            .required(false)
            .default_value(VERIFICATION_KEY_DEFAULT_PATH)
        ).arg(Arg::with_name("backend")
            .short("b")
            .long("backend")
            .help("Backend to use")
            .takes_value(true)
            .required(false)
            .possible_values(BACKENDS)
            .default_value(&default_backend)
        ).arg(Arg::with_name("proving-scheme")
            .short("s")
            .long("proving-scheme")
            .help("Proving scheme to use in the setup")
            .takes_value(true)
            .required(false)
            .possible_values(SCHEMES)
            .default_value(&default_scheme)
        ).arg(Arg::with_name("light")
            .long("light")
            .help("Skip logs and human readable output")
            .required(false)
        )
    )
    .subcommand(SubCommand::with_name("export-verifier")
        .about("Exports a verifier as Solidity smart contract")
        .arg(Arg::with_name("input")
            .short("i")
            .long("input")
            .help("Path of the verifier")
            .value_name("FILE")
            .takes_value(true)
            .required(false)
            .default_value(VERIFICATION_KEY_DEFAULT_PATH)
        ).arg(Arg::with_name("output")
            .short("o")
            .long("output")
            .help("Path of the output file")
            .value_name("FILE")
            .takes_value(true)
            .required(false)
            .default_value(VERIFICATION_CONTRACT_DEFAULT_PATH)
        ).arg(Arg::with_name("curve")
            .short("c")
            .long("curve")
            .help("Curve to be used to export the verifier")
            .takes_value(true)
            .required(false)
            .possible_values(CURVES)
            .default_value(&default_curve)
        ).arg(Arg::with_name("backend")
            .short("b")
            .long("backend")
            .help("Backend to use")
            .takes_value(true)
            .required(false)
            .possible_values(BACKENDS)
            .default_value(&default_backend)
        ).arg(Arg::with_name("proving-scheme")
            .short("s")
            .long("proving-scheme")
            .help("Proving scheme to use to export the verifier")
            .value_name("FILE")
            .takes_value(true)
            .required(false)
            .possible_values(SCHEMES)
            .default_value(&default_scheme)
        ).arg(Arg::with_name("solidity-abi")
            .short("a")
            .long("solidity-abi")
            .help("Flag for setting the version of the ABI Encoder used in the contract")
            .takes_value(true)
            .possible_values(&["v1", "v2"])
            .default_value(&default_solidity_abi)
            .required(false)
        )
    )
    .subcommand(SubCommand::with_name("compute-witness")
        .about("Calculates a witness for a given constraint system")
        .arg(Arg::with_name("input")
            .short("i")
            .long("input")
            .help("Path of the binary")
            .value_name("FILE")
            .takes_value(true)
            .required(false)
            .default_value(FLATTENED_CODE_DEFAULT_PATH)
        ).arg(Arg::with_name("abi_spec")
            .short("s")
            .long("abi_spec")
            .help("Path of the ABI specification")
            .value_name("FILE")
            .takes_value(true)
            .required(false)
            .default_value(ABI_SPEC_DEFAULT_PATH)
        ).arg(Arg::with_name("output")
            .short("o")
            .long("output")
            .help("Path of the output file")
            .value_name("FILE")
            .takes_value(true)
            .required(false)
            .default_value(WITNESS_DEFAULT_PATH)
        ).arg(Arg::with_name("arguments")
            .short("a")
            .long("arguments")
            .help("Arguments for the program's main function")
            .takes_value(true)
            .multiple(true) // allows multiple values
            .required(false)
        ).arg(Arg::with_name("abi")
            .long("abi")
            .help("Use the ABI")
            .required(false)
        ).arg(Arg::with_name("stdin")
            .long("stdin")
            .help("Read arguments from stdin")
            .conflicts_with("arguments")
            .required(false)
        ).arg(Arg::with_name("light")
            .long("light")
            .help("Skip logs and human readable output")
            .required(false)
        )
    )
    .subcommand(SubCommand::with_name("generate-proof")
        .about("Calculates a proof for a given constraint system and witness")
        .arg(Arg::with_name("witness")
            .short("w")
            .long("witness")
            .help("Path of the witness file")
            .value_name("FILE")
            .takes_value(true)
            .required(false)
            .default_value(WITNESS_DEFAULT_PATH)
        ).arg(Arg::with_name("proving-key-path")
            .short("p")
            .long("proving-key-path")
            .help("Path of the proving key file")
            .value_name("FILE")
            .takes_value(true)
            .required(false)
            .default_value(PROVING_KEY_DEFAULT_PATH)
        ).arg(Arg::with_name("proof-path")
            .short("j")
            .long("proof-path")
            .help("Path of the JSON proof file")
            .value_name("FILE")
            .takes_value(true)
            .required(false)
            .default_value(JSON_PROOF_PATH)
        ).arg(Arg::with_name("input")
            .short("i")
            .long("input")
            .help("Path of the binary")
            .value_name("FILE")
            .takes_value(true)
            .required(false)
            .default_value(FLATTENED_CODE_DEFAULT_PATH)
        ).arg(Arg::with_name("backend")
            .short("b")
            .long("backend")
            .help("Backend to use")
            .takes_value(true)
            .required(false)
            .possible_values(BACKENDS)
            .default_value(&default_backend)
        ).arg(Arg::with_name("proving-scheme")
            .short("s")
            .long("proving-scheme")
            .help("Proving scheme to use to generate the proof")
            .value_name("FILE")
            .takes_value(true)
            .required(false)
            .possible_values(SCHEMES)
            .default_value(&default_scheme)
        )
    )
     .subcommand(SubCommand::with_name("print-proof")
        .about("Prints proof in the chosen format")
        .arg(Arg::with_name("proof-path")
            .short("j")
            .long("proof-path")
            .help("Path of the JSON proof file")
            .value_name("FILE")
            .takes_value(true)
            .required(false)
            .default_value(JSON_PROOF_PATH)
        ).arg(Arg::with_name("format")
            .short("f")
            .long("format")
            .value_name("FORMAT")
            .help("Format in which the proof should be printed")
            .takes_value(true)
            .possible_values(&["remix", "json"])
            .required(true)
        )
    )
    .subcommand(SubCommand::with_name("verify")
        .about("Verifies a given proof with the given verification key")
        .arg(Arg::with_name("proof-path")
            .short("j")
            .long("proof-path")
            .help("Path of the JSON proof file")
            .value_name("FILE")
            .takes_value(true)
            .required(false)
            .default_value(JSON_PROOF_PATH)
        ).arg(Arg::with_name("verification-key-path")
            .short("v")
            .long("verification-key-path")
            .help("Path of the generated verification key file")
            .value_name("FILE")
            .takes_value(true)
            .required(false)
            .default_value(VERIFICATION_KEY_DEFAULT_PATH)
        ).arg(Arg::with_name("backend")
            .short("b")
            .long("backend")
            .help("Backend to use")
            .takes_value(true)
            .required(false)
            .possible_values(BACKENDS)
            .default_value(&default_backend)
        ).arg(Arg::with_name("proving-scheme")
            .short("s")
            .long("proving-scheme")
            .help("Proving scheme to use in the setup. Available options are G16 (default), PGHR13 and GM17")
            .value_name("FILE")
            .takes_value(true)
            .required(false)
            .default_value(&default_scheme)
        ).arg(Arg::with_name("curve")
            .short("c")
            .long("curve")
            .help("Curve to be used in the verification")
            .takes_value(true)
            .required(false)
            .possible_values(CURVES)
            .default_value(&default_curve)
        )
    )
    .get_matches();

    match matches.subcommand() {
        ("compile", Some(sub_matches)) => {
<<<<<<< HEAD
            let curve = CurveDimension::try_from(sub_matches.value_of("curve").unwrap())?;
            match curve {
                CurveDimension::Bn128 => cli_compile::<Bn128Field>(sub_matches)?,
                CurveDimension::Bls12_377 => cli_compile::<Bls12_377Field>(sub_matches)?,
                CurveDimension::Bls12_381 => cli_compile::<Bls12_381Field>(sub_matches)?,
                CurveDimension::Bw6_761 => cli_compile::<Bw6_761Field>(sub_matches)?,
=======
            let curve = Curve::try_from(sub_matches.value_of("curve").unwrap())?;
            match curve {
                Curve::Bn128 => cli_compile::<Bn128Field>(sub_matches)?,
                Curve::Bls12 => cli_compile::<Bls12Field>(sub_matches)?,
>>>>>>> bc5923b3
            }
        }
        ("check", Some(sub_matches)) => {
            let curve = CurveDimension::try_from(sub_matches.value_of("curve").unwrap())?;
            match curve {
                CurveDimension::Bn128 => cli_check::<Bn128Field>(sub_matches)?,
                CurveDimension::Bls12_377 => cli_check::<Bls12_377Field>(sub_matches)?,
                CurveDimension::Bls12_381 => cli_check::<Bls12_381Field>(sub_matches)?,
                CurveDimension::Bw6_761 => cli_check::<Bw6_761Field>(sub_matches)?,
            }
        }
        ("compute-witness", Some(sub_matches)) => {
            // read compiled program
            let path = Path::new(sub_matches.value_of("input").unwrap());
            let file = File::open(&path)
                .map_err(|why| format!("Couldn't open {}: {}", path.display(), why))?;

            let mut reader = BufReader::new(file);

            match ProgEnum::deserialize(&mut reader)? {
                ProgEnum::Bn128Program(p) => cli_compute(p, sub_matches)?,
                ProgEnum::Bls12_381Program(p) => cli_compute(p, sub_matches)?,
                ProgEnum::Bls12_377Program(p) => cli_compute(p, sub_matches)?,
                ProgEnum::Bw6_761Program(p) => cli_compute(p, sub_matches)?,
            }
        }
        ("setup", Some(sub_matches)) => {
            // read compiled program
            let path = Path::new(sub_matches.value_of("input").unwrap());
            let file = File::open(&path)
                .map_err(|why| format!("Couldn't open {}: {}", path.display(), why))?;

            let mut reader = BufReader::new(file);
            let prog = ProgEnum::deserialize(&mut reader)?;

            let dimensions = Dimensions::try_from((
                sub_matches.value_of("backend").unwrap(),
                match prog {
                    ProgEnum::Bn128Program(_) => constants::BN128,
<<<<<<< HEAD
                    ProgEnum::Bls12_381Program(_) => constants::BLS12_381,
                    ProgEnum::Bls12_377Program(_) => constants::BLS12_377,
                    ProgEnum::Bw6_761Program(_) => constants::BW6_761,
=======
                    ProgEnum::Bls12Program(_) => constants::BLS12_381,
>>>>>>> bc5923b3
                },
                sub_matches.value_of("proving-scheme").unwrap(),
            ))?;

            match dimensions {
<<<<<<< HEAD
                Dimensions(BackendDimension::Bellman, _, SchemeDimension::G16) => match prog {
                    ProgEnum::Bn128Program(p) => cli_setup::<_, G16, Bellman>(p, sub_matches),
                    ProgEnum::Bls12_381Program(p) => cli_setup::<_, G16, Bellman>(p, sub_matches),
                    _ => unreachable!(),
                },
                Dimensions(BackendDimension::Zexe, _, SchemeDimension::GM17) => match prog {
                    ProgEnum::Bls12_377Program(p) => cli_setup::<_, GM17, Zexe>(p, sub_matches),
                    ProgEnum::Bw6_761Program(p) => cli_setup::<_, GM17, Zexe>(p, sub_matches),
                    _ => unreachable!(),
                },
                #[cfg(feature = "libsnark")]
                Dimensions(
                    BackendDimension::Libsnark,
                    CurveDimension::Bn128,
                    SchemeDimension::GM17,
                ) => match prog {
                    ProgEnum::Bn128Program(p) => cli_setup::<_, GM17, Libsnark>(p, sub_matches),
                    _ => unreachable!(),
                },
                #[cfg(feature = "libsnark")]
                Dimensions(
                    BackendDimension::Libsnark,
                    CurveDimension::Bn128,
                    SchemeDimension::PGHR13,
                ) => match prog {
                    ProgEnum::Bn128Program(p) => cli_setup::<_, PGHR13, Libsnark>(p, sub_matches),
=======
                Dimensions(Backend::Bellman, _, ProvingScheme::G16) => match prog {
                    ProgEnum::Bn128Program(p) => cli_setup::<_, G16>(p, sub_matches),
                    ProgEnum::Bls12Program(p) => cli_setup::<_, G16>(p, sub_matches),
                },
                #[cfg(feature = "libsnark")]
                Dimensions(Backend::Libsnark, Curve::Bn128, ProvingScheme::GM17) => match prog {
                    ProgEnum::Bn128Program(p) => cli_setup::<_, GM17>(p, sub_matches),
                    _ => unreachable!(),
                },
                #[cfg(feature = "libsnark")]
                Dimensions(Backend::Libsnark, Curve::Bn128, ProvingScheme::PGHR13) => match prog {
                    ProgEnum::Bn128Program(p) => cli_setup::<_, PGHR13>(p, sub_matches),
>>>>>>> bc5923b3
                    _ => unreachable!(),
                },
                #[cfg(feature = "libsnark")]
                _ => unreachable!(),
            }?
        }
        ("export-verifier", Some(sub_matches)) => {
<<<<<<< HEAD
            let curve = sub_matches.value_of("curve").unwrap();
            let scheme = sub_matches.value_of("proving-scheme").unwrap();
            let curve_dimension = CurveDimension::try_from(curve)?;
            let scheme_dimension = SchemeDimension::try_from(scheme)?;

            match (curve_dimension, scheme_dimension) {
                (CurveDimension::Bn128, SchemeDimension::G16) => cli_export_verifier::<Bn128Field, G16>(sub_matches),
                (CurveDimension::Bls12_381, SchemeDimension::G16) => cli_export_verifier::<Bls12_381Field, G16>(sub_matches),
                (CurveDimension::Bn128, SchemeDimension::GM17) => cli_export_verifier::<Bn128Field, GM17>(sub_matches),
                (CurveDimension::Bls12_381, SchemeDimension::GM17) => cli_export_verifier::<Bls12_381Field, GM17>(sub_matches),
                #[cfg(feature = "libsnark")]
                (CurveDimension::Bn128, SchemeDimension::PGHR13) => cli_export_verifier::<Bn128Field, PGHR13>(sub_matches),
                #[cfg(feature = "libsnark")]
                (CurveDimension::Bls12_381, SchemeDimension::PGHR13) => cli_export_verifier::<Bls12_381Field, PGHR13>(sub_matches),
                _ => Err(format!("Verifier is not implemented for given dimensions (curve: {}, proving scheme: {})", curve, scheme))
=======
            let dimensions = Dimensions::try_from((
                sub_matches.value_of("backend").unwrap(),
                sub_matches.value_of("curve").unwrap(),
                sub_matches.value_of("proving-scheme").unwrap(),
            ))?;

            match dimensions {
                Dimensions(Backend::Bellman, Curve::Bn128, ProvingScheme::G16) => {
                    cli_export_verifier::<Bn128Field, G16>(sub_matches)
                }
                Dimensions(Backend::Bellman, Curve::Bls12, ProvingScheme::G16) => {
                    cli_export_verifier::<Bls12Field, G16>(sub_matches)
                }
                #[cfg(feature = "libsnark")]
                Dimensions(Backend::Libsnark, Curve::Bn128, ProvingScheme::GM17) => {
                    cli_export_verifier::<Bn128Field, GM17>(sub_matches)
                }
                #[cfg(feature = "libsnark")]
                Dimensions(Backend::Libsnark, Curve::Bn128, ProvingScheme::PGHR13) => {
                    cli_export_verifier::<Bn128Field, PGHR13>(sub_matches)
                }
                #[cfg(feature = "libsnark")]
                _ => unreachable!(),
>>>>>>> bc5923b3
            }?
        }
        ("generate-proof", Some(sub_matches)) => {
            let program_path = Path::new(sub_matches.value_of("input").unwrap());
            let program_file = File::open(&program_path)
                .map_err(|why| format!("Couldn't open {}: {}", program_path.display(), why))?;

            let mut reader = BufReader::new(program_file);
            let prog = ProgEnum::deserialize(&mut reader)?;

            let dimensions = Dimensions::try_from((
                sub_matches.value_of("backend").unwrap(),
                match prog {
                    ProgEnum::Bn128Program(_) => constants::BN128,
<<<<<<< HEAD
                    ProgEnum::Bls12_381Program(_) => constants::BLS12_381,
                    ProgEnum::Bls12_377Program(_) => constants::BLS12_377,
                    ProgEnum::Bw6_761Program(_) => constants::BW6_761,
=======
                    ProgEnum::Bls12Program(_) => constants::BLS12_381,
>>>>>>> bc5923b3
                },
                sub_matches.value_of("proving-scheme").unwrap(),
            ))?;

            match dimensions {
<<<<<<< HEAD
                Dimensions(BackendDimension::Bellman, _, SchemeDimension::G16) => match prog {
                    ProgEnum::Bn128Program(p) => {
                        cli_generate_proof::<_, G16, Bellman>(p, sub_matches)
                    }
                    ProgEnum::Bls12_381Program(p) => {
                        cli_generate_proof::<_, G16, Bellman>(p, sub_matches)
                    }
                    _ => unreachable!(),
                },
                Dimensions(BackendDimension::Zexe, _, SchemeDimension::GM17) => match prog {
                    ProgEnum::Bls12_377Program(p) => {
                        cli_generate_proof::<_, GM17, Zexe>(p, sub_matches)
                    }
                    ProgEnum::Bw6_761Program(p) => {
                        cli_generate_proof::<_, GM17, Zexe>(p, sub_matches)
                    }
                    _ => unreachable!(),
                },
                #[cfg(feature = "libsnark")]
                Dimensions(
                    BackendDimension::Libsnark,
                    CurveDimension::Bn128,
                    SchemeDimension::GM17,
                ) => match prog {
                    ProgEnum::Bn128Program(p) => {
                        cli_generate_proof::<_, GM17, Libsnark>(p, sub_matches)
                    }
                    _ => unreachable!(),
                },
                #[cfg(feature = "libsnark")]
                Dimensions(
                    BackendDimension::Libsnark,
                    CurveDimension::Bn128,
                    SchemeDimension::PGHR13,
                ) => match prog {
                    ProgEnum::Bn128Program(p) => {
                        cli_generate_proof::<_, PGHR13, Libsnark>(p, sub_matches)
                    }
=======
                Dimensions(Backend::Bellman, _, ProvingScheme::G16) => match prog {
                    ProgEnum::Bn128Program(p) => cli_generate_proof::<_, G16>(p, sub_matches),
                    ProgEnum::Bls12Program(p) => cli_generate_proof::<_, G16>(p, sub_matches),
                },
                #[cfg(feature = "libsnark")]
                Dimensions(Backend::Libsnark, Curve::Bn128, ProvingScheme::GM17) => match prog {
                    ProgEnum::Bn128Program(p) => cli_generate_proof::<_, GM17>(p, sub_matches),
                    _ => unreachable!(),
                },
                #[cfg(feature = "libsnark")]
                Dimensions(Backend::Libsnark, Curve::Bn128, ProvingScheme::PGHR13) => match prog {
                    ProgEnum::Bn128Program(p) => cli_generate_proof::<_, PGHR13>(p, sub_matches),
>>>>>>> bc5923b3
                    _ => unreachable!(),
                },
                #[cfg(feature = "libsnark")]
                _ => unreachable!(),
            }?
        }
        ("print-proof", Some(sub_matches)) => {
            let format = sub_matches.value_of("format").unwrap();
            let path = Path::new(sub_matches.value_of("proof-path").unwrap());

            let file = File::open(&path)
                .map_err(|why| format!("Couldn't open {}: {}", path.display(), why))?;

            let proof_object: Value =
                serde_json::from_reader(file).map_err(|why| format!("{:?}", why))?;

            match format {
                "json" => {
                    println!("~~~~~~~~ Copy the output below for valid ABIv2 format ~~~~~~~~");
                    println!();
                    print!("{}", proof_object["proof"]);
                    print!(",");
                    println!("{}", proof_object["inputs"]);
                    println!();
                    println!("~~~~~~~~~~~~~~~~~~~~~~~~~~~~~~~~~~~~~~~~~~~~~~~~~~~~~~~~~~~~~~");
                }
                "remix" => {
                    println!("~~~~~~~~ Copy the output below for valid ABIv1 format ~~~~~~~~");
                    println!();

                    for (_, value) in proof_object["proof"].as_object().unwrap().iter() {
                        print!("{}", value);
                        print!(",");
                    }

                    println!("{}", proof_object["inputs"]);
                    println!();
                    println!("~~~~~~~~~~~~~~~~~~~~~~~~~~~~~~~~~~~~~~~~~~~~~~~~~~~~~~~~~~~~~~");
                }
                _ => unreachable!(),
            }
        }
        ("verify", Some(sub_matches)) => {
            let dimensions = Dimensions::try_from((
                sub_matches.value_of("backend").unwrap(),
                sub_matches.value_of("curve").unwrap(),
                sub_matches.value_of("proving-scheme").unwrap(),
            ))?;

            match dimensions {
<<<<<<< HEAD
                Dimensions(
                    BackendDimension::Bellman,
                    CurveDimension::Bn128,
                    SchemeDimension::G16,
                ) => cli_verify::<Bn128Field, G16, Bellman>(sub_matches),
                Dimensions(
                    BackendDimension::Bellman,
                    CurveDimension::Bls12_381,
                    SchemeDimension::G16,
                ) => cli_verify::<Bls12_381Field, G16, Bellman>(sub_matches),
                Dimensions(
                    BackendDimension::Zexe,
                    CurveDimension::Bls12_377,
                    SchemeDimension::GM17,
                ) => cli_verify::<Bls12_377Field, GM17, Zexe>(sub_matches),
                Dimensions(
                    BackendDimension::Zexe,
                    CurveDimension::Bw6_761,
                    SchemeDimension::GM17,
                ) => cli_verify::<Bw6_761Field, GM17, Zexe>(sub_matches),
                #[cfg(feature = "libsnark")]
                Dimensions(
                    BackendDimension::Libsnark,
                    CurveDimension::Bn128,
                    SchemeDimension::GM17,
                ) => cli_verify::<Bn128Field, GM17, Libsnark>(sub_matches),
                #[cfg(feature = "libsnark")]
                Dimensions(
                    BackendDimension::Libsnark,
                    CurveDimension::Bn128,
                    SchemeDimension::PGHR13,
                ) => cli_verify::<Bn128Field, PGHR13, Libsnark>(sub_matches),
=======
                Dimensions(Backend::Bellman, Curve::Bn128, ProvingScheme::G16) => {
                    cli_verify::<Bn128Field, G16>(sub_matches)
                }
                Dimensions(Backend::Bellman, Curve::Bls12, ProvingScheme::G16) => {
                    cli_verify::<Bls12Field, G16>(sub_matches)
                }
                #[cfg(feature = "libsnark")]
                Dimensions(Backend::Libsnark, Curve::Bn128, ProvingScheme::GM17) => {
                    cli_verify::<Bn128Field, GM17>(sub_matches)
                }
                #[cfg(feature = "libsnark")]
                Dimensions(Backend::Libsnark, Curve::Bn128, ProvingScheme::PGHR13) => {
                    cli_verify::<Bn128Field, PGHR13>(sub_matches)
                }
                #[cfg(feature = "libsnark")]
>>>>>>> bc5923b3
                _ => unreachable!(),
            }?
        }
        _ => unreachable!(),
    }
    Ok(())
}

#[cfg(test)]
mod tests {
    extern crate glob;
    use self::glob::glob;
    use super::*;

    #[test]
    fn examples() {
        for p in glob("./examples/**/*").expect("Failed to read glob pattern") {
            let path = match p {
                Ok(x) => x,
                Err(why) => panic!("Error: {:?}", why),
            };

            if !path.is_file() {
                continue;
            }

            assert!(path.extension().expect("extension expected") == "zok");

            if path.to_str().unwrap().contains("error") {
                continue;
            }

            println!("Testing {:?}", path);

            let file = File::open(path.clone()).unwrap();

            let mut reader = BufReader::new(file);

            let mut source = String::new();
            reader.read_to_string(&mut source).unwrap();

            let resolver = FileSystemResolver::new();
            let _: CompilationArtifacts<Bn128Field> =
                compile(source, path, Some(&resolver), &CompileConfig::default()).unwrap();
        }
    }

    #[test]
    fn examples_with_input_success() {
        //these examples should compile and run
        for p in glob("./examples/test*").expect("Failed to read glob pattern") {
            let path = match p {
                Ok(x) => x,
                Err(why) => panic!("Error: {:?}", why),
            };
            println!("Testing {:?}", path);

            let file = File::open(path.clone()).unwrap();

            let mut reader = BufReader::new(file);
            let mut source = String::new();
            reader.read_to_string(&mut source).unwrap();

            let resolver = FileSystemResolver::new();
            let artifacts: CompilationArtifacts<Bn128Field> =
                compile(source, path, Some(&resolver), &CompileConfig::default()).unwrap();

            let interpreter = ir::Interpreter::default();

            let _ = interpreter
                .execute(&artifacts.prog(), &vec![Bn128Field::from(0)])
                .unwrap();
        }
    }

    #[test]
    #[should_panic]
    fn examples_with_input_failure() {
        //these examples should compile but not run
        for p in glob("./examples/runtime_errors/*").expect("Failed to read glob pattern") {
            let path = match p {
                Ok(x) => x,
                Err(why) => panic!("Error: {:?}", why),
            };
            println!("Testing {:?}", path);

            let file = File::open(path.clone()).unwrap();

            let mut reader = BufReader::new(file);
            let mut source = String::new();
            reader.read_to_string(&mut source).unwrap();

            let resolver = FileSystemResolver::new();
            let artifacts: CompilationArtifacts<Bn128Field> =
                compile(source, path, Some(&resolver), &CompileConfig::default()).unwrap();

            let interpreter = ir::Interpreter::default();

            let _ = interpreter
                .execute(&artifacts.prog(), &vec![Bn128Field::from(0)])
                .unwrap();
        }
    }
}<|MERGE_RESOLUTION|>--- conflicted
+++ resolved
@@ -21,7 +21,6 @@
 use zokrates_abi::Encode;
 use zokrates_core::compile::{check, compile, CompilationArtifacts, CompileConfig, CompileError};
 use zokrates_core::ir::{self, ProgEnum};
-<<<<<<< HEAD
 use zokrates_core::proof_system::bellman::Bellman;
 #[cfg(feature = "libsnark")]
 use zokrates_core::proof_system::libsnark::Libsnark;
@@ -33,14 +32,6 @@
 use zokrates_core::proof_system::solidity::SolidityAbi;
 use zokrates_core::proof_system::zexe::Zexe;
 use zokrates_core::proof_system::Backend;
-=======
-use zokrates_core::proof_system::bellman::groth16::G16;
-#[cfg(feature = "libsnark")]
-use zokrates_core::proof_system::libsnark::gm17::GM17;
-#[cfg(feature = "libsnark")]
-use zokrates_core::proof_system::libsnark::pghr13::PGHR13;
-use zokrates_core::proof_system::*;
->>>>>>> bc5923b3
 use zokrates_core::typed_absy::abi::Abi;
 use zokrates_core::typed_absy::{types::Signature, Type};
 use zokrates_field::{Bls12_377Field, Bls12_381Field, Bn128Field, Bw6_761Field, Field};
@@ -108,11 +99,7 @@
 
     let abi = SolidityAbi::from(sub_matches.value_of("solidity-abi").unwrap())?;
 
-<<<<<<< HEAD
     let verifier = S::export_solidity_verifier(vk, abi);
-=======
-    let verifier = P::export_solidity_verifier(vk, abi);
->>>>>>> bc5923b3
 
     //write output file
     let output_path = Path::new(sub_matches.value_of("output").unwrap());
@@ -151,15 +138,7 @@
     let mut vk_file = File::create(vk_path)
         .map_err(|why| format!("couldn't create {}: {}", vk_path.display(), why))?;
     vk_file
-<<<<<<< HEAD
         .write(serde_json::to_string_pretty(&vk).unwrap().as_bytes())
-=======
-        .write(
-            serde_json::to_string_pretty(&keypair.vk)
-                .unwrap()
-                .as_bytes(),
-        )
->>>>>>> bc5923b3
         .map_err(|why| format!("couldn't write to {}: {}", vk_path.display(), why))?;
 
     // write proving key
@@ -504,10 +483,6 @@
             .long("light")
             .help("Skip logs and human readable output")
             .required(false)
-        ).arg(Arg::with_name("release")
-            .long("release")
-            .help("Apply release optimisations to minimise constraint count. This increases compilation time.")
-            .required(false)
         )
      )
     .subcommand(SubCommand::with_name("check")
@@ -603,14 +578,6 @@
             .required(false)
             .possible_values(CURVES)
             .default_value(&default_curve)
-        ).arg(Arg::with_name("backend")
-            .short("b")
-            .long("backend")
-            .help("Backend to use")
-            .takes_value(true)
-            .required(false)
-            .possible_values(BACKENDS)
-            .default_value(&default_backend)
         ).arg(Arg::with_name("proving-scheme")
             .short("s")
             .long("proving-scheme")
@@ -799,19 +766,12 @@
 
     match matches.subcommand() {
         ("compile", Some(sub_matches)) => {
-<<<<<<< HEAD
             let curve = CurveDimension::try_from(sub_matches.value_of("curve").unwrap())?;
             match curve {
                 CurveDimension::Bn128 => cli_compile::<Bn128Field>(sub_matches)?,
                 CurveDimension::Bls12_377 => cli_compile::<Bls12_377Field>(sub_matches)?,
                 CurveDimension::Bls12_381 => cli_compile::<Bls12_381Field>(sub_matches)?,
                 CurveDimension::Bw6_761 => cli_compile::<Bw6_761Field>(sub_matches)?,
-=======
-            let curve = Curve::try_from(sub_matches.value_of("curve").unwrap())?;
-            match curve {
-                Curve::Bn128 => cli_compile::<Bn128Field>(sub_matches)?,
-                Curve::Bls12 => cli_compile::<Bls12Field>(sub_matches)?,
->>>>>>> bc5923b3
             }
         }
         ("check", Some(sub_matches)) => {
@@ -851,19 +811,14 @@
                 sub_matches.value_of("backend").unwrap(),
                 match prog {
                     ProgEnum::Bn128Program(_) => constants::BN128,
-<<<<<<< HEAD
                     ProgEnum::Bls12_381Program(_) => constants::BLS12_381,
                     ProgEnum::Bls12_377Program(_) => constants::BLS12_377,
                     ProgEnum::Bw6_761Program(_) => constants::BW6_761,
-=======
-                    ProgEnum::Bls12Program(_) => constants::BLS12_381,
->>>>>>> bc5923b3
                 },
                 sub_matches.value_of("proving-scheme").unwrap(),
             ))?;
 
             match dimensions {
-<<<<<<< HEAD
                 Dimensions(BackendDimension::Bellman, _, SchemeDimension::G16) => match prog {
                     ProgEnum::Bn128Program(p) => cli_setup::<_, G16, Bellman>(p, sub_matches),
                     ProgEnum::Bls12_381Program(p) => cli_setup::<_, G16, Bellman>(p, sub_matches),
@@ -890,28 +845,12 @@
                     SchemeDimension::PGHR13,
                 ) => match prog {
                     ProgEnum::Bn128Program(p) => cli_setup::<_, PGHR13, Libsnark>(p, sub_matches),
-=======
-                Dimensions(Backend::Bellman, _, ProvingScheme::G16) => match prog {
-                    ProgEnum::Bn128Program(p) => cli_setup::<_, G16>(p, sub_matches),
-                    ProgEnum::Bls12Program(p) => cli_setup::<_, G16>(p, sub_matches),
-                },
-                #[cfg(feature = "libsnark")]
-                Dimensions(Backend::Libsnark, Curve::Bn128, ProvingScheme::GM17) => match prog {
-                    ProgEnum::Bn128Program(p) => cli_setup::<_, GM17>(p, sub_matches),
                     _ => unreachable!(),
                 },
-                #[cfg(feature = "libsnark")]
-                Dimensions(Backend::Libsnark, Curve::Bn128, ProvingScheme::PGHR13) => match prog {
-                    ProgEnum::Bn128Program(p) => cli_setup::<_, PGHR13>(p, sub_matches),
->>>>>>> bc5923b3
-                    _ => unreachable!(),
-                },
-                #[cfg(feature = "libsnark")]
                 _ => unreachable!(),
             }?
         }
         ("export-verifier", Some(sub_matches)) => {
-<<<<<<< HEAD
             let curve = sub_matches.value_of("curve").unwrap();
             let scheme = sub_matches.value_of("proving-scheme").unwrap();
             let curve_dimension = CurveDimension::try_from(curve)?;
@@ -927,31 +866,6 @@
                 #[cfg(feature = "libsnark")]
                 (CurveDimension::Bls12_381, SchemeDimension::PGHR13) => cli_export_verifier::<Bls12_381Field, PGHR13>(sub_matches),
                 _ => Err(format!("Verifier is not implemented for given dimensions (curve: {}, proving scheme: {})", curve, scheme))
-=======
-            let dimensions = Dimensions::try_from((
-                sub_matches.value_of("backend").unwrap(),
-                sub_matches.value_of("curve").unwrap(),
-                sub_matches.value_of("proving-scheme").unwrap(),
-            ))?;
-
-            match dimensions {
-                Dimensions(Backend::Bellman, Curve::Bn128, ProvingScheme::G16) => {
-                    cli_export_verifier::<Bn128Field, G16>(sub_matches)
-                }
-                Dimensions(Backend::Bellman, Curve::Bls12, ProvingScheme::G16) => {
-                    cli_export_verifier::<Bls12Field, G16>(sub_matches)
-                }
-                #[cfg(feature = "libsnark")]
-                Dimensions(Backend::Libsnark, Curve::Bn128, ProvingScheme::GM17) => {
-                    cli_export_verifier::<Bn128Field, GM17>(sub_matches)
-                }
-                #[cfg(feature = "libsnark")]
-                Dimensions(Backend::Libsnark, Curve::Bn128, ProvingScheme::PGHR13) => {
-                    cli_export_verifier::<Bn128Field, PGHR13>(sub_matches)
-                }
-                #[cfg(feature = "libsnark")]
-                _ => unreachable!(),
->>>>>>> bc5923b3
             }?
         }
         ("generate-proof", Some(sub_matches)) => {
@@ -966,19 +880,14 @@
                 sub_matches.value_of("backend").unwrap(),
                 match prog {
                     ProgEnum::Bn128Program(_) => constants::BN128,
-<<<<<<< HEAD
                     ProgEnum::Bls12_381Program(_) => constants::BLS12_381,
                     ProgEnum::Bls12_377Program(_) => constants::BLS12_377,
                     ProgEnum::Bw6_761Program(_) => constants::BW6_761,
-=======
-                    ProgEnum::Bls12Program(_) => constants::BLS12_381,
->>>>>>> bc5923b3
                 },
                 sub_matches.value_of("proving-scheme").unwrap(),
             ))?;
 
             match dimensions {
-<<<<<<< HEAD
                 Dimensions(BackendDimension::Bellman, _, SchemeDimension::G16) => match prog {
                     ProgEnum::Bn128Program(p) => {
                         cli_generate_proof::<_, G16, Bellman>(p, sub_matches)
@@ -1017,23 +926,8 @@
                     ProgEnum::Bn128Program(p) => {
                         cli_generate_proof::<_, PGHR13, Libsnark>(p, sub_matches)
                     }
-=======
-                Dimensions(Backend::Bellman, _, ProvingScheme::G16) => match prog {
-                    ProgEnum::Bn128Program(p) => cli_generate_proof::<_, G16>(p, sub_matches),
-                    ProgEnum::Bls12Program(p) => cli_generate_proof::<_, G16>(p, sub_matches),
-                },
-                #[cfg(feature = "libsnark")]
-                Dimensions(Backend::Libsnark, Curve::Bn128, ProvingScheme::GM17) => match prog {
-                    ProgEnum::Bn128Program(p) => cli_generate_proof::<_, GM17>(p, sub_matches),
                     _ => unreachable!(),
                 },
-                #[cfg(feature = "libsnark")]
-                Dimensions(Backend::Libsnark, Curve::Bn128, ProvingScheme::PGHR13) => match prog {
-                    ProgEnum::Bn128Program(p) => cli_generate_proof::<_, PGHR13>(p, sub_matches),
->>>>>>> bc5923b3
-                    _ => unreachable!(),
-                },
-                #[cfg(feature = "libsnark")]
                 _ => unreachable!(),
             }?
         }
@@ -1081,7 +975,6 @@
             ))?;
 
             match dimensions {
-<<<<<<< HEAD
                 Dimensions(
                     BackendDimension::Bellman,
                     CurveDimension::Bn128,
@@ -1114,23 +1007,6 @@
                     CurveDimension::Bn128,
                     SchemeDimension::PGHR13,
                 ) => cli_verify::<Bn128Field, PGHR13, Libsnark>(sub_matches),
-=======
-                Dimensions(Backend::Bellman, Curve::Bn128, ProvingScheme::G16) => {
-                    cli_verify::<Bn128Field, G16>(sub_matches)
-                }
-                Dimensions(Backend::Bellman, Curve::Bls12, ProvingScheme::G16) => {
-                    cli_verify::<Bls12Field, G16>(sub_matches)
-                }
-                #[cfg(feature = "libsnark")]
-                Dimensions(Backend::Libsnark, Curve::Bn128, ProvingScheme::GM17) => {
-                    cli_verify::<Bn128Field, GM17>(sub_matches)
-                }
-                #[cfg(feature = "libsnark")]
-                Dimensions(Backend::Libsnark, Curve::Bn128, ProvingScheme::PGHR13) => {
-                    cli_verify::<Bn128Field, PGHR13>(sub_matches)
-                }
-                #[cfg(feature = "libsnark")]
->>>>>>> bc5923b3
                 _ => unreachable!(),
             }?
         }
