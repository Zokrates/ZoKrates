--- conflicted
+++ resolved
@@ -77,8 +77,7 @@
 
     let code = std::fs::read_to_string(&t.entry_point).unwrap();
 
-<<<<<<< HEAD
-    let bin = compile(
+    let artifacts = compile(
         code,
         t.entry_point
             .parent()
@@ -87,19 +86,6 @@
             .unwrap()
             .to_string(),
         Some(&resolve),
-=======
-    let artifacts = compile(
-        &mut code_reader,
-        Some(
-            t.entry_point
-                .parent()
-                .unwrap()
-                .to_str()
-                .unwrap()
-                .to_string(),
-        ),
-        Some(resolve),
->>>>>>> ebb22b82
     )
     .unwrap();
 
