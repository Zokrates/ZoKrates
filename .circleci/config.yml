version: 2.1

executors:
  linux:
    machine:
      image: ubuntu-2004:202101-01
  macos:
    macos:
      xcode: 12.4.0

jobs:
  build:
    docker:
      - image: zokrates/env:latest
    resource_class: large
    steps:
      - checkout
      - run:
          name: Version information
          command: rustc --version; cargo --version; rustup --version
      - setup-sccache
      - restore-sccache-cache
      - run:
          name: Build
          command: WITH_LIBSNARK=1 RUSTFLAGS="-D warnings" ./build.sh
      - save-sccache-cache
  test:
    docker:
      - image: zokrates/env:latest
    resource_class: xlarge
    steps:
      - checkout
      - run:
          name: Version information
          command: rustc --version; cargo --version; rustup --version
      - setup-sccache
      - restore-sccache-cache
      - run:
          name: Check format
          command: cargo fmt --all -- --check
      - run:
          name: Run clippy
          no_output_timeout: 1h
          command: cargo clippy -j 4 -- -D warnings
      - run:
          name: Run tests
          no_output_timeout: 1h
          command: WITH_LIBSNARK=1 RUSTFLAGS="-D warnings" ./test.sh
      - save-sccache-cache
  cpp_format:
    docker:
      - image: zokrates/env:latest
    steps:
      - checkout
      - run:
          name: Check cpp format (clang-format)
          command: run-clang-format.py -r $(pwd)/zokrates_core/lib
  wasm_test:
    docker:
      - image: zokrates/env:latest
    steps:
      - checkout
      - run:
          name: Version information
          command: rustc --version; cargo --version; rustup --version
      - setup-sccache
      - restore-sccache-cache
      - run:
          name: Test on firefox
          command: |
            cd zokrates_core
            wasm-pack test --firefox --headless -- --no-default-features --features "wasm bellman"
      - save-sccache-cache
  integration_test:
    docker:
      - image: zokrates/env:latest
      - image: trufflesuite/ganache-cli:next
    resource_class: large
    steps:
      - checkout
      - run:
          name: Version information
          command: rustc --version; cargo --version; rustup --version
      - setup-sccache
      - restore-sccache-cache
      - run:
          name: Run integration tests
          no_output_timeout: "30m"
          command: WITH_LIBSNARK=1 RUSTFLAGS="-D warnings" ./integration_test.sh
      - save-sccache-cache
  deploy:
    docker:
      - image: cimg/python:3.8-node
    steps:
      - checkout
      - setup_remote_docker:
          docker_layer_caching: true
      - run:
          name: Release
          no_output_timeout: "30m"
          command: ./scripts/release.sh
  zokrates_js_build:
    docker:
      - image: zokrates/env:latest
    resource_class: large
    working_directory: ~/project/zokrates_js
    steps:
      - checkout:
          path: ~/project
      - restore_cache:
          keys:
            - zjs-cache-{{ .Environment.CACHE_VERSION }}-{{ arch }}-{{ checksum "Cargo.lock" }}-{{ checksum "package-lock.json" }}
      - run:
          name: Build
          no_output_timeout: "30m"
          command: npm run build:dev
      - save_cache:
          paths:
            - target
            - node_modules
          key: zjs-cache-{{ .Environment.CACHE_VERSION }}-{{ arch }}-{{ checksum "Cargo.lock" }}-{{ checksum "package-lock.json" }}
  zokrates_js_test:
    docker:
      - image: zokrates/env:latest
    resource_class: large
    working_directory: ~/project/zokrates_js
    steps:
      - checkout:
          path: ~/project
<<<<<<< HEAD
      - restore_cache:
          keys:
            - zjs-cache-{{ .Environment.CACHE_VERSION }}-{{ arch }}-{{ checksum "Cargo.lock" }}-{{ checksum "package-lock.json" }}
=======
      - setup-sccache
      - restore-sccache-cache
>>>>>>> 0e47ef77
      - run:
          name: Check format
          command: cargo fmt --all -- --check
      - run:
          name: Run clippy
          command: cargo clippy -- -D warnings
      - run:
          name: Run tests
          no_output_timeout: "30m"
          command: npm run test
      - save-sccache-cache
  cross_build:
    parameters:
      os:
        type: executor
      target:
        type: string
      add-target:
        type: boolean
        default: false
      build-with:
        type: string
        default: cross
    executor: << parameters.os >>
    steps:
      - checkout
      - when:
         condition: << parameters.add-target >>
         steps:
           - run: rustup target add << parameters.target >>
      - run:
          name: Build
          no_output_timeout: "1h"
          command: RUSTFLAGS="--remap-path-prefix=$PWD=" << parameters.build-with >> build --package zokrates_cli --target << parameters.target >> --release
      - tar_artifacts:
          target: << parameters.target >>
  publish_artifacts:
    docker:
      - image: circleci/golang
    steps:
      - attach_workspace:
          at: /tmp/artifacts
      - run:
          name: "Publish artifacts on GitHub"
          command: |
            go get github.com/github-release/github-release
            github-release release \
                -s ${GH_TOKEN} \
                -u ${CIRCLE_PROJECT_USERNAME} \
                -r ${CIRCLE_PROJECT_REPONAME} \
                -t ${CIRCLE_TAG} || true
            find /tmp/artifacts -type f -name *.tar.gz -exec basename {} \; | xargs -I {} github-release upload \
              -s ${GH_TOKEN} \
              -u ${CIRCLE_PROJECT_USERNAME} \
              -r ${CIRCLE_PROJECT_REPONAME} \
              -t ${CIRCLE_TAG} \
              -n "{}" \
              -f /tmp/artifacts/{}

commands:
  setup-sccache:
    steps:
      - run:
          name: Install sccache
          command: |
            apt-get install -y pkg-config libssl-dev
            curl -o- -sSLf https://github.com/mozilla/sccache/releases/download/0.2.14/sccache-0.2.14-x86_64-unknown-linux-musl.tar.gz | tar xzf -
            mv sccache-0.2.14-x86_64-unknown-linux-musl/sccache /usr/local/cargo/bin/sccache
            echo 'export "RUSTC_WRAPPER"="sccache"' >> $BASH_ENV
            echo 'export "SCCACHE_CACHE_SIZE"="1G"' >> $BASH_ENV
  restore-sccache-cache:
    steps:
      - restore_cache:
          name: Restore sccache cache
          key: sccache-cache-stable-{{ arch }}-{{ .Environment.CIRCLE_JOB }}
  save-sccache-cache:
    steps:
      - save_cache:
          name: Save sccache cache
          # We use {{ epoch }} to always upload a fresh cache:
          # Of course, restore_cache will not find this exact key,
          # but it will fall back to the closest key (aka the most recent).
          # See https://discuss.circleci.com/t/add-mechanism-to-update-existing-cache-key/9014/13
          key: sccache-cache-stable-{{ arch }}-{{ .Environment.CIRCLE_JOB }}-{{ epoch }}
          paths:
            - "~/.cache/sccache"
  install_rust:
    steps:
      - run:
          name: Install Rust
          command: |
            curl --proto '=https' --tlsv1.2 -sSf https://sh.rustup.rs | sh -s -- -y
            source $HOME/.cargo/env
  install_cross:
    steps:
      - run:
          name: Install rust-embedded/cross
          command: cargo install --git https://github.com/rust-embedded/cross
  tar_artifacts:
    parameters:
      target:
        type: string
    steps:
      - run:
          name: Store build artifacts
          command: |
            mkdir -p /tmp/artifacts
            find target/<< parameters.target >>/release -maxdepth 1 -type f | grep -E "zokrates(\.exe)?$" | xargs -I {} cp {} /tmp/artifacts/
            cp -r zokrates_stdlib/stdlib /tmp/artifacts/
            cd /tmp/artifacts
            tar czf zokrates-${CIRCLE_TAG}-<< parameters.target >>.tar.gz *
            ls | grep -v *.tar.gz | xargs rm -rf
      - store_artifacts:
          path: /tmp/artifacts
      - persist_to_workspace:
          root: /tmp/artifacts
          paths:
            - zokrates-*-<< parameters.target >>.tar.gz

tag-only: &tag-only
  filters:
    branches:
      ignore: /.*/
    tags:
      only: /^\d+\.\d+\.\d+$/

workflows:
  build-test-and-deploy:
    jobs:
      - build
      - test
      - cpp_format
      - wasm_test
      - integration_test
      - zokrates_js_build
      - zokrates_js_test
      - cross_build:
          <<: *tag-only
          pre-steps:
            - install_rust
            - install_cross
          matrix:
            alias: cross-build-linux
            parameters:
              os:
                - linux
              target:
                - aarch64-unknown-linux-gnu
                - arm-unknown-linux-gnueabi
                - x86_64-unknown-linux-gnu
                - x86_64-pc-windows-gnu
      - cross_build:
          <<: *tag-only
          pre-steps:
            - install_rust
          build-with: cargo
          matrix:
            alias: cross-build-macos
            parameters:
              os:
                - macos
              target:
                - x86_64-apple-darwin
      - cross_build:
         <<: *tag-only
         pre-steps:
           - install_rust
         build-with: SDKROOT=$(xcrun -sdk macosx11.1 --show-sdk-path) MACOSX_DEPLOYMENT_TARGET=$(xcrun -sdk macosx11.1 --show-sdk-platform-version) cargo
         add-target: true
         matrix:
           alias: cross-build-apple-silicon
           parameters:
             os:
               - macos
             target:
               - aarch64-apple-darwin
      - publish_artifacts:
          <<: *tag-only
          requires:
            - cross-build-linux
            - cross-build-macos
            - cross-build-apple-silicon
      - deploy:
          filters:
            branches:
              only:
                - deploy
          requires:
            - build
            - test
            - cpp_format
            - wasm_test
            - integration_test
            - zokrates_js_build
            - zokrates_js_test<|MERGE_RESOLUTION|>--- conflicted
+++ resolved
@@ -127,14 +127,8 @@
     steps:
       - checkout:
           path: ~/project
-<<<<<<< HEAD
-      - restore_cache:
-          keys:
-            - zjs-cache-{{ .Environment.CACHE_VERSION }}-{{ arch }}-{{ checksum "Cargo.lock" }}-{{ checksum "package-lock.json" }}
-=======
-      - setup-sccache
-      - restore-sccache-cache
->>>>>>> 0e47ef77
+      - setup-sccache
+      - restore-sccache-cache
       - run:
           name: Check format
           command: cargo fmt --all -- --check
