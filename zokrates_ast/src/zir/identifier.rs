--- conflicted
+++ resolved
@@ -7,8 +7,6 @@
 #[derive(Debug, PartialEq, Clone, Hash, Eq, PartialOrd, Ord, Serialize, Deserialize)]
 pub enum Identifier<'ast> {
     #[serde(borrow)]
-<<<<<<< HEAD
-=======
     Source(SourceIdentifier<'ast>),
     Internal(usize),
 }
@@ -16,11 +14,10 @@
 #[derive(Debug, PartialEq, Clone, Hash, Eq, PartialOrd, Ord, Serialize, Deserialize)]
 pub enum SourceIdentifier<'ast> {
     #[serde(borrow)]
->>>>>>> 13d41b08
     Basic(CoreIdentifier<'ast>),
-    Select(Box<Identifier<'ast>>, u32),
-    Member(Box<Identifier<'ast>>, MemberId),
-    Element(Box<Identifier<'ast>>, u32),
+    Select(Box<SourceIdentifier<'ast>>, u32),
+    Member(Box<SourceIdentifier<'ast>>, MemberId),
+    Element(Box<SourceIdentifier<'ast>>, u32),
 }
 
 impl<'ast> Identifier<'ast> {
@@ -32,15 +29,19 @@
 impl<'ast> fmt::Display for Identifier<'ast> {
     fn fmt(&self, f: &mut fmt::Formatter) -> fmt::Result {
         match self {
-<<<<<<< HEAD
-            Identifier::Basic(i) => write!(f, "{}", i),
-            Identifier::Select(box i, index) => write!(f, "{}~{}", i, index),
-            Identifier::Member(box i, m) => write!(f, "{}.{}", i, m),
-            Identifier::Element(box i, index) => write!(f, "{}.{}", i, index),
-=======
             Identifier::Source(s) => write!(f, "{}", s),
             Identifier::Internal(i) => write!(f, "i{}", i),
->>>>>>> 13d41b08
+        }
+    }
+}
+
+impl<'ast> fmt::Display for SourceIdentifier<'ast> {
+    fn fmt(&self, f: &mut fmt::Formatter) -> fmt::Result {
+        match self {
+            SourceIdentifier::Basic(i) => write!(f, "{}", i),
+            SourceIdentifier::Select(box i, index) => write!(f, "{}~{}", i, index),
+            SourceIdentifier::Member(box i, m) => write!(f, "{}.{}", i, m),
+            SourceIdentifier::Element(box i, index) => write!(f, "{}.{}", i, index),
         }
     }
 }
@@ -48,6 +49,6 @@
 // this is only used in tests but somehow cfg(test) does not work
 impl<'ast> From<&'ast str> for Identifier<'ast> {
     fn from(id: &'ast str) -> Identifier<'ast> {
-        Identifier::Basic(id.into())
+        Identifier::Source(SourceIdentifier::Basic(id.into()))
     }
 }