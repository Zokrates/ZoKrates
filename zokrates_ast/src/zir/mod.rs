--- conflicted
+++ resolved
@@ -257,11 +257,9 @@
     fn get_type(&self) -> Type;
 }
 
-<<<<<<< HEAD
 #[derive(Debug, Clone, PartialEq, Hash, Eq, Serialize, Deserialize)]
-=======
-#[derive(Debug, Clone, PartialEq, Hash, Eq)]
 pub struct IdentifierExpression<'ast, E> {
+    #[serde(borrow)]
     pub id: Identifier<'ast>,
     ty: PhantomData<E>,
 }
@@ -281,8 +279,7 @@
     }
 }
 
-#[derive(Debug, Clone, PartialEq, Hash, Eq)]
->>>>>>> c6218286
+#[derive(Debug, Clone, PartialEq, Hash, Eq, Serialize, Deserialize)]
 pub struct ConditionalExpression<'ast, T, E> {
     #[serde(borrow)]
     pub condition: Box<BooleanExpression<'ast, T>>,
@@ -432,12 +429,8 @@
 #[derive(Clone, PartialEq, Hash, Eq, Debug, Serialize, Deserialize)]
 pub enum FieldElementExpression<'ast, T> {
     Number(T),
-<<<<<<< HEAD
     #[serde(borrow)]
-    Identifier(Identifier<'ast>),
-=======
     Identifier(IdentifierExpression<'ast, Self>),
->>>>>>> c6218286
     Select(SelectExpression<'ast, T, Self>),
     Add(
         Box<FieldElementExpression<'ast, T>>,
@@ -500,12 +493,8 @@
 #[derive(Clone, PartialEq, Hash, Eq, Debug, Serialize, Deserialize)]
 pub enum BooleanExpression<'ast, T> {
     Value(bool),
-<<<<<<< HEAD
     #[serde(borrow)]
-    Identifier(Identifier<'ast>),
-=======
     Identifier(IdentifierExpression<'ast, Self>),
->>>>>>> c6218286
     Select(SelectExpression<'ast, T, Self>),
     FieldLt(
         Box<FieldElementExpression<'ast, T>>,
