// Generic walk through ZIR. Not mutating in place

use crate::zir::types::UBitwidth;
use crate::zir::*;
use zokrates_field::Field;

pub trait ResultFold<'ast, T: Field>: Sized {
    fn fold<F: ResultFolder<'ast, T>>(self, f: &mut F) -> Result<Self, F::Error>;
}

impl<'ast, T: Field> ResultFold<'ast, T> for FieldElementExpression<'ast, T> {
    fn fold<F: ResultFolder<'ast, T>>(self, f: &mut F) -> Result<Self, F::Error> {
        f.fold_field_expression(self)
    }
}

impl<'ast, T: Field> ResultFold<'ast, T> for BooleanExpression<'ast, T> {
    fn fold<F: ResultFolder<'ast, T>>(self, f: &mut F) -> Result<Self, F::Error> {
        f.fold_boolean_expression(self)
    }
}

impl<'ast, T: Field> ResultFold<'ast, T> for UExpression<'ast, T> {
    fn fold<F: ResultFolder<'ast, T>>(self, f: &mut F) -> Result<Self, F::Error> {
        f.fold_uint_expression(self)
    }
}
pub trait ResultFolder<'ast, T: Field>: Sized {
    type Error;

    fn fold_program(&mut self, p: ZirProgram<'ast, T>) -> Result<ZirProgram<'ast, T>, Self::Error> {
        fold_program(self, p)
    }

    fn fold_function(
        &mut self,
        f: ZirFunction<'ast, T>,
    ) -> Result<ZirFunction<'ast, T>, Self::Error> {
        fold_function(self, f)
    }

    fn fold_parameter(&mut self, p: Parameter<'ast>) -> Result<Parameter<'ast>, Self::Error> {
        Ok(Parameter {
            id: self.fold_variable(p.id)?,
            ..p
        })
    }

    fn fold_name(&mut self, n: Identifier<'ast>) -> Result<Identifier<'ast>, Self::Error> {
        Ok(n)
    }

    fn fold_variable(&mut self, v: Variable<'ast>) -> Result<Variable<'ast>, Self::Error> {
        Ok(Variable {
            id: self.fold_name(v.id)?,
            ..v
        })
    }

    fn fold_assignee(&mut self, a: ZirAssignee<'ast>) -> Result<ZirAssignee<'ast>, Self::Error> {
        self.fold_variable(a)
    }

    fn fold_statement(
        &mut self,
        s: ZirStatement<'ast, T>,
    ) -> Result<Vec<ZirStatement<'ast, T>>, Self::Error> {
        fold_statement(self, s)
    }

    fn fold_expression(
        &mut self,
        e: ZirExpression<'ast, T>,
    ) -> Result<ZirExpression<'ast, T>, Self::Error> {
        match e {
            ZirExpression::FieldElement(e) => Ok(self.fold_field_expression(e)?.into()),
            ZirExpression::Boolean(e) => Ok(self.fold_boolean_expression(e)?.into()),
            ZirExpression::Uint(e) => Ok(self.fold_uint_expression(e)?.into()),
        }
    }

    fn fold_expression_list(
        &mut self,
        es: ZirExpressionList<'ast, T>,
    ) -> Result<ZirExpressionList<'ast, T>, Self::Error> {
        match es {
            ZirExpressionList::EmbedCall(embed, generics, arguments) => {
                Ok(ZirExpressionList::EmbedCall(
                    embed,
                    generics,
                    arguments
                        .into_iter()
                        .map(|a| self.fold_expression(a))
                        .collect::<Result<_, _>>()?,
                ))
            }
        }
    }

    fn fold_conditional_expression<
        E: Expr<'ast, T> + ResultFold<'ast, T> + Conditional<'ast, T>,
    >(
        &mut self,
        ty: &E::Ty,
        e: ConditionalExpression<'ast, T, E>,
    ) -> Result<ConditionalOrExpression<'ast, T, E>, Self::Error> {
        fold_conditional_expression(self, ty, e)
    }

<<<<<<< HEAD
=======
    fn fold_select_expression<E: Clone + Expr<'ast, T> + ResultFold<'ast, T> + Select<'ast, T>>(
        &mut self,
        ty: &E::Ty,
        e: SelectExpression<'ast, T, E>,
    ) -> Result<SelectOrExpression<'ast, T, E>, Self::Error> {
        fold_select_expression(self, ty, e)
    }

>>>>>>> 267474c3
    fn fold_field_expression(
        &mut self,
        e: FieldElementExpression<'ast, T>,
    ) -> Result<FieldElementExpression<'ast, T>, Self::Error> {
        fold_field_expression(self, e)
    }

    fn fold_boolean_expression(
        &mut self,
        e: BooleanExpression<'ast, T>,
    ) -> Result<BooleanExpression<'ast, T>, Self::Error> {
        fold_boolean_expression(self, e)
    }

    fn fold_uint_expression(
        &mut self,
        e: UExpression<'ast, T>,
    ) -> Result<UExpression<'ast, T>, Self::Error> {
        fold_uint_expression(self, e)
    }

    fn fold_uint_expression_inner(
        &mut self,
        bitwidth: UBitwidth,
        e: UExpressionInner<'ast, T>,
    ) -> Result<UExpressionInner<'ast, T>, Self::Error> {
        fold_uint_expression_inner(self, bitwidth, e)
    }
}

pub fn fold_statement<'ast, T: Field, F: ResultFolder<'ast, T>>(
    f: &mut F,
    s: ZirStatement<'ast, T>,
) -> Result<Vec<ZirStatement<'ast, T>>, F::Error> {
    let res = match s {
        ZirStatement::Return(expressions) => ZirStatement::Return(
            expressions
                .into_iter()
                .map(|e| f.fold_expression(e))
                .collect::<Result<_, _>>()?,
        ),
        ZirStatement::Definition(a, e) => {
            ZirStatement::Definition(f.fold_assignee(a)?, f.fold_expression(e)?)
        }
        ZirStatement::IfElse(condition, consequence, alternative) => ZirStatement::IfElse(
            f.fold_boolean_expression(condition)?,
            consequence
                .into_iter()
                .map(|s| f.fold_statement(s))
                .collect::<Result<Vec<_>, _>>()?
                .into_iter()
                .flatten()
                .collect(),
            alternative
                .into_iter()
                .map(|s| f.fold_statement(s))
                .collect::<Result<Vec<_>, _>>()?
                .into_iter()
                .flatten()
                .collect(),
        ),
        ZirStatement::Assertion(e, error) => {
            ZirStatement::Assertion(f.fold_boolean_expression(e)?, error)
        }
        ZirStatement::MultipleDefinition(variables, elist) => ZirStatement::MultipleDefinition(
            variables
                .into_iter()
                .map(|v| f.fold_assignee(v))
                .collect::<Result<_, _>>()?,
            f.fold_expression_list(elist)?,
        ),
        ZirStatement::Log(l, e) => {
            let e = e
                .into_iter()
                .map(|(t, e)| {
                    e.into_iter()
                        .map(|e| f.fold_expression(e))
                        .collect::<Result<Vec<_>, _>>()
                        .map(|e| (t, e))
                })
                .collect::<Result<Vec<_>, _>>()?;

            ZirStatement::Log(l, e)
        }
    };
    Ok(vec![res])
}

pub fn fold_field_expression<'ast, T: Field, F: ResultFolder<'ast, T>>(
    f: &mut F,
    e: FieldElementExpression<'ast, T>,
) -> Result<FieldElementExpression<'ast, T>, F::Error> {
    Ok(match e {
        FieldElementExpression::Number(n) => FieldElementExpression::Number(n),
        FieldElementExpression::Identifier(id) => {
            FieldElementExpression::Identifier(f.fold_name(id)?)
        }
        FieldElementExpression::Select(e) => {
            match f.fold_select_expression(&Type::FieldElement, e)? {
                SelectOrExpression::Select(s) => FieldElementExpression::Select(s),
                SelectOrExpression::Expression(u) => u,
            }
        }
        FieldElementExpression::Add(box e1, box e2) => {
            let e1 = f.fold_field_expression(e1)?;
            let e2 = f.fold_field_expression(e2)?;
            FieldElementExpression::Add(box e1, box e2)
        }
        FieldElementExpression::Sub(box e1, box e2) => {
            let e1 = f.fold_field_expression(e1)?;
            let e2 = f.fold_field_expression(e2)?;
            FieldElementExpression::Sub(box e1, box e2)
        }
        FieldElementExpression::Mult(box e1, box e2) => {
            let e1 = f.fold_field_expression(e1)?;
            let e2 = f.fold_field_expression(e2)?;
            FieldElementExpression::Mult(box e1, box e2)
        }
        FieldElementExpression::Div(box e1, box e2) => {
            let e1 = f.fold_field_expression(e1)?;
            let e2 = f.fold_field_expression(e2)?;
            FieldElementExpression::Div(box e1, box e2)
        }
        FieldElementExpression::Pow(box e1, box e2) => {
            let e1 = f.fold_field_expression(e1)?;
            let e2 = f.fold_uint_expression(e2)?;
            FieldElementExpression::Pow(box e1, box e2)
        }
        FieldElementExpression::Conditional(c) => {
            match f.fold_conditional_expression(&Type::FieldElement, c)? {
                ConditionalOrExpression::Conditional(s) => FieldElementExpression::Conditional(s),
                ConditionalOrExpression::Expression(u) => u,
            }
        }
    })
}

pub fn fold_boolean_expression<'ast, T: Field, F: ResultFolder<'ast, T>>(
    f: &mut F,
    e: BooleanExpression<'ast, T>,
) -> Result<BooleanExpression<'ast, T>, F::Error> {
    Ok(match e {
        BooleanExpression::Value(v) => BooleanExpression::Value(v),
        BooleanExpression::Identifier(id) => BooleanExpression::Identifier(f.fold_name(id)?),
        BooleanExpression::Select(e) => match f.fold_select_expression(&Type::Boolean, e)? {
            SelectOrExpression::Select(s) => BooleanExpression::Select(s),
            SelectOrExpression::Expression(u) => u,
        },
        BooleanExpression::FieldEq(box e1, box e2) => {
            let e1 = f.fold_field_expression(e1)?;
            let e2 = f.fold_field_expression(e2)?;
            BooleanExpression::FieldEq(box e1, box e2)
        }
        BooleanExpression::BoolEq(box e1, box e2) => {
            let e1 = f.fold_boolean_expression(e1)?;
            let e2 = f.fold_boolean_expression(e2)?;
            BooleanExpression::BoolEq(box e1, box e2)
        }
        BooleanExpression::UintEq(box e1, box e2) => {
            let e1 = f.fold_uint_expression(e1)?;
            let e2 = f.fold_uint_expression(e2)?;
            BooleanExpression::UintEq(box e1, box e2)
        }
        BooleanExpression::FieldLt(box e1, box e2) => {
            let e1 = f.fold_field_expression(e1)?;
            let e2 = f.fold_field_expression(e2)?;
            BooleanExpression::FieldLt(box e1, box e2)
        }
        BooleanExpression::UintLt(box e1, box e2) => {
            let e1 = f.fold_uint_expression(e1)?;
            let e2 = f.fold_uint_expression(e2)?;
            BooleanExpression::UintLt(box e1, box e2)
        }
        BooleanExpression::FieldLe(box e1, box e2) => {
            let e1 = f.fold_field_expression(e1)?;
            let e2 = f.fold_field_expression(e2)?;
            BooleanExpression::FieldLe(box e1, box e2)
        }
        BooleanExpression::UintLe(box e1, box e2) => {
            let e1 = f.fold_uint_expression(e1)?;
            let e2 = f.fold_uint_expression(e2)?;
            BooleanExpression::UintLe(box e1, box e2)
        }
        BooleanExpression::Or(box e1, box e2) => {
            let e1 = f.fold_boolean_expression(e1)?;
            let e2 = f.fold_boolean_expression(e2)?;
            BooleanExpression::Or(box e1, box e2)
        }
        BooleanExpression::And(box e1, box e2) => {
            let e1 = f.fold_boolean_expression(e1)?;
            let e2 = f.fold_boolean_expression(e2)?;
            BooleanExpression::And(box e1, box e2)
        }
        BooleanExpression::Not(box e) => {
            let e = f.fold_boolean_expression(e)?;
            BooleanExpression::Not(box e)
        }
        BooleanExpression::Conditional(c) => {
            match f.fold_conditional_expression(&Type::Boolean, c)? {
                ConditionalOrExpression::Conditional(s) => BooleanExpression::Conditional(s),
                ConditionalOrExpression::Expression(u) => u,
            }
        }
    })
}

pub fn fold_uint_expression<'ast, T: Field, F: ResultFolder<'ast, T>>(
    f: &mut F,
    e: UExpression<'ast, T>,
) -> Result<UExpression<'ast, T>, F::Error> {
    Ok(UExpression {
        inner: f.fold_uint_expression_inner(e.bitwidth, e.inner)?,
        ..e
    })
}

pub fn fold_uint_expression_inner<'ast, T: Field, F: ResultFolder<'ast, T>>(
    f: &mut F,
    ty: UBitwidth,
    e: UExpressionInner<'ast, T>,
) -> Result<UExpressionInner<'ast, T>, F::Error> {
    Ok(match e {
        UExpressionInner::Value(v) => UExpressionInner::Value(v),
        UExpressionInner::Identifier(id) => UExpressionInner::Identifier(f.fold_name(id)?),
        UExpressionInner::Select(e) => match f.fold_select_expression(&ty, e)? {
            SelectOrExpression::Select(s) => UExpressionInner::Select(s),
            SelectOrExpression::Expression(u) => u,
        },
        UExpressionInner::Add(box left, box right) => {
            let left = f.fold_uint_expression(left)?;
            let right = f.fold_uint_expression(right)?;

            UExpressionInner::Add(box left, box right)
        }
        UExpressionInner::Sub(box left, box right) => {
            let left = f.fold_uint_expression(left)?;
            let right = f.fold_uint_expression(right)?;

            UExpressionInner::Sub(box left, box right)
        }
        UExpressionInner::Mult(box left, box right) => {
            let left = f.fold_uint_expression(left)?;
            let right = f.fold_uint_expression(right)?;

            UExpressionInner::Mult(box left, box right)
        }
        UExpressionInner::Div(box left, box right) => {
            let left = f.fold_uint_expression(left)?;
            let right = f.fold_uint_expression(right)?;

            UExpressionInner::Div(box left, box right)
        }
        UExpressionInner::Rem(box left, box right) => {
            let left = f.fold_uint_expression(left)?;
            let right = f.fold_uint_expression(right)?;

            UExpressionInner::Rem(box left, box right)
        }
        UExpressionInner::Xor(box left, box right) => {
            let left = f.fold_uint_expression(left)?;
            let right = f.fold_uint_expression(right)?;

            UExpressionInner::Xor(box left, box right)
        }
        UExpressionInner::And(box left, box right) => {
            let left = f.fold_uint_expression(left)?;
            let right = f.fold_uint_expression(right)?;

            UExpressionInner::And(box left, box right)
        }
        UExpressionInner::Or(box left, box right) => {
            let left = f.fold_uint_expression(left)?;
            let right = f.fold_uint_expression(right)?;

            UExpressionInner::Or(box left, box right)
        }
        UExpressionInner::LeftShift(box e, by) => {
            let e = f.fold_uint_expression(e)?;

            UExpressionInner::LeftShift(box e, by)
        }
        UExpressionInner::RightShift(box e, by) => {
            let e = f.fold_uint_expression(e)?;

            UExpressionInner::RightShift(box e, by)
        }
        UExpressionInner::Not(box e) => {
            let e = f.fold_uint_expression(e)?;

            UExpressionInner::Not(box e)
        }
        UExpressionInner::Conditional(c) => match f.fold_conditional_expression(&ty, c)? {
            ConditionalOrExpression::Conditional(s) => UExpressionInner::Conditional(s),
            ConditionalOrExpression::Expression(u) => u,
        },
    })
}

pub fn fold_function<'ast, T: Field, F: ResultFolder<'ast, T>>(
    f: &mut F,
    fun: ZirFunction<'ast, T>,
) -> Result<ZirFunction<'ast, T>, F::Error> {
    Ok(ZirFunction {
        arguments: fun
            .arguments
            .into_iter()
            .map(|a| f.fold_parameter(a))
            .collect::<Result<_, _>>()?,
        statements: fun
            .statements
            .into_iter()
            .map(|s| f.fold_statement(s))
            .collect::<Result<Vec<_>, _>>()?
            .into_iter()
            .flatten()
            .collect(),
        ..fun
    })
}

pub fn fold_program<'ast, T: Field, F: ResultFolder<'ast, T>>(
    f: &mut F,
    p: ZirProgram<'ast, T>,
) -> Result<ZirProgram<'ast, T>, F::Error> {
    Ok(ZirProgram {
        main: f.fold_function(p.main)?,
    })
}

pub fn fold_conditional_expression<
    'ast,
    T: Field,
    E: Expr<'ast, T> + ResultFold<'ast, T> + Conditional<'ast, T>,
    F: ResultFolder<'ast, T>,
>(
    f: &mut F,
    _: &E::Ty,
    e: ConditionalExpression<'ast, T, E>,
) -> Result<ConditionalOrExpression<'ast, T, E>, F::Error> {
    Ok(ConditionalOrExpression::Conditional(
        ConditionalExpression::new(
            f.fold_boolean_expression(*e.condition)?,
            e.consequence.fold(f)?,
            e.alternative.fold(f)?,
        ),
    ))
<<<<<<< HEAD
=======
}

pub fn fold_select_expression<
    'ast,
    T: Field,
    E: Expr<'ast, T> + ResultFold<'ast, T> + Select<'ast, T>,
    F: ResultFolder<'ast, T>,
>(
    f: &mut F,
    _: &E::Ty,
    e: SelectExpression<'ast, T, E>,
) -> Result<SelectOrExpression<'ast, T, E>, F::Error> {
    Ok(SelectOrExpression::Select(SelectExpression::new(
        e.array
            .into_iter()
            .map(|e| e.fold(f))
            .collect::<Result<Vec<_>, _>>()?,
        e.index.fold(f)?,
    )))
>>>>>>> 267474c3
}<|MERGE_RESOLUTION|>--- conflicted
+++ resolved
@@ -107,8 +107,6 @@
         fold_conditional_expression(self, ty, e)
     }
 
-<<<<<<< HEAD
-=======
     fn fold_select_expression<E: Clone + Expr<'ast, T> + ResultFold<'ast, T> + Select<'ast, T>>(
         &mut self,
         ty: &E::Ty,
@@ -117,7 +115,6 @@
         fold_select_expression(self, ty, e)
     }
 
->>>>>>> 267474c3
     fn fold_field_expression(
         &mut self,
         e: FieldElementExpression<'ast, T>,
@@ -464,8 +461,6 @@
             e.alternative.fold(f)?,
         ),
     ))
-<<<<<<< HEAD
-=======
 }
 
 pub fn fold_select_expression<
@@ -485,5 +480,4 @@
             .collect::<Result<Vec<_>, _>>()?,
         e.index.fold(f)?,
     )))
->>>>>>> 267474c3
 }