--- conflicted
+++ resolved
@@ -250,7 +250,6 @@
 
 impl<T: Field> LinComb<T> {
     pub fn into_canonical(self) -> CanonicalLinComb<T> {
-<<<<<<< HEAD
         let span = self.get_span();
 
         CanonicalLinComb::new(self.value.into_iter().fold(
@@ -261,31 +260,10 @@
                     match acc.entry(val) {
                         Entry::Occupied(o) => {
                             // if the new value is non zero, update, else remove the term entirely
-                            if o.get().clone() + coeff.clone() != T::zero() {
-                                *o.into_mut() = o.get().clone() + coeff;
+                            if *o.get() + coeff != T::zero() {
+                                *o.into_mut() = *o.get() + coeff;
                             } else {
                                 o.remove();
-=======
-        CanonicalLinComb(
-            self.0
-                .into_iter()
-                .fold(BTreeMap::new(), |mut acc, (val, coeff)| {
-                    // if we're adding 0 times some variable, we can ignore this term
-                    if coeff != T::zero() {
-                        match acc.entry(val) {
-                            Entry::Occupied(o) => {
-                                // if the new value is non zero, update, else remove the term entirely
-                                if *o.get() + coeff != T::zero() {
-                                    *o.into_mut() = *o.get() + coeff;
-                                } else {
-                                    o.remove();
-                                }
-                            }
-                            Entry::Vacant(v) => {
-                                // We checked earlier but let's make sure we're not creating zero-coeff terms
-                                assert!(coeff != T::zero());
-                                v.insert(coeff);
->>>>>>> 13d41b08
                             }
                         }
                         Entry::Vacant(v) => {
