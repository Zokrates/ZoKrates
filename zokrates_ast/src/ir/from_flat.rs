use crate::common::statements::LogStatement;
use crate::common::WithSpan;
use crate::flat::{FlatDirective, FlatExpression, FlatProgIterator, FlatStatement, Variable};
use crate::ir::{DirectiveStatement, LinComb, ProgIterator, QuadComb, Statement};
use std::ops::*;
use zokrates_field::Field;

impl<T: Field> QuadComb<T> {
    fn from_flat_expression<U: Into<FlatExpression<T>>>(flat_expression: U) -> QuadComb<T> {
        let flat_expression = flat_expression.into();
        match flat_expression.is_linear() {
            true => LinComb::from(flat_expression).into(),
            false => match flat_expression {
                FlatExpression::Mult(e) => QuadComb::new((*e.left).into(), (*e.right).into()),
                e => unimplemented!("{}", e),
            },
        }
    }
}

pub fn from_flat<'ast, T: Field, I: IntoIterator<Item = FlatStatement<'ast, T>>>(
    flat_prog_iterator: FlatProgIterator<'ast, T, I>,
) -> ProgIterator<T, impl IntoIterator<Item = Statement<'ast, T>>> {
    ProgIterator {
        statements: flat_prog_iterator.statements.into_iter().map(Into::into),
        arguments: flat_prog_iterator.arguments,
        return_count: flat_prog_iterator.return_count,
<<<<<<< HEAD
        module_map: flat_prog_iterator.module_map,
=======
        solvers: vec![],
>>>>>>> 13d41b08
    }
}

impl<T: Field> From<FlatExpression<T>> for LinComb<T> {
    fn from(flat_expression: FlatExpression<T>) -> LinComb<T> {
        let span = flat_expression.get_span();

        match flat_expression {
            FlatExpression::Value(ref n) if n.value == T::from(0) => LinComb::zero(),
            FlatExpression::Value(n) => LinComb::summand(n.value, Variable::one()),
            FlatExpression::Identifier(id) => LinComb::from(id.id),
            FlatExpression::Add(e) => LinComb::from(*e.left) + LinComb::from(*e.right),
            FlatExpression::Sub(e) => LinComb::from(*e.left) - LinComb::from(*e.right),
            FlatExpression::Mult(e) => match (*e.left, *e.right) {
                (FlatExpression::Value(n1), FlatExpression::Identifier(v1))
                | (FlatExpression::Identifier(v1), FlatExpression::Value(n1)) => {
                    LinComb::summand(n1.value, v1.id)
                }
                (FlatExpression::Value(n1), FlatExpression::Value(n2)) => {
                    LinComb::summand(n1.value * n2.value, Variable::one())
                }
                (left, right) => unreachable!("{}", FlatExpression::mul(left, right).span(e.span)),
            },
        }
        .span(span)
    }
}

impl<'ast, T: Field> From<FlatStatement<'ast, T>> for Statement<'ast, T> {
    fn from(flat_statement: FlatStatement<'ast, T>) -> Statement<'ast, T> {
        let span = flat_statement.get_span();

        match flat_statement {
            FlatStatement::Condition(s) => match s.quad {
                FlatExpression::Mult(e) => Statement::constraint(
                    QuadComb::new((*e.left).into(), (*e.right).into()).span(e.span),
                    LinComb::from(s.lin),
                    Some(s.error),
                ),
                e => Statement::constraint(LinComb::from(e), s.lin, Some(s.error)),
            },
            FlatStatement::Block(statements) => {
                Statement::block(statements.inner.into_iter().map(Statement::from).collect())
            }
            FlatStatement::Definition(s) => match s.rhs {
                FlatExpression::Mult(e) => Statement::constraint(
                    QuadComb::new((*e.left).into(), (*e.right).into()).span(e.span),
                    s.assignee,
                    None,
                ),
                e => Statement::constraint(LinComb::from(e), s.assignee, None),
            },
            FlatStatement::Directive(ds) => Statement::Directive(ds.into()),
            FlatStatement::Log(s) => Statement::Log(LogStatement::new(
                s.format_string,
                s.expressions
                    .into_iter()
                    .map(|(t, e)| (t, e.into_iter().map(LinComb::from).collect()))
                    .collect(),
            )),
        }
        .span(span)
    }
}

impl<'ast, T: Field> From<FlatDirective<'ast, T>> for DirectiveStatement<'ast, T> {
    fn from(ds: FlatDirective<T>) -> DirectiveStatement<T> {
        DirectiveStatement {
            inputs: ds
                .inputs
                .into_iter()
                .map(QuadComb::from_flat_expression)
                .collect(),
            solver: ds.solver,
            outputs: ds.outputs,
            span: ds.span,
        }
    }
}

#[cfg(test)]
mod tests {
    use super::*;
    use zokrates_field::Bn128Field;

    #[test]
    fn zero() {
        // 0
        let zero = FlatExpression::value(Bn128Field::from(0));
        let expected: LinComb<Bn128Field> = LinComb::zero();
        assert_eq!(LinComb::from(zero), expected);
    }

    #[test]
    fn one() {
        // 1
        let one = FlatExpression::value(Bn128Field::from(1));
        let expected: LinComb<Bn128Field> = Variable::one().into();
        assert_eq!(LinComb::from(one), expected);
    }

    #[test]
    fn forty_two() {
        // 42
        let one = FlatExpression::value(Bn128Field::from(42));
        let expected: LinComb<Bn128Field> = LinComb::summand(42, Variable::one());
        assert_eq!(LinComb::from(one), expected);
    }

    #[test]
    fn add() {
        // x + y
        let add = FlatExpression::add(
            FlatExpression::identifier(Variable::new(42)),
            FlatExpression::identifier(Variable::new(21)),
        );
        let expected: LinComb<Bn128Field> =
            LinComb::summand(1, Variable::new(42)) + LinComb::summand(1, Variable::new(21));
        assert_eq!(LinComb::from(add), expected);
    }

    #[test]
    fn linear_combination() {
        // 42*x + 21*y
        let add = FlatExpression::add(
            FlatExpression::mul(
                FlatExpression::value(Bn128Field::from(42)),
                FlatExpression::identifier(Variable::new(42)),
            ),
            FlatExpression::mul(
                FlatExpression::value(Bn128Field::from(21)),
                FlatExpression::identifier(Variable::new(21)),
            ),
        );
        let expected: LinComb<Bn128Field> =
            LinComb::summand(42, Variable::new(42)) + LinComb::summand(21, Variable::new(21));
        assert_eq!(LinComb::from(add), expected);
    }

    #[test]
    fn linear_combination_inverted() {
        // x*42 + y*21
        let add = FlatExpression::add(
            FlatExpression::mul(
                FlatExpression::identifier(Variable::new(42)),
                FlatExpression::value(Bn128Field::from(42)),
            ),
            FlatExpression::mul(
                FlatExpression::identifier(Variable::new(21)),
                FlatExpression::value(Bn128Field::from(21)),
            ),
        );
        let expected: LinComb<Bn128Field> =
            LinComb::summand(42, Variable::new(42)) + LinComb::summand(21, Variable::new(21));
        assert_eq!(LinComb::from(add), expected);
    }
}<|MERGE_RESOLUTION|>--- conflicted
+++ resolved
@@ -25,11 +25,8 @@
         statements: flat_prog_iterator.statements.into_iter().map(Into::into),
         arguments: flat_prog_iterator.arguments,
         return_count: flat_prog_iterator.return_count,
-<<<<<<< HEAD
         module_map: flat_prog_iterator.module_map,
-=======
         solvers: vec![],
->>>>>>> 13d41b08
     }
 }
 
