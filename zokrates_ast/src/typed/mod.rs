--- conflicted
+++ resolved
@@ -27,7 +27,6 @@
     UBitwidth,
 };
 use self::types::{ConcreteArrayType, ConcreteStructType};
-<<<<<<< HEAD
 
 use crate::common::expressions::{
     self, BinaryExpression, BooleanValueExpression, FieldValueExpression, UnaryExpression,
@@ -35,8 +34,6 @@
 };
 use crate::common::{self, ModuleMap, Span, Value, WithSpan};
 pub use crate::common::{ModuleId, OwnedModuleId};
-=======
->>>>>>> 8ca79372
 use crate::typed::types::IntoType;
 
 pub use self::variable::{ConcreteVariable, DeclarationVariable, GVariable, Variable};
@@ -46,11 +43,7 @@
 pub use crate::typed::integer::IntExpression;
 pub use crate::typed::uint::{bitwidth, UExpression, UExpressionInner, UMetadata};
 
-<<<<<<< HEAD
 use crate::common::{operators::*, FlatEmbed, FormatString, SourceMetadata};
-=======
-use crate::common::{FlatEmbed, FormatString, SourceMetadata};
->>>>>>> 8ca79372
 
 use std::collections::BTreeMap;
 use std::convert::{TryFrom, TryInto};
@@ -571,7 +564,6 @@
     }
 }
 
-<<<<<<< HEAD
 #[derive(Clone, Debug, PartialEq, Hash, Eq, Default, PartialOrd, Ord)]
 pub struct AssertionMetadata {
     pub file: String,
@@ -589,8 +581,6 @@
     }
 }
 
-=======
->>>>>>> 8ca79372
 #[derive(Debug, Clone, PartialEq, Hash, Eq, PartialOrd, Ord)]
 pub enum RuntimeError {
     SourceAssertion(SourceMetadata),
@@ -718,7 +708,6 @@
     }
 }
 
-<<<<<<< HEAD
 impl<'ast, T> WithSpan for ForStatement<'ast, T> {
     fn span(self, span: Option<Span>) -> Self {
         Self { span, ..self }
@@ -744,8 +733,6 @@
     }
 }
 
-=======
->>>>>>> 8ca79372
 #[derive(Clone, PartialEq, Debug, Hash, Eq, PartialOrd, Ord)]
 pub enum TypedAssemblyStatement<'ast, T> {
     Assignment(TypedAssignee<'ast, T>, TypedExpression<'ast, T>),
@@ -769,7 +756,6 @@
     }
 }
 
-<<<<<<< HEAD
 impl<'ast, T> WithSpan for AssemblyBlockStatement<'ast, T> {
     fn span(self, span: Option<Span>) -> Self {
         Self { span, ..self }
@@ -780,13 +766,10 @@
     }
 }
 
-=======
->>>>>>> 8ca79372
 /// A statement in a `TypedFunction`
 #[allow(clippy::large_enum_variant)]
 #[derive(Clone, PartialEq, Debug, Hash, Eq, PartialOrd, Ord)]
 pub enum TypedStatement<'ast, T> {
-<<<<<<< HEAD
     Return(ReturnStatement<'ast, T>),
     Definition(DefinitionStatement<'ast, T>),
     Assertion(AssertionStatement<'ast, T>),
@@ -821,19 +804,6 @@
             Assembly(e) => e.get_span(),
         }
     }
-=======
-    Return(TypedExpression<'ast, T>),
-    Definition(TypedAssignee<'ast, T>, DefinitionRhs<'ast, T>),
-    Assertion(BooleanExpression<'ast, T>, RuntimeError),
-    For(
-        Variable<'ast, T>,
-        UExpression<'ast, T>,
-        UExpression<'ast, T>,
-        Vec<TypedStatement<'ast, T>>,
-    ),
-    Log(FormatString, Vec<TypedExpression<'ast, T>>),
-    Assembly(Vec<TypedAssemblyStatement<'ast, T>>),
->>>>>>> 8ca79372
 }
 
 impl<'ast, T> TypedStatement<'ast, T> {
@@ -867,26 +837,6 @@
     }
 }
 
-<<<<<<< HEAD
-impl<'ast, T: fmt::Display> TypedStatement<'ast, T> {
-    fn fmt_indented(&self, f: &mut fmt::Formatter, depth: usize) -> fmt::Result {
-        match self {
-            TypedStatement::For(s) => {
-                write!(f, "{}", "\t".repeat(depth))?;
-                writeln!(f, "for {} in {}..{} {{", s.var, s.from, s.to)?;
-                for s in &s.statements {
-                    s.fmt_indented(f, depth + 1)?;
-                    writeln!(f)?;
-                }
-                write!(f, "{}}}", "\t".repeat(depth))
-            }
-            s => write!(f, "{}{}", "\t".repeat(depth), s),
-        }
-    }
-}
-
-=======
->>>>>>> 8ca79372
 impl<'ast, T: fmt::Display> fmt::Display for TypedStatement<'ast, T> {
     fn fmt(&self, f: &mut fmt::Formatter) -> fmt::Result {
         match *self {
@@ -911,26 +861,10 @@
                 }
                 write!(f, "\t}}")
             }
-<<<<<<< HEAD
             TypedStatement::Log(ref s) => write!(f, "{}", s),
             TypedStatement::Assembly(ref s) => {
                 writeln!(f, "asm {{")?;
                 for s in &s.inner {
-=======
-            TypedStatement::Log(ref l, ref expressions) => write!(
-                f,
-                "log({}, {})",
-                l,
-                expressions
-                    .iter()
-                    .map(|e| e.to_string())
-                    .collect::<Vec<_>>()
-                    .join(", ")
-            ),
-            TypedStatement::Assembly(ref statements) => {
-                writeln!(f, "asm {{")?;
-                for s in statements {
->>>>>>> 8ca79372
                     writeln!(f, "\t\t{}", s)?;
                 }
                 write!(f, "\t}}")
@@ -1403,7 +1337,6 @@
     Block(BlockExpression<'ast, T, Self>),
     Number(FieldValueExpression<T>),
     Identifier(IdentifierExpression<'ast, Self>),
-<<<<<<< HEAD
     Add(BinaryExpression<OpAdd, Self, Self, Self>),
     Sub(BinaryExpression<OpSub, Self, Self, Self>),
     Mult(BinaryExpression<OpMul, Self, Self, Self>),
@@ -1414,48 +1347,6 @@
     Xor(BinaryExpression<OpXor, Self, Self, Self>),
     LeftShift(BinaryExpression<OpLsh, Self, UExpression<'ast, T>, Self>),
     RightShift(BinaryExpression<OpRsh, Self, UExpression<'ast, T>, Self>),
-=======
-    Add(
-        Box<FieldElementExpression<'ast, T>>,
-        Box<FieldElementExpression<'ast, T>>,
-    ),
-    Sub(
-        Box<FieldElementExpression<'ast, T>>,
-        Box<FieldElementExpression<'ast, T>>,
-    ),
-    Mult(
-        Box<FieldElementExpression<'ast, T>>,
-        Box<FieldElementExpression<'ast, T>>,
-    ),
-    Div(
-        Box<FieldElementExpression<'ast, T>>,
-        Box<FieldElementExpression<'ast, T>>,
-    ),
-    Pow(
-        Box<FieldElementExpression<'ast, T>>,
-        Box<UExpression<'ast, T>>,
-    ),
-    And(
-        Box<FieldElementExpression<'ast, T>>,
-        Box<FieldElementExpression<'ast, T>>,
-    ),
-    Or(
-        Box<FieldElementExpression<'ast, T>>,
-        Box<FieldElementExpression<'ast, T>>,
-    ),
-    Xor(
-        Box<FieldElementExpression<'ast, T>>,
-        Box<FieldElementExpression<'ast, T>>,
-    ),
-    LeftShift(
-        Box<FieldElementExpression<'ast, T>>,
-        Box<UExpression<'ast, T>>,
-    ),
-    RightShift(
-        Box<FieldElementExpression<'ast, T>>,
-        Box<UExpression<'ast, T>>,
-    ),
->>>>>>> 8ca79372
     Conditional(ConditionalExpression<'ast, T, Self>),
     Neg(UnaryExpression<OpNeg, Self, Self>),
     Pos(UnaryExpression<OpPos, Self, Self>),
@@ -1531,11 +1422,7 @@
     }
 }
 
-<<<<<<< HEAD
 impl<'ast, T> std::ops::Add for FieldElementExpression<'ast, T> {
-=======
-impl<'ast, T> Add for FieldElementExpression<'ast, T> {
->>>>>>> 8ca79372
     type Output = Self;
 
     fn add(self, other: Self) -> Self {
@@ -2183,7 +2070,6 @@
             FieldElementExpression::Block(ref block) => write!(f, "{}", block),
             FieldElementExpression::Number(ref i) => write!(f, "{}f", i),
             FieldElementExpression::Identifier(ref var) => write!(f, "{}", var),
-<<<<<<< HEAD
             FieldElementExpression::Add(ref e) => write!(f, "{}", e),
             FieldElementExpression::Sub(ref e) => write!(f, "{}", e),
             FieldElementExpression::Mult(ref e) => write!(f, "{}", e),
@@ -2191,20 +2077,6 @@
             FieldElementExpression::Pow(ref e) => write!(f, "{}", e),
             FieldElementExpression::Neg(ref e) => write!(f, "{}", e),
             FieldElementExpression::Pos(ref e) => write!(f, "{}", e),
-=======
-            FieldElementExpression::Add(ref lhs, ref rhs) => write!(f, "({} + {})", lhs, rhs),
-            FieldElementExpression::Sub(ref lhs, ref rhs) => write!(f, "({} - {})", lhs, rhs),
-            FieldElementExpression::Mult(ref lhs, ref rhs) => write!(f, "({} * {})", lhs, rhs),
-            FieldElementExpression::Div(ref lhs, ref rhs) => write!(f, "({} / {})", lhs, rhs),
-            FieldElementExpression::Pow(ref lhs, ref rhs) => write!(f, "{}**{}", lhs, rhs),
-            FieldElementExpression::Neg(ref e) => write!(f, "(-{})", e),
-            FieldElementExpression::Pos(ref e) => write!(f, "(+{})", e),
-            FieldElementExpression::And(ref lhs, ref rhs) => write!(f, "({} & {})", lhs, rhs),
-            FieldElementExpression::Or(ref lhs, ref rhs) => write!(f, "({} | {})", lhs, rhs),
-            FieldElementExpression::Xor(ref lhs, ref rhs) => write!(f, "({} ^ {})", lhs, rhs),
-            FieldElementExpression::RightShift(ref e, ref by) => write!(f, "({} >> {})", e, by),
-            FieldElementExpression::LeftShift(ref e, ref by) => write!(f, "({} << {})", e, by),
->>>>>>> 8ca79372
             FieldElementExpression::Conditional(ref c) => write!(f, "{}", c),
             FieldElementExpression::And(ref e) => write!(f, "{}", e),
             FieldElementExpression::Or(ref e) => write!(f, "{}", e),
@@ -3660,11 +3532,7 @@
                             _ => unreachable!(),
                         };
 
-<<<<<<< HEAD
                         vec![e.e.into_canonical_constant(); count.value as usize]
-=======
-                        vec![e.into_canonical_constant(); count as usize]
->>>>>>> 8ca79372
                     }
                     a => unreachable!("{}", a),
                 },
