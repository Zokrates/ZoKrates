--- conflicted
+++ resolved
@@ -1,10 +1,6 @@
 use super::{
     ArrayExpression, ArrayExpressionInner, BooleanExpression, Conditional, ConditionalKind, Expr,
-<<<<<<< HEAD
     FieldElementExpression, GArrayType, Id, Identifier, Select, Typed, TypedExpression,
-=======
-    FieldElementExpression, Id, Identifier, Select, Typed, TypedExpression,
->>>>>>> 52e45a39
     TypedExpressionOrSpread, UBitwidth, UExpression, ValueExpression,
 };
 
@@ -27,23 +23,15 @@
     values: [E; N],
 ) -> ArrayExpression<'ast, T> {
     let ty = values[0].get_type();
-<<<<<<< HEAD
 
     let array_ty = GArrayType::new(ty, N as u32);
-
-=======
->>>>>>> 52e45a39
     ArrayExpression::value(
         values
             .into_iter()
             .map(|e| TypedExpressionOrSpread::Expression(e.into()))
             .collect(),
     )
-<<<<<<< HEAD
     .annotate(array_ty)
-=======
-    .annotate(ty, N as u32)
->>>>>>> 52e45a39
 }
 
 pub fn u_32<'ast, T: Field, U: TryInto<u32>>(v: U) -> UExpression<'ast, T> {
