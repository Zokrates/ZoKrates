use crate::flat::{FlatExpression, Variable};
use std::ops::*;
use zokrates_field::Field;

// util to convert a vector of `(coefficient, expression)` to a flat_expression
// we build a binary tree of additions by splitting the vector recursively
pub fn flat_expression_from_expression_summands<T: Field, U: Clone + Into<FlatExpression<T>>>(
    v: &[(T, U)],
) -> FlatExpression<T> {
    match v.len() {
        0 => FlatExpression::value(T::zero()),
        1 => {
            let (val, var) = v[0].clone();
            FlatExpression::mul(FlatExpression::value(val), var.into())
        }
        n => {
            let (u, v) = v.split_at(n / 2);
            FlatExpression::add(
                flat_expression_from_expression_summands(u),
                flat_expression_from_expression_summands(v),
            )
        }
    }
}

pub fn flat_expression_from_bits<T: Field>(v: Vec<FlatExpression<T>>) -> FlatExpression<T> {
    flat_expression_from_expression_summands(
        &v.into_iter()
            .rev()
            .enumerate()
            .map(|(index, var)| (T::from(2).pow(index), var))
            .collect::<Vec<_>>(),
    )
}

pub fn flat_expression_from_variable_summands<T: Field>(v: &[(T, usize)]) -> FlatExpression<T> {
    match v.len() {
        0 => FlatExpression::value(T::zero()),
        1 => {
<<<<<<< HEAD
            let (val, var) = v[0].clone();
            FlatExpression::mul(
                FlatExpression::value(val),
                FlatExpression::identifier(Variable::new(var)),
=======
            let (val, var) = v[0];
            FlatExpression::Mult(
                box FlatExpression::Number(val),
                box FlatExpression::Identifier(Variable::new(var)),
>>>>>>> 13d41b08
            )
        }
        n => {
            let (u, v) = v.split_at(n / 2);
            FlatExpression::add(
                flat_expression_from_variable_summands(u),
                flat_expression_from_variable_summands(v),
            )
        }
    }
}<|MERGE_RESOLUTION|>--- conflicted
+++ resolved
@@ -37,17 +37,10 @@
     match v.len() {
         0 => FlatExpression::value(T::zero()),
         1 => {
-<<<<<<< HEAD
-            let (val, var) = v[0].clone();
+            let (val, var) = v[0];
             FlatExpression::mul(
                 FlatExpression::value(val),
                 FlatExpression::identifier(Variable::new(var)),
-=======
-            let (val, var) = v[0];
-            FlatExpression::Mult(
-                box FlatExpression::Number(val),
-                box FlatExpression::Identifier(Variable::new(var)),
->>>>>>> 13d41b08
             )
         }
         n => {
