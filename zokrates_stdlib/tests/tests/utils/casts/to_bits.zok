import "utils/casts/u32_to_bits"
import "utils/casts/u16_to_bits"
import "utils/casts/u8_to_bits"

def main(u32[4] a, u16[4] b, u8[4] c) -> (bool[4][32], bool[4][16], bool[4][8]):
	bool[4][32] d = [[false; 32]; 4]
	bool[4][16] e = [[false; 16]; 4]
	bool[4][8] f = [[false; 8]; 4]

<<<<<<< HEAD
	for u32 i in 0..4 do
		bool[32] g = u32_to_bits(a[i])
		d[i] = g
		bool[16] h = u16_to_bits(b[i])
		e[i] = h
		bool[8] j = u8_to_bits(c[i])
		f[i] = j
=======
	for field i in 0..4 do
		d[i] = u32_to_bits(a[i])
		e[i] = u16_to_bits(b[i])
		f[i] = u8_to_bits(c[i])
>>>>>>> a6c40e56
	endfor

	return d, e, f<|MERGE_RESOLUTION|>--- conflicted
+++ resolved
@@ -7,20 +7,10 @@
 	bool[4][16] e = [[false; 16]; 4]
 	bool[4][8] f = [[false; 8]; 4]
 
-<<<<<<< HEAD
 	for u32 i in 0..4 do
-		bool[32] g = u32_to_bits(a[i])
-		d[i] = g
-		bool[16] h = u16_to_bits(b[i])
-		e[i] = h
-		bool[8] j = u8_to_bits(c[i])
-		f[i] = j
-=======
-	for field i in 0..4 do
 		d[i] = u32_to_bits(a[i])
 		e[i] = u16_to_bits(b[i])
 		f[i] = u8_to_bits(c[i])
->>>>>>> a6c40e56
 	endfor
 
 	return d, e, f