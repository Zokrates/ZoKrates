<<<<<<< HEAD
import "hashes/keccak/keccak" as keccak;
=======
from "hashes/keccak/keccak" import keccak, main as keccak_u8

def sha3_256<N>(u8[N] input) -> u64[4]:
    return keccak_u8::<_, 256>(input, 0x0000000000000006)[..4]
>>>>>>> 2b50599c

def main<N>(u64[N] input) -> (u64[4]) {
    return keccak::<_, 256>(input, 0x0000000000000006)[..4];
}<|MERGE_RESOLUTION|>--- conflicted
+++ resolved
@@ -1,11 +1,8 @@
-<<<<<<< HEAD
-import "hashes/keccak/keccak" as keccak;
-=======
-from "hashes/keccak/keccak" import keccak, main as keccak_u8
+from "hashes/keccak/keccak" import keccak, main as keccak_u8;
 
-def sha3_256<N>(u8[N] input) -> u64[4]:
-    return keccak_u8::<_, 256>(input, 0x0000000000000006)[..4]
->>>>>>> 2b50599c
+def sha3_256<N>(u8[N] input) -> u64[4] {
+    return keccak_u8::<_, 256>(input, 0x0000000000000006)[..4];
+}
 
 def main<N>(u64[N] input) -> (u64[4]) {
     return keccak::<_, 256>(input, 0x0000000000000006)[..4];
