--- conflicted
+++ resolved
@@ -1,14 +1,8 @@
 import "./mimcFeistel" as MiMCFeistel;
 
-<<<<<<< HEAD
-def main<nInputs, nOutputs>(field[nInputs] ins, field k) -> field[nOutputs]:
-    field[nInputs + nOutputs - 1][2] mut S = [[0; 2]; nInputs + nOutputs - 1]
-    field[nOutputs] mut outs = [0; nOutputs]
-=======
 def main<nInputs, nOutputs>(field[nInputs] ins, field k) -> field[nOutputs] {
-    field[nInputs + nOutputs - 1][2] S = [[0; 2]; nInputs + nOutputs - 1];
-    field[nOutputs] outs = [0; nOutputs];
->>>>>>> 70f4291b
+    field[nInputs + nOutputs - 1][2] mut S = [[0; 2]; nInputs + nOutputs - 1];
+    field[nOutputs] mut outs = [0; nOutputs];
 
     for u32 i in 0..nInputs {
         u32 j = i == 0 ? 0 : i - 1;
