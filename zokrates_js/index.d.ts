--- conflicted
+++ resolved
@@ -52,13 +52,8 @@
     compile(source: string, location: string, callback: ResolveCallback): CompilationArtifacts;
     setup(program: Uint8Array): SetupKeypair;
     computeWitness(artifacts: CompilationArtifacts, args: any[]): ComputationResult;
-<<<<<<< HEAD
-    exportSolidityVerifier(verifyingKey: string, isAbiv2: boolean): string;
-    generateProof(program: Uint8Array, witness: string, provingKey: Uint8Array): string;
-=======
     exportSolidityVerifier(verifyingKey: VerificationKey, abi: SolidityAbi): string;
     generateProof(program: Uint8Array, witness: string, provingKey: Uint8Array): Proof;
->>>>>>> bc5923b3
   }
 
   export function initialize(): Promise<ZoKratesProvider>;
